--- conflicted
+++ resolved
@@ -4,11 +4,7 @@
 
 <head>
   <meta http-equiv="Content-Type" content="text/html; charset=UTF-8">
-<<<<<<< HEAD
-  <title>LCOV - 425c38adf3ad6068dac0bf639b4b13bd0aef82d7 - src/AH/Containers/ArrayHelpers.hpp</title>
-=======
-  <title>LCOV - 9bd6f11b4b29e68067b5686063d9c2f34fa3a9f2 - src/AH/Containers/ArrayHelpers.hpp</title>
->>>>>>> 021a01c2
+  <title>LCOV - 313dee81da16a25e3c5858128c401749a3843100 - src/AH/Containers/ArrayHelpers.hpp</title>
   <link rel="stylesheet" type="text/css" href="../../../gcov.css">
 </head>
 
@@ -32,11 +28,7 @@
           </tr>
           <tr>
             <td class="headerItem">Test:</td>
-<<<<<<< HEAD
-            <td class="headerValue">425c38adf3ad6068dac0bf639b4b13bd0aef82d7</td>
-=======
-            <td class="headerValue">9bd6f11b4b29e68067b5686063d9c2f34fa3a9f2</td>
->>>>>>> 021a01c2
+            <td class="headerValue">313dee81da16a25e3c5858128c401749a3843100</td>
             <td></td>
             <td class="headerItem">Lines:</td>
             <td class="headerCovTableEntry">38</td>
@@ -45,11 +37,7 @@
           </tr>
           <tr>
             <td class="headerItem">Date:</td>
-<<<<<<< HEAD
-            <td class="headerValue">2019-11-22 20:47:45</td>
-=======
-            <td class="headerValue">2019-11-22 14:41:57</td>
->>>>>>> 021a01c2
+            <td class="headerValue">2019-11-22 22:32:47</td>
             <td></td>
             <td class="headerItem">Functions:</td>
             <td class="headerCovTableEntry">48</td>
@@ -320,7 +308,6 @@
 <a name="238"><span class="lineNum">     238 </span>            : </a>
 <a name="239"><span class="lineNum">     239 </span>            : template &lt;class T, size_t N, bool Reverse, bool Const&gt;</a>
 <a name="240"><span class="lineNum">     240 </span>            : std::enable_if_t&lt;std::is_arithmetic&lt;T&gt;::value, std::ostream &amp;&gt;</a>
-<<<<<<< HEAD
 <a name="241"><span class="lineNum">     241 </span>            : operator&lt;&lt;(std::ostream &amp;os, const AH::ArraySlice&lt;T, N, Reverse, Const&gt; &amp;a) {</a>
 <a name="242"><span class="lineNum">     242 </span>            :     for (const T &amp;el : a.template slice&lt;0, N - 2&gt;())</a>
 <a name="243"><span class="lineNum">     243 </span>            :         os &lt;&lt; el &lt;&lt; &quot;, &quot;;</a>
@@ -334,31 +321,12 @@
 <a name="251"><span class="lineNum">     251 </span>            :     return os &lt;&lt; a.slice();</a>
 <a name="252"><span class="lineNum">     252 </span>            : }</a>
 <a name="253"><span class="lineNum">     253 </span>            : </a>
-<a name="254"><span class="lineNum">     254 </span>            : #else</a>
+<a name="254"><span class="lineNum">     254 </span>            : #endif</a>
 <a name="255"><span class="lineNum">     255 </span>            : </a>
 <a name="256"><span class="lineNum">     256 </span>            : #include &lt;AH/PrintStream/PrintStream.hpp&gt;</a>
-=======
-<a name="241"><span class="lineNum">     241 </span>            : operator&lt;&lt;(std::ostream &amp;os, const AH::Array&lt;T, N&gt; &amp;a) {</a>
-<a name="242"><span class="lineNum">     242 </span>            :     return os &lt;&lt; a.slice();</a>
-<a name="243"><span class="lineNum">     243 </span>            : }</a>
-<a name="244"><span class="lineNum">     244 </span>            : </a>
-<a name="245"><span class="lineNum">     245 </span>            : #endif</a>
-<a name="246"><span class="lineNum">     246 </span>            : </a>
-<a name="247"><span class="lineNum">     247 </span>            : #include &lt;AH/PrintStream/PrintStream.hpp&gt;</a>
-<a name="248"><span class="lineNum">     248 </span>            : </a>
-<a name="249"><span class="lineNum">     249 </span>            : template &lt;class T, size_t N, bool Reverse, bool Const&gt;</a>
-<a name="250"><span class="lineNum">     250 </span>            : std::enable_if_t&lt;std::is_arithmetic&lt;T&gt;::value, Print &amp;&gt;</a>
-<a name="251"><span class="lineNum">     251 </span>            : operator&lt;&lt;(Print &amp;os, const AH::ArraySlice&lt;T, N, Reverse, Const&gt; &amp;a) {</a>
-<a name="252"><span class="lineNum">     252 </span>            :     for (const T &amp;el : a.template slice&lt;0, N - 2&gt;())</a>
-<a name="253"><span class="lineNum">     253 </span>            :         os &lt;&lt; el &lt;&lt; &quot;, &quot;;</a>
-<a name="254"><span class="lineNum">     254 </span>            :     os &lt;&lt; a[N - 1];</a>
-<a name="255"><span class="lineNum">     255 </span>            :     return os;</a>
-<a name="256"><span class="lineNum">     256 </span>            : }</a>
->>>>>>> 021a01c2
 <a name="257"><span class="lineNum">     257 </span>            : </a>
 <a name="258"><span class="lineNum">     258 </span>            : template &lt;class T, size_t N, bool Reverse, bool Const&gt;</a>
 <a name="259"><span class="lineNum">     259 </span>            : std::enable_if_t&lt;std::is_arithmetic&lt;T&gt;::value, Print &amp;&gt;</a>
-<<<<<<< HEAD
 <a name="260"><span class="lineNum">     260 </span>            : operator&lt;&lt;(Print &amp;os, const AH::ArraySlice&lt;T, N, Reverse, Const&gt; &amp;a) {</a>
 <a name="261"><span class="lineNum">     261 </span>            :     for (const T &amp;el : a.template slice&lt;0, N - 2&gt;())</a>
 <a name="262"><span class="lineNum">     262 </span>            :         os &lt;&lt; el &lt;&lt; &quot;, &quot;;</a>
@@ -371,13 +339,6 @@
 <a name="269"><span class="lineNum">     269 </span>            : operator&lt;&lt;(Print &amp;os, const AH::Array&lt;T, N&gt; &amp;a) {</a>
 <a name="270"><span class="lineNum">     270 </span>            :     return os &lt;&lt; a.slice();</a>
 <a name="271"><span class="lineNum">     271 </span>            : }</a>
-<a name="272"><span class="lineNum">     272 </span>            : </a>
-<a name="273"><span class="lineNum">     273 </span>            : #endif</a>
-=======
-<a name="260"><span class="lineNum">     260 </span>            : operator&lt;&lt;(Print &amp;os, const AH::Array&lt;T, N&gt; &amp;a) {</a>
-<a name="261"><span class="lineNum">     261 </span>            :     return os &lt;&lt; a.slice();</a>
-<a name="262"><span class="lineNum">     262 </span>            : }</a>
->>>>>>> 021a01c2
 </pre>
       </td>
     </tr>
