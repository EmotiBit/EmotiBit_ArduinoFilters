--- conflicted
+++ resolved
@@ -4,11 +4,7 @@
 
 <head>
   <meta http-equiv="Content-Type" content="text/html; charset=UTF-8">
-<<<<<<< HEAD
-  <title>LCOV - be8a37f5b8b0c743b2fd637c9310a27fe9b3abb5 - src/AH/Containers/BitArray.hpp - functions</title>
-=======
-  <title>LCOV - 52d245673dfd4cc8f3b584eac390ff0364ff06b7 - src/AH/Containers/BitArray.hpp - functions</title>
->>>>>>> 799391cd
+  <title>LCOV - 1fbef4c39b228fa52be721a0b79ad4d0e7a916c7 - src/AH/Containers/BitArray.hpp - functions</title>
   <link rel="stylesheet" type="text/css" href="../../../gcov.css">
 </head>
 
@@ -32,11 +28,7 @@
           </tr>
           <tr>
             <td class="headerItem">Test:</td>
-<<<<<<< HEAD
-            <td class="headerValue">be8a37f5b8b0c743b2fd637c9310a27fe9b3abb5</td>
-=======
-            <td class="headerValue">52d245673dfd4cc8f3b584eac390ff0364ff06b7</td>
->>>>>>> 799391cd
+            <td class="headerValue">1fbef4c39b228fa52be721a0b79ad4d0e7a916c7</td>
             <td></td>
             <td class="headerItem">Lines:</td>
             <td class="headerCovTableEntry">24</td>
@@ -45,11 +37,7 @@
           </tr>
           <tr>
             <td class="headerItem">Date:</td>
-<<<<<<< HEAD
-            <td class="headerValue">2020-01-07 16:42:23</td>
-=======
-            <td class="headerValue">2019-12-23 15:42:58</td>
->>>>>>> 799391cd
+            <td class="headerValue">2020-01-08 17:40:49</td>
             <td></td>
             <td class="headerItem">Functions:</td>
             <td class="headerCovTableEntry">10</td>
@@ -79,10 +67,6 @@
       <td width="80%" class="tableHead">Function Name <span class="tableHeadSort"><img src="../../../glass.png" width=10 height=14 alt="Sort by function name" title="Sort by function name" border=0></span></td>
       <td width="20%" class="tableHead">Hit count <span class="tableHeadSort"><a href="BitArray.hpp.func-sort-c.html"><img src="../../../updown.png" width=10 height=14 alt="Sort by hit count" title="Sort by hit count" border=0></a></span></td>
     </tr>
-    <tr>
-              <td class="coverFn"><a href="BitArray.hpp.gcov.html#31">_ZN2AH8BitArrayILh16EE3getEh</a></td>
-              <td class="coverFnHi">65</td>
-            </tr>
     <tr>
               <td class="coverFn"><a href="BitArray.hpp.gcov.html#41">_ZN2AH8BitArrayILh16EE3setEh</a></td>
               <td class="coverFnHi">3</td>
@@ -116,6 +100,10 @@
               <td class="coverFnHi">71</td>
             </tr>
     <tr>
+              <td class="coverFn"><a href="BitArray.hpp.gcov.html#31">_ZNK2AH8BitArrayILh16EE3getEh</a></td>
+              <td class="coverFnHi">65</td>
+            </tr>
+    <tr>
               <td class="coverFn"><a href="BitArray.hpp.gcov.html#75">_ZNK2AH8BitArrayILh16EE9safeIndexEh</a></td>
               <td class="coverFnHi">70</td>
             </tr>
