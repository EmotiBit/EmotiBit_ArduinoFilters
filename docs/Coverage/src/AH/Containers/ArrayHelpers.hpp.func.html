<!DOCTYPE HTML PUBLIC "-//W3C//DTD HTML 4.01 Transitional//EN">

<html lang="en">

<head>
  <meta http-equiv="Content-Type" content="text/html; charset=UTF-8">
<<<<<<< HEAD
  <title>LCOV - dc55683fc9b8bb8c6beeb3104c63fee4a0703a23 - src/AH/Containers/ArrayHelpers.hpp - functions</title>
=======
  <title>LCOV - 62f9b31690cd326528909dc900cfda9ba79bd101 - src/AH/Containers/ArrayHelpers.hpp - functions</title>
>>>>>>> c8d7535e
  <link rel="stylesheet" type="text/css" href="../../../gcov.css">
</head>

<body>

  <table width="100%" border=0 cellspacing=0 cellpadding=0>
    <tr><td class="title">LCOV - code coverage report</td></tr>
    <tr><td class="ruler"><img src="../../../glass.png" width=3 height=3 alt=""></td></tr>

    <tr>
      <td width="100%">
        <table cellpadding=1 border=0 width="100%">
          <tr>
            <td width="10%" class="headerItem">Current view:</td>
            <td width="35%" class="headerValue"><a href="../../../index.html">top level</a> - <a href="index.html">src/AH/Containers</a> - ArrayHelpers.hpp<span style="font-size: 80%;"> (<a href="ArrayHelpers.hpp.gcov.html">source</a> / functions)</span></td>
            <td width="5%"></td>
            <td width="15%"></td>
            <td width="10%" class="headerCovTableHead">Hit</td>
            <td width="10%" class="headerCovTableHead">Total</td>
            <td width="15%" class="headerCovTableHead">Coverage</td>
          </tr>
          <tr>
            <td class="headerItem">Test:</td>
<<<<<<< HEAD
            <td class="headerValue">dc55683fc9b8bb8c6beeb3104c63fee4a0703a23</td>
            <td></td>
            <td class="headerItem">Lines:</td>
            <td class="headerCovTableEntry">38</td>
            <td class="headerCovTableEntry">38</td>
=======
            <td class="headerValue">62f9b31690cd326528909dc900cfda9ba79bd101</td>
            <td></td>
            <td class="headerItem">Lines:</td>
            <td class="headerCovTableEntry">36</td>
            <td class="headerCovTableEntry">36</td>
>>>>>>> c8d7535e
            <td class="headerCovTableEntryHi">100.0 %</td>
          </tr>
          <tr>
            <td class="headerItem">Date:</td>
<<<<<<< HEAD
            <td class="headerValue">2019-11-27 03:41:41</td>
            <td></td>
            <td class="headerItem">Functions:</td>
            <td class="headerCovTableEntry">60</td>
            <td class="headerCovTableEntry">60</td>
=======
            <td class="headerValue">2019-11-27 22:46:21</td>
            <td></td>
            <td class="headerItem">Functions:</td>
            <td class="headerCovTableEntry">17</td>
            <td class="headerCovTableEntry">17</td>
>>>>>>> c8d7535e
            <td class="headerCovTableEntryHi">100.0 %</td>
          </tr>
          <tr>
            <td class="headerItem">Legend:</td>
            <td class="headerValueLeg">            Lines:
            <span class="coverLegendCov">hit</span>
            <span class="coverLegendNoCov">not hit</span>
</td>
            <td></td>
          </tr>
          <tr><td><img src="../../../glass.png" width=3 height=3 alt=""></td></tr>
        </table>
      </td>
    </tr>

    <tr><td class="ruler"><img src="../../../glass.png" width=3 height=3 alt=""></td></tr>
  </table>

  <center>
  <table width="60%" cellpadding=1 cellspacing=1 border=0>
    <tr><td><br></td></tr>
    <tr>
      <td width="80%" class="tableHead">Function Name <span class="tableHeadSort"><img src="../../../glass.png" width=10 height=14 alt="Sort by function name" title="Sort by function name" border=0></span></td>
      <td width="20%" class="tableHead">Hit count <span class="tableHeadSort"><a href="ArrayHelpers.hpp.func-sort-c.html"><img src="../../../updown.png" width=10 height=14 alt="Sort by hit count" title="Sort by hit count" border=0></a></span></td>
    </tr>
    <tr>
<<<<<<< HEAD
              <td class="coverFn"><a href="ArrayHelpers.hpp.gcov.html#230">_ZN2AH10distributeIddLm3ELm3EEENS_5ArrayIDTmltlT_EtlT0_EEXmiplT1_T2_Li1EEEERKNS1_IS2_XT1_EEERKNS1_IS3_XT2_EEE</a></td>
              <td class="coverFnHi">2</td>
            </tr>
    <tr>
              <td class="coverFn"><a href="ArrayHelpers.hpp.gcov.html#205">_ZN2AH10distributeIddLm3ELm3ELb0ELb0ELb1ELb1EEENS_5ArrayIDTmltlT_EtlT0_EEXmiplT1_T2_Li1EEEERKNS_10ArraySliceIS2_XT1_EXT3_EXT5_EEERKNS6_IS3_XT2_EXT4_EXT6_EEE</a></td>
              <td class="coverFnHi">2</td>
            </tr>
    <tr>
              <td class="coverFn"><a href="ArrayHelpers.hpp.gcov.html#230">_ZN2AH10distributeIddLm5ELm3EEENS_5ArrayIDTmltlT_EtlT0_EEXmiplT1_T2_Li1EEEERKNS1_IS2_XT1_EEERKNS1_IS3_XT2_EEE</a></td>
              <td class="coverFnHi">2</td>
            </tr>
    <tr>
              <td class="coverFn"><a href="ArrayHelpers.hpp.gcov.html#205">_ZN2AH10distributeIddLm5ELm3ELb0ELb0ELb1ELb1EEENS_5ArrayIDTmltlT_EtlT0_EEXmiplT1_T2_Li1EEEERKNS_10ArraySliceIS2_XT1_EXT3_EXT5_EEERKNS6_IS3_XT2_EXT4_EXT6_EEE</a></td>
              <td class="coverFnHi">2</td>
            </tr>
    <tr>
              <td class="coverFn"><a href="ArrayHelpers.hpp.gcov.html#230">_ZN2AH10distributeIddLm7ELm3EEENS_5ArrayIDTmltlT_EtlT0_EEXmiplT1_T2_Li1EEEERKNS1_IS2_XT1_EEERKNS1_IS3_XT2_EEE</a></td>
              <td class="coverFnHi">2</td>
            </tr>
    <tr>
              <td class="coverFn"><a href="ArrayHelpers.hpp.gcov.html#205">_ZN2AH10distributeIddLm7ELm3ELb0ELb0ELb1ELb1EEENS_5ArrayIDTmltlT_EtlT0_EEXmiplT1_T2_Li1EEEERKNS_10ArraySliceIS2_XT1_EXT3_EXT5_EEERKNS6_IS3_XT2_EXT4_EXT6_EEE</a></td>
              <td class="coverFnHi">2</td>
            </tr>
    <tr>
              <td class="coverFn"><a href="ArrayHelpers.hpp.gcov.html#230">_ZN2AH10distributeIiiLm3ELm4EEENS_5ArrayIDTmltlT_EtlT0_EEXmiplT1_T2_Li1EEEERKNS1_IS2_XT1_EEERKNS1_IS3_XT2_EEE</a></td>
              <td class="coverFnHi">1</td>
            </tr>
    <tr>
              <td class="coverFn"><a href="ArrayHelpers.hpp.gcov.html#216">_ZN2AH10distributeIiiLm3ELm4ELb0ELb0EEENS_5ArrayIDTmltlT_EtlT0_EEXmiplT1_T2_Li1EEEERKNS_10ArraySliceIS2_XT1_EXT3_EXT4_EEERKNS1_IS3_XT2_EEE</a></td>
              <td class="coverFnHi">1</td>
            </tr>
    <tr>
              <td class="coverFn"><a href="ArrayHelpers.hpp.gcov.html#205">_ZN2AH10distributeIiiLm3ELm4ELb0ELb0ELb0ELb0EEENS_5ArrayIDTmltlT_EtlT0_EEXmiplT1_T2_Li1EEEERKNS_10ArraySliceIS2_XT1_EXT3_EXT5_EEERKNS6_IS3_XT2_EXT4_EXT6_EEE</a></td>
              <td class="coverFnHi">1</td>
            </tr>
    <tr>
              <td class="coverFn"><a href="ArrayHelpers.hpp.gcov.html#205">_ZN2AH10distributeIiiLm3ELm4ELb0ELb0ELb0ELb1EEENS_5ArrayIDTmltlT_EtlT0_EEXmiplT1_T2_Li1EEEERKNS_10ArraySliceIS2_XT1_EXT3_EXT5_EEERKNS6_IS3_XT2_EXT4_EXT6_EEE</a></td>
              <td class="coverFnHi">1</td>
            </tr>
    <tr>
              <td class="coverFn"><a href="ArrayHelpers.hpp.gcov.html#205">_ZN2AH10distributeIiiLm3ELm4ELb0ELb0ELb1ELb1EEENS_5ArrayIDTmltlT_EtlT0_EEXmiplT1_T2_Li1EEEERKNS_10ArraySliceIS2_XT1_EXT3_EXT5_EEERKNS6_IS3_XT2_EXT4_EXT6_EEE</a></td>
              <td class="coverFnHi">1</td>
            </tr>
    <tr>
              <td class="coverFn"><a href="ArrayHelpers.hpp.gcov.html#230">_ZN2AH10distributeIiiLm4ELm3EEENS_5ArrayIDTmltlT_EtlT0_EEXmiplT1_T2_Li1EEEERKNS1_IS2_XT1_EEERKNS1_IS3_XT2_EEE</a></td>
              <td class="coverFnHi">1</td>
            </tr>
    <tr>
              <td class="coverFn"><a href="ArrayHelpers.hpp.gcov.html#216">_ZN2AH10distributeIiiLm4ELm3ELb0ELb0EEENS_5ArrayIDTmltlT_EtlT0_EEXmiplT1_T2_Li1EEEERKNS_10ArraySliceIS2_XT1_EXT3_EXT4_EEERKNS1_IS3_XT2_EEE</a></td>
              <td class="coverFnHi">1</td>
            </tr>
    <tr>
              <td class="coverFn"><a href="ArrayHelpers.hpp.gcov.html#205">_ZN2AH10distributeIiiLm4ELm3ELb0ELb0ELb0ELb1EEENS_5ArrayIDTmltlT_EtlT0_EEXmiplT1_T2_Li1EEEERKNS_10ArraySliceIS2_XT1_EXT3_EXT5_EEERKNS6_IS3_XT2_EXT4_EXT6_EEE</a></td>
              <td class="coverFnHi">1</td>
            </tr>
    <tr>
              <td class="coverFn"><a href="ArrayHelpers.hpp.gcov.html#205">_ZN2AH10distributeIiiLm4ELm3ELb0ELb0ELb1ELb1EEENS_5ArrayIDTmltlT_EtlT0_EEXmiplT1_T2_Li1EEEERKNS_10ArraySliceIS2_XT1_EXT3_EXT5_EEERKNS6_IS3_XT2_EXT4_EXT6_EEE</a></td>
=======
              <td class="coverFn"><a href="ArrayHelpers.hpp.gcov.html#241">_ZN2AH10distributeIiiLm3ELm4EEENS_5ArrayIDTmlcvT__EcvT0__EEXmiplT1_T2_Li1EEEERKNS1_IS2_XT1_EEERKNS1_IS3_XT2_EEE</a></td>
              <td class="coverFnHi">1</td>
            </tr>
    <tr>
              <td class="coverFn"><a href="ArrayHelpers.hpp.gcov.html#227">_ZN2AH10distributeIiiLm3ELm4ELb0ELb0EEENS_5ArrayIDTmlcvT__EcvT0__EEXmiplT1_T2_Li1EEEERKNS_10ArraySliceIS2_XT1_EXT3_EXT4_EEERKNS1_IS3_XT2_EEE</a></td>
              <td class="coverFnHi">1</td>
            </tr>
    <tr>
              <td class="coverFn"><a href="ArrayHelpers.hpp.gcov.html#216">_ZN2AH10distributeIiiLm3ELm4ELb0ELb0ELb0ELb0EEENS_5ArrayIDTmlcvT__EcvT0__EEXmiplT1_T2_Li1EEEERKNS_10ArraySliceIS2_XT1_EXT3_EXT5_EEERKNS6_IS3_XT2_EXT4_EXT6_EEE</a></td>
              <td class="coverFnHi">1</td>
            </tr>
    <tr>
              <td class="coverFn"><a href="ArrayHelpers.hpp.gcov.html#216">_ZN2AH10distributeIiiLm3ELm4ELb0ELb0ELb0ELb1EEENS_5ArrayIDTmlcvT__EcvT0__EEXmiplT1_T2_Li1EEEERKNS_10ArraySliceIS2_XT1_EXT3_EXT5_EEERKNS6_IS3_XT2_EXT4_EXT6_EEE</a></td>
              <td class="coverFnHi">1</td>
            </tr>
    <tr>
              <td class="coverFn"><a href="ArrayHelpers.hpp.gcov.html#216">_ZN2AH10distributeIiiLm3ELm4ELb0ELb0ELb1ELb1EEENS_5ArrayIDTmlcvT__EcvT0__EEXmiplT1_T2_Li1EEEERKNS_10ArraySliceIS2_XT1_EXT3_EXT5_EEERKNS6_IS3_XT2_EXT4_EXT6_EEE</a></td>
              <td class="coverFnHi">1</td>
            </tr>
    <tr>
              <td class="coverFn"><a href="ArrayHelpers.hpp.gcov.html#241">_ZN2AH10distributeIiiLm4ELm3EEENS_5ArrayIDTmlcvT__EcvT0__EEXmiplT1_T2_Li1EEEERKNS1_IS2_XT1_EEERKNS1_IS3_XT2_EEE</a></td>
              <td class="coverFnHi">1</td>
            </tr>
    <tr>
              <td class="coverFn"><a href="ArrayHelpers.hpp.gcov.html#227">_ZN2AH10distributeIiiLm4ELm3ELb0ELb0EEENS_5ArrayIDTmlcvT__EcvT0__EEXmiplT1_T2_Li1EEEERKNS_10ArraySliceIS2_XT1_EXT3_EXT4_EEERKNS1_IS3_XT2_EEE</a></td>
              <td class="coverFnHi">1</td>
            </tr>
    <tr>
              <td class="coverFn"><a href="ArrayHelpers.hpp.gcov.html#216">_ZN2AH10distributeIiiLm4ELm3ELb0ELb0ELb0ELb1EEENS_5ArrayIDTmlcvT__EcvT0__EEXmiplT1_T2_Li1EEEERKNS_10ArraySliceIS2_XT1_EXT3_EXT5_EEERKNS6_IS3_XT2_EXT4_EXT6_EEE</a></td>
              <td class="coverFnHi">1</td>
            </tr>
    <tr>
              <td class="coverFn"><a href="ArrayHelpers.hpp.gcov.html#216">_ZN2AH10distributeIiiLm4ELm3ELb0ELb0ELb1ELb1EEENS_5ArrayIDTmlcvT__EcvT0__EEXmiplT1_T2_Li1EEEERKNS_10ArraySliceIS2_XT1_EXT3_EXT5_EEERKNS6_IS3_XT2_EXT4_EXT6_EEE</a></td>
>>>>>>> c8d7535e
              <td class="coverFnHi">1</td>
            </tr>
    <tr>
              <td class="coverFn"><a href="ArrayHelpers.hpp.gcov.html#89">_ZN2AH13generateArrayILm4EZN31generateArray_simpleNoType_Test8TestBodyEvE3$_1EENS_5ArrayIDTclfp_EEXT_EEET0_</a></td>
              <td class="coverFnHi">1</td>
            </tr>
    <tr>
              <td class="coverFn"><a href="ArrayHelpers.hpp.gcov.html#69">_ZN2AH13generateArrayIjLm4ENS_6detail11IncrementorIiiEEEENS_5ArrayIT_XT0_EEET1_</a></td>
              <td class="coverFnHi">1</td>
            </tr>
    <tr>
<<<<<<< HEAD
              <td class="coverFn"><a href="ArrayHelpers.hpp.gcov.html#89">_ZN2AH13generateArrayILm65EZNS_9fillArrayIdLm65EJdEEENS_5ArrayIT_XT0_EEEDpT1_EUlvE_EENS2_IDTclfp_EEXT_EEET0_</a></td>
              <td class="coverFnHi">2</td>
            </tr>
    <tr>
              <td class="coverFn"><a href="ArrayHelpers.hpp.gcov.html#69">_ZN2AH13generateArrayIjLm4ENS_6detail11IncrementorIiiEEEENS_5ArrayIT_XT0_EEET1_</a></td>
=======
              <td class="coverFn"><a href="ArrayHelpers.hpp.gcov.html#69">_ZN2AH13generateArrayIjLm4EZN25generateArray_simple_Test8TestBodyEvE3$_0EENS_5ArrayIT_XT0_EEET1_</a></td>
>>>>>>> c8d7535e
              <td class="coverFnHi">1</td>
            </tr>
    <tr>
              <td class="coverFn"><a href="ArrayHelpers.hpp.gcov.html#181">_ZN2AH24generateIncrementalArrayIjLm4EiiEENS_5ArrayIT_XT0_EEET1_T2_</a></td>
              <td class="coverFnHi">1</td>
            </tr>
    <tr>
<<<<<<< HEAD
              <td class="coverFn"><a href="ArrayHelpers.hpp.gcov.html#170">_ZN2AH24generateIncrementalArrayIjLm4EiiEENS_5ArrayIT_XT0_EEET1_T2_</a></td>
              <td class="coverFnHi">1</td>
            </tr>
    <tr>
              <td class="coverFn"><a href="ArrayHelpers.hpp.gcov.html#122">_ZN2AH5applyISt6negateIvEiLm5EEENS_5ArrayIDTcltlT_EtlT0_EEEXT1_EEERKNS3_IS5_XT1_EEES4_</a></td>
              <td class="coverFnHi">1</td>
            </tr>
    <tr>
              <td class="coverFn"><a href="ArrayHelpers.hpp.gcov.html#110">_ZN2AH6copyAsI15BiQuadFilterDF1I10FixedPointIaLh6EsEELm6E16TransferFunctionILm3ELm3ES3_EEENS_5ArrayIT_XT0_EEERKNS7_IT1_XT0_EEE</a></td>
              <td class="coverFnHi">1</td>
            </tr>
    <tr>
              <td class="coverFn"><a href="ArrayHelpers.hpp.gcov.html#110">_ZN2AH6copyAsI15BiQuadFilterDF1I10FixedPointIiLh24ElEELm16E16TransferFunctionILm3ELm3ES3_EEENS_5ArrayIT_XT0_EEERKNS7_IT1_XT0_EEE</a></td>
              <td class="coverFnHi">1</td>
            </tr>
    <tr>
              <td class="coverFn"><a href="ArrayHelpers.hpp.gcov.html#110">_ZN2AH6copyAsI15BiQuadFilterDF1I10FixedPointIsLh13EiEELm8E16TransferFunctionILm3ELm3ES3_EEENS_5ArrayIT_XT0_EEERKNS7_IT1_XT0_EEE</a></td>
              <td class="coverFnHi">1</td>
            </tr>
    <tr>
              <td class="coverFn"><a href="ArrayHelpers.hpp.gcov.html#110">_ZN2AH6copyAsI15BiQuadFilterDF1IdELm16E16TransferFunctionILm3ELm3EdEEENS_5ArrayIT_XT0_EEERKNS5_IT1_XT0_EEE</a></td>
              <td class="coverFnHi">1</td>
            </tr>
    <tr>
              <td class="coverFn"><a href="ArrayHelpers.hpp.gcov.html#110">_ZN2AH6copyAsI15BiQuadFilterDF1IdELm2E16TransferFunctionILm3ELm3EdEEENS_5ArrayIT_XT0_EEERKNS5_IT1_XT0_EEE</a></td>
              <td class="coverFnHi">1</td>
            </tr>
    <tr>
              <td class="coverFn"><a href="ArrayHelpers.hpp.gcov.html#110">_ZN2AH6copyAsI15BiQuadFilterDF1IdELm3E16TransferFunctionILm3ELm3EdEEENS_5ArrayIT_XT0_EEERKNS5_IT1_XT0_EEE</a></td>
              <td class="coverFnHi">1</td>
            </tr>
    <tr>
              <td class="coverFn"><a href="ArrayHelpers.hpp.gcov.html#110">_ZN2AH6copyAsI15BiQuadFilterDF1IdELm4E16TransferFunctionILm3ELm3EdEEENS_5ArrayIT_XT0_EEERKNS5_IT1_XT0_EEE</a></td>
              <td class="coverFnHi">1</td>
            </tr>
    <tr>
              <td class="coverFn"><a href="ArrayHelpers.hpp.gcov.html#110">_ZN2AH6copyAsI15BiQuadFilterDF1IfELm6E16TransferFunctionILm3ELm3EfEEENS_5ArrayIT_XT0_EEERKNS5_IT1_XT0_EEE</a></td>
              <td class="coverFnHi">1</td>
            </tr>
    <tr>
              <td class="coverFn"><a href="ArrayHelpers.hpp.gcov.html#110">_ZN2AH6copyAsI15BiQuadFilterDF1IfELm8E16TransferFunctionILm3ELm3EfEEENS_5ArrayIT_XT0_EEERKNS5_IT1_XT0_EEE</a></td>
              <td class="coverFnHi">1</td>
            </tr>
    <tr>
              <td class="coverFn"><a href="ArrayHelpers.hpp.gcov.html#110">_ZN2AH6copyAsI15BiQuadFilterDF1IiELm2E16TransferFunctionILm3ELm3EiEEENS_5ArrayIT_XT0_EEERKNS5_IT1_XT0_EEE</a></td>
              <td class="coverFnHi">1</td>
            </tr>
    <tr>
              <td class="coverFn"><a href="ArrayHelpers.hpp.gcov.html#110">_ZN2AH6copyAsIdLm128E10FixedPointIiLh24ElEEENS_5ArrayIT_XT0_EEERKNS3_IT1_XT0_EEE</a></td>
              <td class="coverFnHi">1</td>
            </tr>
    <tr>
              <td class="coverFn"><a href="ArrayHelpers.hpp.gcov.html#110">_ZN2AH6copyAsIdLm32E10FixedPointIaLh2EsEEENS_5ArrayIT_XT0_EEERKNS3_IT1_XT0_EEE</a></td>
              <td class="coverFnHi">1</td>
            </tr>
    <tr>
              <td class="coverFn"><a href="ArrayHelpers.hpp.gcov.html#110">_ZN2AH6copyAsIdLm65E10FixedPointIaLh6EsEEENS_5ArrayIT_XT0_EEERKNS3_IT1_XT0_EEE</a></td>
              <td class="coverFnHi">3</td>
            </tr>
    <tr>
              <td class="coverFn"><a href="ArrayHelpers.hpp.gcov.html#110">_ZN2AH6copyAsIdLm65EsEENS_5ArrayIT_XT0_EEERKNS1_IT1_XT0_EEE</a></td>
              <td class="coverFnHi">2</td>
            </tr>
    <tr>
              <td class="coverFn"><a href="ArrayHelpers.hpp.gcov.html#110">_ZN2AH6copyAsIfLm48E10FixedPointIaLh6EsEEENS_5ArrayIT_XT0_EEERKNS3_IT1_XT0_EEE</a></td>
              <td class="coverFnHi">1</td>
            </tr>
    <tr>
              <td class="coverFn"><a href="ArrayHelpers.hpp.gcov.html#110">_ZN2AH6copyAsIfLm64E10FixedPointIsLh13EiEEENS_5ArrayIT_XT0_EEERKNS3_IT1_XT0_EEE</a></td>
=======
              <td class="coverFn"><a href="ArrayHelpers.hpp.gcov.html#122">_ZN2AH5applyISt6negateIvEiLm5EEENS_5ArrayIDTcltlT_EtlT0_EEEXT1_EEERKNS3_IS5_XT1_EEES4_</a></td>
>>>>>>> c8d7535e
              <td class="coverFnHi">1</td>
            </tr>
    <tr>
              <td class="coverFn"><a href="ArrayHelpers.hpp.gcov.html#32">_ZN2AH6detail11IncrementorIiiEC2Eii</a></td>
              <td class="coverFnHi">1</td>
            </tr>
    <tr>
              <td class="coverFn"><a href="ArrayHelpers.hpp.gcov.html#34">_ZN2AH6detail11IncrementorIiiEclEv</a></td>
              <td class="coverFnHi">4</td>
            </tr>
    <tr>
<<<<<<< HEAD
              <td class="coverFn"><a href="ArrayHelpers.hpp.gcov.html#132">_ZN2AH9fillArrayIZN21fillArray_simple_Test8TestBodyEvE1SLm4EJifEEENS_5ArrayIT_XT0_EEEDpT1_</a></td>
              <td class="coverFnHi">1</td>
            </tr>
    <tr>
              <td class="coverFn"><a href="ArrayHelpers.hpp.gcov.html#132">_ZN2AH9fillArrayIdLm65EJdEEENS_5ArrayIT_XT0_EEEDpT1_</a></td>
              <td class="coverFnHi">2</td>
            </tr>
    <tr>
              <td class="coverFn"><a href="ArrayHelpers.hpp.gcov.html#113">_ZZN2AH6copyAsI15BiQuadFilterDF1I10FixedPointIaLh6EsEELm6E16TransferFunctionILm3ELm3ES3_EEENS_5ArrayIT_XT0_EEERKNS7_IT1_XT0_EEEENKUlRKS6_E_clESF_</a></td>
              <td class="coverFnHi">6</td>
            </tr>
    <tr>
              <td class="coverFn"><a href="ArrayHelpers.hpp.gcov.html#113">_ZZN2AH6copyAsI15BiQuadFilterDF1I10FixedPointIiLh24ElEELm16E16TransferFunctionILm3ELm3ES3_EEENS_5ArrayIT_XT0_EEERKNS7_IT1_XT0_EEEENKUlRKS6_E_clESF_</a></td>
              <td class="coverFnHi">16</td>
            </tr>
    <tr>
              <td class="coverFn"><a href="ArrayHelpers.hpp.gcov.html#113">_ZZN2AH6copyAsI15BiQuadFilterDF1I10FixedPointIsLh13EiEELm8E16TransferFunctionILm3ELm3ES3_EEENS_5ArrayIT_XT0_EEERKNS7_IT1_XT0_EEEENKUlRKS6_E_clESF_</a></td>
              <td class="coverFnHi">8</td>
            </tr>
    <tr>
              <td class="coverFn"><a href="ArrayHelpers.hpp.gcov.html#113">_ZZN2AH6copyAsI15BiQuadFilterDF1IdELm16E16TransferFunctionILm3ELm3EdEEENS_5ArrayIT_XT0_EEERKNS5_IT1_XT0_EEEENKUlRKS4_E_clESD_</a></td>
              <td class="coverFnHi">16</td>
            </tr>
    <tr>
              <td class="coverFn"><a href="ArrayHelpers.hpp.gcov.html#113">_ZZN2AH6copyAsI15BiQuadFilterDF1IdELm2E16TransferFunctionILm3ELm3EdEEENS_5ArrayIT_XT0_EEERKNS5_IT1_XT0_EEEENKUlRKS4_E_clESD_</a></td>
              <td class="coverFnHi">2</td>
            </tr>
    <tr>
              <td class="coverFn"><a href="ArrayHelpers.hpp.gcov.html#113">_ZZN2AH6copyAsI15BiQuadFilterDF1IdELm3E16TransferFunctionILm3ELm3EdEEENS_5ArrayIT_XT0_EEERKNS5_IT1_XT0_EEEENKUlRKS4_E_clESD_</a></td>
              <td class="coverFnHi">3</td>
            </tr>
    <tr>
              <td class="coverFn"><a href="ArrayHelpers.hpp.gcov.html#113">_ZZN2AH6copyAsI15BiQuadFilterDF1IdELm4E16TransferFunctionILm3ELm3EdEEENS_5ArrayIT_XT0_EEERKNS5_IT1_XT0_EEEENKUlRKS4_E_clESD_</a></td>
              <td class="coverFnHi">4</td>
            </tr>
    <tr>
              <td class="coverFn"><a href="ArrayHelpers.hpp.gcov.html#113">_ZZN2AH6copyAsI15BiQuadFilterDF1IfELm6E16TransferFunctionILm3ELm3EfEEENS_5ArrayIT_XT0_EEERKNS5_IT1_XT0_EEEENKUlRKS4_E_clESD_</a></td>
              <td class="coverFnHi">6</td>
            </tr>
    <tr>
              <td class="coverFn"><a href="ArrayHelpers.hpp.gcov.html#113">_ZZN2AH6copyAsI15BiQuadFilterDF1IfELm8E16TransferFunctionILm3ELm3EfEEENS_5ArrayIT_XT0_EEERKNS5_IT1_XT0_EEEENKUlRKS4_E_clESD_</a></td>
              <td class="coverFnHi">8</td>
            </tr>
    <tr>
              <td class="coverFn"><a href="ArrayHelpers.hpp.gcov.html#113">_ZZN2AH6copyAsI15BiQuadFilterDF1IiELm2E16TransferFunctionILm3ELm3EiEEENS_5ArrayIT_XT0_EEERKNS5_IT1_XT0_EEEENKUlRKS4_E_clESD_</a></td>
              <td class="coverFnHi">2</td>
            </tr>
    <tr>
              <td class="coverFn"><a href="ArrayHelpers.hpp.gcov.html#113">_ZZN2AH6copyAsIdLm128E10FixedPointIiLh24ElEEENS_5ArrayIT_XT0_EEERKNS3_IT1_XT0_EEEENKUlRKS2_E_clESB_</a></td>
              <td class="coverFnHi">128</td>
            </tr>
    <tr>
              <td class="coverFn"><a href="ArrayHelpers.hpp.gcov.html#113">_ZZN2AH6copyAsIdLm32E10FixedPointIaLh2EsEEENS_5ArrayIT_XT0_EEERKNS3_IT1_XT0_EEEENKUlRKS2_E_clESB_</a></td>
              <td class="coverFnHi">32</td>
            </tr>
    <tr>
              <td class="coverFn"><a href="ArrayHelpers.hpp.gcov.html#113">_ZZN2AH6copyAsIdLm65E10FixedPointIaLh6EsEEENS_5ArrayIT_XT0_EEERKNS3_IT1_XT0_EEEENKUlRKS2_E_clESB_</a></td>
              <td class="coverFnHi">195</td>
            </tr>
    <tr>
              <td class="coverFn"><a href="ArrayHelpers.hpp.gcov.html#113">_ZZN2AH6copyAsIdLm65EsEENS_5ArrayIT_XT0_EEERKNS1_IT1_XT0_EEEENKUlRKsE_clES9_</a></td>
              <td class="coverFnHi">130</td>
            </tr>
    <tr>
              <td class="coverFn"><a href="ArrayHelpers.hpp.gcov.html#113">_ZZN2AH6copyAsIfLm48E10FixedPointIaLh6EsEEENS_5ArrayIT_XT0_EEERKNS3_IT1_XT0_EEEENKUlRKS2_E_clESB_</a></td>
              <td class="coverFnHi">48</td>
            </tr>
    <tr>
              <td class="coverFn"><a href="ArrayHelpers.hpp.gcov.html#113">_ZZN2AH6copyAsIfLm64E10FixedPointIsLh13EiEEENS_5ArrayIT_XT0_EEERKNS3_IT1_XT0_EEEENKUlRKS2_E_clESB_</a></td>
              <td class="coverFnHi">64</td>
            </tr>
    <tr>
              <td class="coverFn"><a href="ArrayHelpers.hpp.gcov.html#133">_ZZN2AH9fillArrayIZN21fillArray_simple_Test8TestBodyEvE1SLm4EJifEEENS_5ArrayIT_XT0_EEEDpT1_ENKUlvE_clEv</a></td>
              <td class="coverFnHi">4</td>
            </tr>
    <tr>
              <td class="coverFn"><a href="ArrayHelpers.hpp.gcov.html#133">_ZZN2AH9fillArrayIdLm65EJdEEENS_5ArrayIT_XT0_EEEDpT1_ENKUlvE_clEv</a></td>
              <td class="coverFnHi">130</td>
            </tr>
=======
              <td class="coverFn"><a href="ArrayHelpers.hpp.gcov.html#139">_ZN2AH9fillArrayIZN21fillArray_simple_Test8TestBodyEvE1SLm4EJifEEENS_5ArrayIT_XT0_EEEDpT1_</a></td>
              <td class="coverFnHi">1</td>
            </tr>
>>>>>>> c8d7535e
  </table>
  <br>
  </center>
  <table width="100%" border=0 cellspacing=0 cellpadding=0>
    <tr><td class="ruler"><img src="../../../glass.png" width=3 height=3 alt=""></td></tr>
    <tr><td class="versionInfo">Generated by: <a href="http://ltp.sourceforge.net/coverage/lcov.php" target="_parent">LCOV version 1.14-5-g4ff2ed6</a></td></tr>
  </table>
  <br>

</body>
</html><|MERGE_RESOLUTION|>--- conflicted
+++ resolved
@@ -4,11 +4,7 @@
 
 <head>
   <meta http-equiv="Content-Type" content="text/html; charset=UTF-8">
-<<<<<<< HEAD
-  <title>LCOV - dc55683fc9b8bb8c6beeb3104c63fee4a0703a23 - src/AH/Containers/ArrayHelpers.hpp - functions</title>
-=======
-  <title>LCOV - 62f9b31690cd326528909dc900cfda9ba79bd101 - src/AH/Containers/ArrayHelpers.hpp - functions</title>
->>>>>>> c8d7535e
+  <title>LCOV - d219e65b13c7c968c3ed9a282d6e883fe6d13945 - src/AH/Containers/ArrayHelpers.hpp - functions</title>
   <link rel="stylesheet" type="text/css" href="../../../gcov.css">
 </head>
 
@@ -32,36 +28,20 @@
           </tr>
           <tr>
             <td class="headerItem">Test:</td>
-<<<<<<< HEAD
-            <td class="headerValue">dc55683fc9b8bb8c6beeb3104c63fee4a0703a23</td>
+            <td class="headerValue">d219e65b13c7c968c3ed9a282d6e883fe6d13945</td>
             <td></td>
             <td class="headerItem">Lines:</td>
-            <td class="headerCovTableEntry">38</td>
-            <td class="headerCovTableEntry">38</td>
-=======
-            <td class="headerValue">62f9b31690cd326528909dc900cfda9ba79bd101</td>
-            <td></td>
-            <td class="headerItem">Lines:</td>
-            <td class="headerCovTableEntry">36</td>
-            <td class="headerCovTableEntry">36</td>
->>>>>>> c8d7535e
+            <td class="headerCovTableEntry">41</td>
+            <td class="headerCovTableEntry">41</td>
             <td class="headerCovTableEntryHi">100.0 %</td>
           </tr>
           <tr>
             <td class="headerItem">Date:</td>
-<<<<<<< HEAD
-            <td class="headerValue">2019-11-27 03:41:41</td>
+            <td class="headerValue">2019-11-27 23:47:46</td>
             <td></td>
             <td class="headerItem">Functions:</td>
-            <td class="headerCovTableEntry">60</td>
-            <td class="headerCovTableEntry">60</td>
-=======
-            <td class="headerValue">2019-11-27 22:46:21</td>
-            <td></td>
-            <td class="headerItem">Functions:</td>
-            <td class="headerCovTableEntry">17</td>
-            <td class="headerCovTableEntry">17</td>
->>>>>>> c8d7535e
+            <td class="headerCovTableEntry">56</td>
+            <td class="headerCovTableEntry">56</td>
             <td class="headerCovTableEntryHi">100.0 %</td>
           </tr>
           <tr>
@@ -88,65 +68,30 @@
       <td width="20%" class="tableHead">Hit count <span class="tableHeadSort"><a href="ArrayHelpers.hpp.func-sort-c.html"><img src="../../../updown.png" width=10 height=14 alt="Sort by hit count" title="Sort by hit count" border=0></a></span></td>
     </tr>
     <tr>
-<<<<<<< HEAD
-              <td class="coverFn"><a href="ArrayHelpers.hpp.gcov.html#230">_ZN2AH10distributeIddLm3ELm3EEENS_5ArrayIDTmltlT_EtlT0_EEXmiplT1_T2_Li1EEEERKNS1_IS2_XT1_EEERKNS1_IS3_XT2_EEE</a></td>
-              <td class="coverFnHi">2</td>
-            </tr>
-    <tr>
-              <td class="coverFn"><a href="ArrayHelpers.hpp.gcov.html#205">_ZN2AH10distributeIddLm3ELm3ELb0ELb0ELb1ELb1EEENS_5ArrayIDTmltlT_EtlT0_EEXmiplT1_T2_Li1EEEERKNS_10ArraySliceIS2_XT1_EXT3_EXT5_EEERKNS6_IS3_XT2_EXT4_EXT6_EEE</a></td>
-              <td class="coverFnHi">2</td>
-            </tr>
-    <tr>
-              <td class="coverFn"><a href="ArrayHelpers.hpp.gcov.html#230">_ZN2AH10distributeIddLm5ELm3EEENS_5ArrayIDTmltlT_EtlT0_EEXmiplT1_T2_Li1EEEERKNS1_IS2_XT1_EEERKNS1_IS3_XT2_EEE</a></td>
-              <td class="coverFnHi">2</td>
-            </tr>
-    <tr>
-              <td class="coverFn"><a href="ArrayHelpers.hpp.gcov.html#205">_ZN2AH10distributeIddLm5ELm3ELb0ELb0ELb1ELb1EEENS_5ArrayIDTmltlT_EtlT0_EEXmiplT1_T2_Li1EEEERKNS_10ArraySliceIS2_XT1_EXT3_EXT5_EEERKNS6_IS3_XT2_EXT4_EXT6_EEE</a></td>
-              <td class="coverFnHi">2</td>
-            </tr>
-    <tr>
-              <td class="coverFn"><a href="ArrayHelpers.hpp.gcov.html#230">_ZN2AH10distributeIddLm7ELm3EEENS_5ArrayIDTmltlT_EtlT0_EEXmiplT1_T2_Li1EEEERKNS1_IS2_XT1_EEERKNS1_IS3_XT2_EEE</a></td>
-              <td class="coverFnHi">2</td>
-            </tr>
-    <tr>
-              <td class="coverFn"><a href="ArrayHelpers.hpp.gcov.html#205">_ZN2AH10distributeIddLm7ELm3ELb0ELb0ELb1ELb1EEENS_5ArrayIDTmltlT_EtlT0_EEXmiplT1_T2_Li1EEEERKNS_10ArraySliceIS2_XT1_EXT3_EXT5_EEERKNS6_IS3_XT2_EXT4_EXT6_EEE</a></td>
-              <td class="coverFnHi">2</td>
-            </tr>
-    <tr>
-              <td class="coverFn"><a href="ArrayHelpers.hpp.gcov.html#230">_ZN2AH10distributeIiiLm3ELm4EEENS_5ArrayIDTmltlT_EtlT0_EEXmiplT1_T2_Li1EEEERKNS1_IS2_XT1_EEERKNS1_IS3_XT2_EEE</a></td>
-              <td class="coverFnHi">1</td>
-            </tr>
-    <tr>
-              <td class="coverFn"><a href="ArrayHelpers.hpp.gcov.html#216">_ZN2AH10distributeIiiLm3ELm4ELb0ELb0EEENS_5ArrayIDTmltlT_EtlT0_EEXmiplT1_T2_Li1EEEERKNS_10ArraySliceIS2_XT1_EXT3_EXT4_EEERKNS1_IS3_XT2_EEE</a></td>
-              <td class="coverFnHi">1</td>
-            </tr>
-    <tr>
-              <td class="coverFn"><a href="ArrayHelpers.hpp.gcov.html#205">_ZN2AH10distributeIiiLm3ELm4ELb0ELb0ELb0ELb0EEENS_5ArrayIDTmltlT_EtlT0_EEXmiplT1_T2_Li1EEEERKNS_10ArraySliceIS2_XT1_EXT3_EXT5_EEERKNS6_IS3_XT2_EXT4_EXT6_EEE</a></td>
-              <td class="coverFnHi">1</td>
-            </tr>
-    <tr>
-              <td class="coverFn"><a href="ArrayHelpers.hpp.gcov.html#205">_ZN2AH10distributeIiiLm3ELm4ELb0ELb0ELb0ELb1EEENS_5ArrayIDTmltlT_EtlT0_EEXmiplT1_T2_Li1EEEERKNS_10ArraySliceIS2_XT1_EXT3_EXT5_EEERKNS6_IS3_XT2_EXT4_EXT6_EEE</a></td>
-              <td class="coverFnHi">1</td>
-            </tr>
-    <tr>
-              <td class="coverFn"><a href="ArrayHelpers.hpp.gcov.html#205">_ZN2AH10distributeIiiLm3ELm4ELb0ELb0ELb1ELb1EEENS_5ArrayIDTmltlT_EtlT0_EEXmiplT1_T2_Li1EEEERKNS_10ArraySliceIS2_XT1_EXT3_EXT5_EEERKNS6_IS3_XT2_EXT4_EXT6_EEE</a></td>
-              <td class="coverFnHi">1</td>
-            </tr>
-    <tr>
-              <td class="coverFn"><a href="ArrayHelpers.hpp.gcov.html#230">_ZN2AH10distributeIiiLm4ELm3EEENS_5ArrayIDTmltlT_EtlT0_EEXmiplT1_T2_Li1EEEERKNS1_IS2_XT1_EEERKNS1_IS3_XT2_EEE</a></td>
-              <td class="coverFnHi">1</td>
-            </tr>
-    <tr>
-              <td class="coverFn"><a href="ArrayHelpers.hpp.gcov.html#216">_ZN2AH10distributeIiiLm4ELm3ELb0ELb0EEENS_5ArrayIDTmltlT_EtlT0_EEXmiplT1_T2_Li1EEEERKNS_10ArraySliceIS2_XT1_EXT3_EXT4_EEERKNS1_IS3_XT2_EEE</a></td>
-              <td class="coverFnHi">1</td>
-            </tr>
-    <tr>
-              <td class="coverFn"><a href="ArrayHelpers.hpp.gcov.html#205">_ZN2AH10distributeIiiLm4ELm3ELb0ELb0ELb0ELb1EEENS_5ArrayIDTmltlT_EtlT0_EEXmiplT1_T2_Li1EEEERKNS_10ArraySliceIS2_XT1_EXT3_EXT5_EEERKNS6_IS3_XT2_EXT4_EXT6_EEE</a></td>
-              <td class="coverFnHi">1</td>
-            </tr>
-    <tr>
-              <td class="coverFn"><a href="ArrayHelpers.hpp.gcov.html#205">_ZN2AH10distributeIiiLm4ELm3ELb0ELb0ELb1ELb1EEENS_5ArrayIDTmltlT_EtlT0_EEXmiplT1_T2_Li1EEEERKNS_10ArraySliceIS2_XT1_EXT3_EXT5_EEERKNS6_IS3_XT2_EXT4_EXT6_EEE</a></td>
-=======
+              <td class="coverFn"><a href="ArrayHelpers.hpp.gcov.html#241">_ZN2AH10distributeIddLm3ELm3EEENS_5ArrayIDTmlcvT__EcvT0__EEXmiplT1_T2_Li1EEEERKNS1_IS2_XT1_EEERKNS1_IS3_XT2_EEE</a></td>
+              <td class="coverFnHi">2</td>
+            </tr>
+    <tr>
+              <td class="coverFn"><a href="ArrayHelpers.hpp.gcov.html#216">_ZN2AH10distributeIddLm3ELm3ELb0ELb0ELb1ELb1EEENS_5ArrayIDTmlcvT__EcvT0__EEXmiplT1_T2_Li1EEEERKNS_10ArraySliceIS2_XT1_EXT3_EXT5_EEERKNS6_IS3_XT2_EXT4_EXT6_EEE</a></td>
+              <td class="coverFnHi">2</td>
+            </tr>
+    <tr>
+              <td class="coverFn"><a href="ArrayHelpers.hpp.gcov.html#241">_ZN2AH10distributeIddLm5ELm3EEENS_5ArrayIDTmlcvT__EcvT0__EEXmiplT1_T2_Li1EEEERKNS1_IS2_XT1_EEERKNS1_IS3_XT2_EEE</a></td>
+              <td class="coverFnHi">2</td>
+            </tr>
+    <tr>
+              <td class="coverFn"><a href="ArrayHelpers.hpp.gcov.html#216">_ZN2AH10distributeIddLm5ELm3ELb0ELb0ELb1ELb1EEENS_5ArrayIDTmlcvT__EcvT0__EEXmiplT1_T2_Li1EEEERKNS_10ArraySliceIS2_XT1_EXT3_EXT5_EEERKNS6_IS3_XT2_EXT4_EXT6_EEE</a></td>
+              <td class="coverFnHi">2</td>
+            </tr>
+    <tr>
+              <td class="coverFn"><a href="ArrayHelpers.hpp.gcov.html#241">_ZN2AH10distributeIddLm7ELm3EEENS_5ArrayIDTmlcvT__EcvT0__EEXmiplT1_T2_Li1EEEERKNS1_IS2_XT1_EEERKNS1_IS3_XT2_EEE</a></td>
+              <td class="coverFnHi">2</td>
+            </tr>
+    <tr>
+              <td class="coverFn"><a href="ArrayHelpers.hpp.gcov.html#216">_ZN2AH10distributeIddLm7ELm3ELb0ELb0ELb1ELb1EEENS_5ArrayIDTmlcvT__EcvT0__EEXmiplT1_T2_Li1EEEERKNS_10ArraySliceIS2_XT1_EXT3_EXT5_EEERKNS6_IS3_XT2_EXT4_EXT6_EEE</a></td>
+              <td class="coverFnHi">2</td>
+            </tr>
+    <tr>
               <td class="coverFn"><a href="ArrayHelpers.hpp.gcov.html#241">_ZN2AH10distributeIiiLm3ELm4EEENS_5ArrayIDTmlcvT__EcvT0__EEXmiplT1_T2_Li1EEEERKNS1_IS2_XT1_EEERKNS1_IS3_XT2_EEE</a></td>
               <td class="coverFnHi">1</td>
             </tr>
@@ -180,7 +125,6 @@
             </tr>
     <tr>
               <td class="coverFn"><a href="ArrayHelpers.hpp.gcov.html#216">_ZN2AH10distributeIiiLm4ELm3ELb0ELb0ELb1ELb1EEENS_5ArrayIDTmlcvT__EcvT0__EEXmiplT1_T2_Li1EEEERKNS_10ArraySliceIS2_XT1_EXT3_EXT5_EEERKNS6_IS3_XT2_EXT4_EXT6_EEE</a></td>
->>>>>>> c8d7535e
               <td class="coverFnHi">1</td>
             </tr>
     <tr>
@@ -192,24 +136,11 @@
               <td class="coverFnHi">1</td>
             </tr>
     <tr>
-<<<<<<< HEAD
-              <td class="coverFn"><a href="ArrayHelpers.hpp.gcov.html#89">_ZN2AH13generateArrayILm65EZNS_9fillArrayIdLm65EJdEEENS_5ArrayIT_XT0_EEEDpT1_EUlvE_EENS2_IDTclfp_EEXT_EEET0_</a></td>
-              <td class="coverFnHi">2</td>
-            </tr>
-    <tr>
-              <td class="coverFn"><a href="ArrayHelpers.hpp.gcov.html#69">_ZN2AH13generateArrayIjLm4ENS_6detail11IncrementorIiiEEEENS_5ArrayIT_XT0_EEET1_</a></td>
-=======
               <td class="coverFn"><a href="ArrayHelpers.hpp.gcov.html#69">_ZN2AH13generateArrayIjLm4EZN25generateArray_simple_Test8TestBodyEvE3$_0EENS_5ArrayIT_XT0_EEET1_</a></td>
->>>>>>> c8d7535e
               <td class="coverFnHi">1</td>
             </tr>
     <tr>
               <td class="coverFn"><a href="ArrayHelpers.hpp.gcov.html#181">_ZN2AH24generateIncrementalArrayIjLm4EiiEENS_5ArrayIT_XT0_EEET1_T2_</a></td>
-              <td class="coverFnHi">1</td>
-            </tr>
-    <tr>
-<<<<<<< HEAD
-              <td class="coverFn"><a href="ArrayHelpers.hpp.gcov.html#170">_ZN2AH24generateIncrementalArrayIjLm4EiiEENS_5ArrayIT_XT0_EEET1_T2_</a></td>
               <td class="coverFnHi">1</td>
             </tr>
     <tr>
@@ -278,9 +209,6 @@
             </tr>
     <tr>
               <td class="coverFn"><a href="ArrayHelpers.hpp.gcov.html#110">_ZN2AH6copyAsIfLm64E10FixedPointIsLh13EiEEENS_5ArrayIT_XT0_EEERKNS3_IT1_XT0_EEE</a></td>
-=======
-              <td class="coverFn"><a href="ArrayHelpers.hpp.gcov.html#122">_ZN2AH5applyISt6negateIvEiLm5EEENS_5ArrayIDTcltlT_EtlT0_EEEXT1_EEERKNS3_IS5_XT1_EEES4_</a></td>
->>>>>>> c8d7535e
               <td class="coverFnHi">1</td>
             </tr>
     <tr>
@@ -292,12 +220,11 @@
               <td class="coverFnHi">4</td>
             </tr>
     <tr>
-<<<<<<< HEAD
-              <td class="coverFn"><a href="ArrayHelpers.hpp.gcov.html#132">_ZN2AH9fillArrayIZN21fillArray_simple_Test8TestBodyEvE1SLm4EJifEEENS_5ArrayIT_XT0_EEEDpT1_</a></td>
-              <td class="coverFnHi">1</td>
-            </tr>
-    <tr>
-              <td class="coverFn"><a href="ArrayHelpers.hpp.gcov.html#132">_ZN2AH9fillArrayIdLm65EJdEEENS_5ArrayIT_XT0_EEEDpT1_</a></td>
+              <td class="coverFn"><a href="ArrayHelpers.hpp.gcov.html#139">_ZN2AH9fillArrayIZN21fillArray_simple_Test8TestBodyEvE1SLm4EJifEEENS_5ArrayIT_XT0_EEEDpT1_</a></td>
+              <td class="coverFnHi">1</td>
+            </tr>
+    <tr>
+              <td class="coverFn"><a href="ArrayHelpers.hpp.gcov.html#139">_ZN2AH9fillArrayIdLm65EJdEEENS_5ArrayIT_XT0_EEEDpT1_</a></td>
               <td class="coverFnHi">2</td>
             </tr>
     <tr>
@@ -364,19 +291,6 @@
               <td class="coverFn"><a href="ArrayHelpers.hpp.gcov.html#113">_ZZN2AH6copyAsIfLm64E10FixedPointIsLh13EiEEENS_5ArrayIT_XT0_EEERKNS3_IT1_XT0_EEEENKUlRKS2_E_clESB_</a></td>
               <td class="coverFnHi">64</td>
             </tr>
-    <tr>
-              <td class="coverFn"><a href="ArrayHelpers.hpp.gcov.html#133">_ZZN2AH9fillArrayIZN21fillArray_simple_Test8TestBodyEvE1SLm4EJifEEENS_5ArrayIT_XT0_EEEDpT1_ENKUlvE_clEv</a></td>
-              <td class="coverFnHi">4</td>
-            </tr>
-    <tr>
-              <td class="coverFn"><a href="ArrayHelpers.hpp.gcov.html#133">_ZZN2AH9fillArrayIdLm65EJdEEENS_5ArrayIT_XT0_EEEDpT1_ENKUlvE_clEv</a></td>
-              <td class="coverFnHi">130</td>
-            </tr>
-=======
-              <td class="coverFn"><a href="ArrayHelpers.hpp.gcov.html#139">_ZN2AH9fillArrayIZN21fillArray_simple_Test8TestBodyEvE1SLm4EJifEEENS_5ArrayIT_XT0_EEEDpT1_</a></td>
-              <td class="coverFnHi">1</td>
-            </tr>
->>>>>>> c8d7535e
   </table>
   <br>
   </center>
