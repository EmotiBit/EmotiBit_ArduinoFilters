<!DOCTYPE HTML PUBLIC "-//W3C//DTD HTML 4.01 Transitional//EN">

<html lang="en">

<head>
  <meta http-equiv="Content-Type" content="text/html; charset=UTF-8">
<<<<<<< HEAD
  <title>LCOV - 628b00d17473e56a8d4591857b6263006b0d07cb - src/AH/Containers/ArrayHelpers.hpp - functions</title>
=======
  <title>LCOV - 5d7df5a633088e0cc4dd37d1d824f6e452634c1d - src/AH/Containers/ArrayHelpers.hpp - functions</title>
>>>>>>> 816838c0
  <link rel="stylesheet" type="text/css" href="../../../gcov.css">
</head>

<body>

  <table width="100%" border=0 cellspacing=0 cellpadding=0>
    <tr><td class="title">LCOV - code coverage report</td></tr>
    <tr><td class="ruler"><img src="../../../glass.png" width=3 height=3 alt=""></td></tr>

    <tr>
      <td width="100%">
        <table cellpadding=1 border=0 width="100%">
          <tr>
            <td width="10%" class="headerItem">Current view:</td>
            <td width="35%" class="headerValue"><a href="../../../index.html">top level</a> - <a href="index.html">src/AH/Containers</a> - ArrayHelpers.hpp<span style="font-size: 80%;"> (<a href="ArrayHelpers.hpp.gcov.html">source</a> / functions)</span></td>
            <td width="5%"></td>
            <td width="15%"></td>
            <td width="10%" class="headerCovTableHead">Hit</td>
            <td width="10%" class="headerCovTableHead">Total</td>
            <td width="15%" class="headerCovTableHead">Coverage</td>
          </tr>
          <tr>
            <td class="headerItem">Test:</td>
<<<<<<< HEAD
            <td class="headerValue">628b00d17473e56a8d4591857b6263006b0d07cb</td>
            <td></td>
            <td class="headerItem">Lines:</td>
            <td class="headerCovTableEntry">38</td>
            <td class="headerCovTableEntry">38</td>
=======
            <td class="headerValue">5d7df5a633088e0cc4dd37d1d824f6e452634c1d</td>
            <td></td>
            <td class="headerItem">Lines:</td>
            <td class="headerCovTableEntry">29</td>
            <td class="headerCovTableEntry">29</td>
>>>>>>> 816838c0
            <td class="headerCovTableEntryHi">100.0 %</td>
          </tr>
          <tr>
            <td class="headerItem">Date:</td>
<<<<<<< HEAD
            <td class="headerValue">2019-11-27 01:23:04</td>
            <td></td>
            <td class="headerItem">Functions:</td>
            <td class="headerCovTableEntry">48</td>
            <td class="headerCovTableEntry">48</td>
=======
            <td class="headerValue">2019-11-27 03:27:40</td>
            <td></td>
            <td class="headerItem">Functions:</td>
            <td class="headerCovTableEntry">18</td>
            <td class="headerCovTableEntry">18</td>
>>>>>>> 816838c0
            <td class="headerCovTableEntryHi">100.0 %</td>
          </tr>
          <tr>
            <td class="headerItem">Legend:</td>
            <td class="headerValueLeg">            Lines:
            <span class="coverLegendCov">hit</span>
            <span class="coverLegendNoCov">not hit</span>
</td>
            <td></td>
          </tr>
          <tr><td><img src="../../../glass.png" width=3 height=3 alt=""></td></tr>
        </table>
      </td>
    </tr>

    <tr><td class="ruler"><img src="../../../glass.png" width=3 height=3 alt=""></td></tr>
  </table>

  <center>
  <table width="60%" cellpadding=1 cellspacing=1 border=0>
    <tr><td><br></td></tr>
    <tr>
      <td width="80%" class="tableHead">Function Name <span class="tableHeadSort"><img src="../../../glass.png" width=10 height=14 alt="Sort by function name" title="Sort by function name" border=0></span></td>
      <td width="20%" class="tableHead">Hit count <span class="tableHeadSort"><a href="ArrayHelpers.hpp.func-sort-c.html"><img src="../../../updown.png" width=10 height=14 alt="Sort by hit count" title="Sort by hit count" border=0></a></span></td>
    </tr>
    <tr>
              <td class="coverFn"><a href="ArrayHelpers.hpp.gcov.html#225">_ZN2AH10distributeIddLm3ELm3EEENS_5ArrayIDTmltlT_EtlT0_EEXmiplT1_T2_Li1EEEERKNS1_IS2_XT1_EEERKNS1_IS3_XT2_EEE</a></td>
              <td class="coverFnHi">2</td>
            </tr>
    <tr>
              <td class="coverFn"><a href="ArrayHelpers.hpp.gcov.html#200">_ZN2AH10distributeIddLm3ELm3ELb0ELb0ELb1ELb1EEENS_5ArrayIDTmltlT_EtlT0_EEXmiplT1_T2_Li1EEEERKNS_10ArraySliceIS2_XT1_EXT3_EXT5_EEERKNS6_IS3_XT2_EXT4_EXT6_EEE</a></td>
              <td class="coverFnHi">2</td>
            </tr>
    <tr>
              <td class="coverFn"><a href="ArrayHelpers.hpp.gcov.html#225">_ZN2AH10distributeIddLm5ELm3EEENS_5ArrayIDTmltlT_EtlT0_EEXmiplT1_T2_Li1EEEERKNS1_IS2_XT1_EEERKNS1_IS3_XT2_EEE</a></td>
              <td class="coverFnHi">2</td>
            </tr>
    <tr>
              <td class="coverFn"><a href="ArrayHelpers.hpp.gcov.html#200">_ZN2AH10distributeIddLm5ELm3ELb0ELb0ELb1ELb1EEENS_5ArrayIDTmltlT_EtlT0_EEXmiplT1_T2_Li1EEEERKNS_10ArraySliceIS2_XT1_EXT3_EXT5_EEERKNS6_IS3_XT2_EXT4_EXT6_EEE</a></td>
              <td class="coverFnHi">2</td>
            </tr>
    <tr>
              <td class="coverFn"><a href="ArrayHelpers.hpp.gcov.html#225">_ZN2AH10distributeIddLm7ELm3EEENS_5ArrayIDTmltlT_EtlT0_EEXmiplT1_T2_Li1EEEERKNS1_IS2_XT1_EEERKNS1_IS3_XT2_EEE</a></td>
              <td class="coverFnHi">2</td>
            </tr>
    <tr>
              <td class="coverFn"><a href="ArrayHelpers.hpp.gcov.html#200">_ZN2AH10distributeIddLm7ELm3ELb0ELb0ELb1ELb1EEENS_5ArrayIDTmltlT_EtlT0_EEXmiplT1_T2_Li1EEEERKNS_10ArraySliceIS2_XT1_EXT3_EXT5_EEERKNS6_IS3_XT2_EXT4_EXT6_EEE</a></td>
              <td class="coverFnHi">2</td>
            </tr>
    <tr>
              <td class="coverFn"><a href="ArrayHelpers.hpp.gcov.html#225">_ZN2AH10distributeIiiLm3ELm4EEENS_5ArrayIDTmltlT_EtlT0_EEXmiplT1_T2_Li1EEEERKNS1_IS2_XT1_EEERKNS1_IS3_XT2_EEE</a></td>
              <td class="coverFnHi">1</td>
            </tr>
    <tr>
              <td class="coverFn"><a href="ArrayHelpers.hpp.gcov.html#211">_ZN2AH10distributeIiiLm3ELm4ELb0ELb0EEENS_5ArrayIDTmltlT_EtlT0_EEXmiplT1_T2_Li1EEEERKNS_10ArraySliceIS2_XT1_EXT3_EXT4_EEERKNS1_IS3_XT2_EEE</a></td>
              <td class="coverFnHi">1</td>
            </tr>
    <tr>
              <td class="coverFn"><a href="ArrayHelpers.hpp.gcov.html#200">_ZN2AH10distributeIiiLm3ELm4ELb0ELb0ELb0ELb0EEENS_5ArrayIDTmltlT_EtlT0_EEXmiplT1_T2_Li1EEEERKNS_10ArraySliceIS2_XT1_EXT3_EXT5_EEERKNS6_IS3_XT2_EXT4_EXT6_EEE</a></td>
              <td class="coverFnHi">1</td>
            </tr>
    <tr>
              <td class="coverFn"><a href="ArrayHelpers.hpp.gcov.html#200">_ZN2AH10distributeIiiLm3ELm4ELb0ELb0ELb0ELb1EEENS_5ArrayIDTmltlT_EtlT0_EEXmiplT1_T2_Li1EEEERKNS_10ArraySliceIS2_XT1_EXT3_EXT5_EEERKNS6_IS3_XT2_EXT4_EXT6_EEE</a></td>
              <td class="coverFnHi">1</td>
            </tr>
    <tr>
              <td class="coverFn"><a href="ArrayHelpers.hpp.gcov.html#200">_ZN2AH10distributeIiiLm3ELm4ELb0ELb0ELb1ELb1EEENS_5ArrayIDTmltlT_EtlT0_EEXmiplT1_T2_Li1EEEERKNS_10ArraySliceIS2_XT1_EXT3_EXT5_EEERKNS6_IS3_XT2_EXT4_EXT6_EEE</a></td>
              <td class="coverFnHi">1</td>
            </tr>
    <tr>
              <td class="coverFn"><a href="ArrayHelpers.hpp.gcov.html#225">_ZN2AH10distributeIiiLm4ELm3EEENS_5ArrayIDTmltlT_EtlT0_EEXmiplT1_T2_Li1EEEERKNS1_IS2_XT1_EEERKNS1_IS3_XT2_EEE</a></td>
              <td class="coverFnHi">1</td>
            </tr>
    <tr>
              <td class="coverFn"><a href="ArrayHelpers.hpp.gcov.html#211">_ZN2AH10distributeIiiLm4ELm3ELb0ELb0EEENS_5ArrayIDTmltlT_EtlT0_EEXmiplT1_T2_Li1EEEERKNS_10ArraySliceIS2_XT1_EXT3_EXT4_EEERKNS1_IS3_XT2_EEE</a></td>
              <td class="coverFnHi">1</td>
            </tr>
    <tr>
              <td class="coverFn"><a href="ArrayHelpers.hpp.gcov.html#200">_ZN2AH10distributeIiiLm4ELm3ELb0ELb0ELb0ELb1EEENS_5ArrayIDTmltlT_EtlT0_EEXmiplT1_T2_Li1EEEERKNS_10ArraySliceIS2_XT1_EXT3_EXT5_EEERKNS6_IS3_XT2_EXT4_EXT6_EEE</a></td>
              <td class="coverFnHi">1</td>
            </tr>
    <tr>
              <td class="coverFn"><a href="ArrayHelpers.hpp.gcov.html#200">_ZN2AH10distributeIiiLm4ELm3ELb0ELb0ELb1ELb1EEENS_5ArrayIDTmltlT_EtlT0_EEXmiplT1_T2_Li1EEEERKNS_10ArraySliceIS2_XT1_EXT3_EXT5_EEERKNS6_IS3_XT2_EXT4_EXT6_EEE</a></td>
              <td class="coverFnHi">1</td>
            </tr>
    <tr>
              <td class="coverFn"><a href="ArrayHelpers.hpp.gcov.html#89">_ZN2AH13generateArrayILm4EZN31generateArray_simpleNoType_Test8TestBodyEvE3$_1EENS_5ArrayIDTclfp_EEXT_EEET0_</a></td>
              <td class="coverFnHi">1</td>
            </tr>
    <tr>
              <td class="coverFn"><a href="ArrayHelpers.hpp.gcov.html#89">_ZN2AH13generateArrayILm4EZNS_9fillArrayIZN21fillArray_simple_Test8TestBodyEvE1SLm4EJifEEENS_5ArrayIT_XT0_EEEDpT1_EUlvE_EENS4_IDTclfp_EEXT_EEET0_</a></td>
              <td class="coverFnHi">1</td>
            </tr>
    <tr>
<<<<<<< HEAD
              <td class="coverFn"><a href="ArrayHelpers.hpp.gcov.html#89">_ZN2AH13generateArrayILm65EZNS_9fillArrayIdLm65EJdEEENS_5ArrayIT_XT0_EEEDpT1_EUlvE_EENS2_IDTclfp_EEXT_EEET0_</a></td>
              <td class="coverFnHi">2</td>
            </tr>
    <tr>
              <td class="coverFn"><a href="ArrayHelpers.hpp.gcov.html#69">_ZN2AH13generateArrayIjLm4ENS_11IncrementorIiiEEEENS_5ArrayIT_XT0_EEET1_</a></td>
=======
              <td class="coverFn"><a href="ArrayHelpers.hpp.gcov.html#69">_ZN2AH13generateArrayIjLm4ENS_6detail11IncrementorIiiEEEENS_5ArrayIT_XT0_EEET1_</a></td>
>>>>>>> 816838c0
              <td class="coverFnHi">1</td>
            </tr>
    <tr>
              <td class="coverFn"><a href="ArrayHelpers.hpp.gcov.html#69">_ZN2AH13generateArrayIjLm4EZN25generateArray_simple_Test8TestBodyEvE3$_0EENS_5ArrayIT_XT0_EEET1_</a></td>
              <td class="coverFnHi">1</td>
            </tr>
    <tr>
              <td class="coverFn"><a href="ArrayHelpers.hpp.gcov.html#165">_ZN2AH24generateIncrementalArrayIjLm4EiiEENS_5ArrayIT_XT0_EEET1_T2_</a></td>
              <td class="coverFnHi">1</td>
            </tr>
    <tr>
              <td class="coverFn"><a href="ArrayHelpers.hpp.gcov.html#110">_ZN2AH6copyAsI15BiQuadFilterDF1I10FixedPointIaLh6EsEELm6E16TransferFunctionILm3ELm3ES3_EEENS_5ArrayIT_XT0_EEERKNS7_IT1_XT0_EEE</a></td>
              <td class="coverFnHi">1</td>
            </tr>
    <tr>
              <td class="coverFn"><a href="ArrayHelpers.hpp.gcov.html#110">_ZN2AH6copyAsI15BiQuadFilterDF1I10FixedPointIiLh24ElEELm16E16TransferFunctionILm3ELm3ES3_EEENS_5ArrayIT_XT0_EEERKNS7_IT1_XT0_EEE</a></td>
              <td class="coverFnHi">1</td>
            </tr>
    <tr>
              <td class="coverFn"><a href="ArrayHelpers.hpp.gcov.html#110">_ZN2AH6copyAsI15BiQuadFilterDF1I10FixedPointIsLh13EiEELm8E16TransferFunctionILm3ELm3ES3_EEENS_5ArrayIT_XT0_EEERKNS7_IT1_XT0_EEE</a></td>
              <td class="coverFnHi">1</td>
            </tr>
    <tr>
              <td class="coverFn"><a href="ArrayHelpers.hpp.gcov.html#110">_ZN2AH6copyAsI15BiQuadFilterDF1IdELm16E16TransferFunctionILm3ELm3EdEEENS_5ArrayIT_XT0_EEERKNS5_IT1_XT0_EEE</a></td>
              <td class="coverFnHi">1</td>
            </tr>
    <tr>
              <td class="coverFn"><a href="ArrayHelpers.hpp.gcov.html#110">_ZN2AH6copyAsI15BiQuadFilterDF1IdELm2E16TransferFunctionILm3ELm3EdEEENS_5ArrayIT_XT0_EEERKNS5_IT1_XT0_EEE</a></td>
              <td class="coverFnHi">1</td>
            </tr>
    <tr>
              <td class="coverFn"><a href="ArrayHelpers.hpp.gcov.html#110">_ZN2AH6copyAsI15BiQuadFilterDF1IdELm3E16TransferFunctionILm3ELm3EdEEENS_5ArrayIT_XT0_EEERKNS5_IT1_XT0_EEE</a></td>
              <td class="coverFnHi">1</td>
            </tr>
    <tr>
              <td class="coverFn"><a href="ArrayHelpers.hpp.gcov.html#110">_ZN2AH6copyAsI15BiQuadFilterDF1IdELm4E16TransferFunctionILm3ELm3EdEEENS_5ArrayIT_XT0_EEERKNS5_IT1_XT0_EEE</a></td>
              <td class="coverFnHi">1</td>
            </tr>
    <tr>
              <td class="coverFn"><a href="ArrayHelpers.hpp.gcov.html#110">_ZN2AH6copyAsI15BiQuadFilterDF1IfELm6E16TransferFunctionILm3ELm3EfEEENS_5ArrayIT_XT0_EEERKNS5_IT1_XT0_EEE</a></td>
              <td class="coverFnHi">1</td>
            </tr>
    <tr>
              <td class="coverFn"><a href="ArrayHelpers.hpp.gcov.html#110">_ZN2AH6copyAsI15BiQuadFilterDF1IfELm8E16TransferFunctionILm3ELm3EfEEENS_5ArrayIT_XT0_EEERKNS5_IT1_XT0_EEE</a></td>
              <td class="coverFnHi">1</td>
            </tr>
    <tr>
              <td class="coverFn"><a href="ArrayHelpers.hpp.gcov.html#110">_ZN2AH6copyAsI15BiQuadFilterDF1IiELm2E16TransferFunctionILm3ELm3EiEEENS_5ArrayIT_XT0_EEERKNS5_IT1_XT0_EEE</a></td>
              <td class="coverFnHi">1</td>
            </tr>
    <tr>
              <td class="coverFn"><a href="ArrayHelpers.hpp.gcov.html#110">_ZN2AH6copyAsIdLm128E10FixedPointIiLh24ElEEENS_5ArrayIT_XT0_EEERKNS3_IT1_XT0_EEE</a></td>
              <td class="coverFnHi">1</td>
            </tr>
    <tr>
              <td class="coverFn"><a href="ArrayHelpers.hpp.gcov.html#110">_ZN2AH6copyAsIdLm32E10FixedPointIaLh2EsEEENS_5ArrayIT_XT0_EEERKNS3_IT1_XT0_EEE</a></td>
              <td class="coverFnHi">1</td>
            </tr>
    <tr>
              <td class="coverFn"><a href="ArrayHelpers.hpp.gcov.html#110">_ZN2AH6copyAsIdLm65E10FixedPointIaLh6EsEEENS_5ArrayIT_XT0_EEERKNS3_IT1_XT0_EEE</a></td>
              <td class="coverFnHi">3</td>
            </tr>
    <tr>
              <td class="coverFn"><a href="ArrayHelpers.hpp.gcov.html#110">_ZN2AH6copyAsIdLm65EsEENS_5ArrayIT_XT0_EEERKNS1_IT1_XT0_EEE</a></td>
              <td class="coverFnHi">2</td>
            </tr>
    <tr>
              <td class="coverFn"><a href="ArrayHelpers.hpp.gcov.html#110">_ZN2AH6copyAsIfLm48E10FixedPointIaLh6EsEEENS_5ArrayIT_XT0_EEERKNS3_IT1_XT0_EEE</a></td>
              <td class="coverFnHi">1</td>
            </tr>
    <tr>
              <td class="coverFn"><a href="ArrayHelpers.hpp.gcov.html#110">_ZN2AH6copyAsIfLm64E10FixedPointIsLh13EiEEENS_5ArrayIT_XT0_EEERKNS3_IT1_XT0_EEE</a></td>
              <td class="coverFnHi">1</td>
            </tr>
    <tr>
<<<<<<< HEAD
              <td class="coverFn"><a href="ArrayHelpers.hpp.gcov.html#15">_ZN2AH8generateIPZN21fillArray_simple_Test8TestBodyEvE1SZNS_9fillArrayIS2_Lm4EJifEEENS_5ArrayIT_XT0_EEEDpT1_EUlvE_EEvS6_S6_T0_</a></td>
              <td class="coverFnHi">1</td>
            </tr>
    <tr>
              <td class="coverFn"><a href="ArrayHelpers.hpp.gcov.html#15">_ZN2AH8generateIPdZNS_9fillArrayIdLm65EJdEEENS_5ArrayIT_XT0_EEEDpT1_EUlvE_EEvS4_S4_T0_</a></td>
              <td class="coverFnHi">2</td>
            </tr>
    <tr>
              <td class="coverFn"><a href="ArrayHelpers.hpp.gcov.html#15">_ZN2AH8generateIPjNS_11IncrementorIiiEEEEvT_S4_T0_</a></td>
=======
              <td class="coverFn"><a href="ArrayHelpers.hpp.gcov.html#32">_ZN2AH6detail11IncrementorIiiEC2Eii</a></td>
>>>>>>> 816838c0
              <td class="coverFnHi">1</td>
            </tr>
    <tr>
              <td class="coverFn"><a href="ArrayHelpers.hpp.gcov.html#34">_ZN2AH6detail11IncrementorIiiEclEv</a></td>
              <td class="coverFnHi">4</td>
            </tr>
    <tr>
              <td class="coverFn"><a href="ArrayHelpers.hpp.gcov.html#127">_ZN2AH9fillArrayIZN21fillArray_simple_Test8TestBodyEvE1SLm4EJifEEENS_5ArrayIT_XT0_EEEDpT1_</a></td>
              <td class="coverFnHi">1</td>
            </tr>
    <tr>
              <td class="coverFn"><a href="ArrayHelpers.hpp.gcov.html#127">_ZN2AH9fillArrayIdLm65EJdEEENS_5ArrayIT_XT0_EEEDpT1_</a></td>
              <td class="coverFnHi">2</td>
            </tr>
    <tr>
              <td class="coverFn"><a href="ArrayHelpers.hpp.gcov.html#128">_ZZN2AH9fillArrayIZN21fillArray_simple_Test8TestBodyEvE1SLm4EJifEEENS_5ArrayIT_XT0_EEEDpT1_ENKUlvE_clEv</a></td>
              <td class="coverFnHi">4</td>
            </tr>
    <tr>
              <td class="coverFn"><a href="ArrayHelpers.hpp.gcov.html#128">_ZZN2AH9fillArrayIdLm65EJdEEENS_5ArrayIT_XT0_EEEDpT1_ENKUlvE_clEv</a></td>
              <td class="coverFnHi">130</td>
            </tr>
  </table>
  <br>
  </center>
  <table width="100%" border=0 cellspacing=0 cellpadding=0>
    <tr><td class="ruler"><img src="../../../glass.png" width=3 height=3 alt=""></td></tr>
    <tr><td class="versionInfo">Generated by: <a href="http://ltp.sourceforge.net/coverage/lcov.php" target="_parent">LCOV version 1.14-5-g4ff2ed6</a></td></tr>
  </table>
  <br>

</body>
</html><|MERGE_RESOLUTION|>--- conflicted
+++ resolved
@@ -4,11 +4,7 @@
 
 <head>
   <meta http-equiv="Content-Type" content="text/html; charset=UTF-8">
-<<<<<<< HEAD
-  <title>LCOV - 628b00d17473e56a8d4591857b6263006b0d07cb - src/AH/Containers/ArrayHelpers.hpp - functions</title>
-=======
-  <title>LCOV - 5d7df5a633088e0cc4dd37d1d824f6e452634c1d - src/AH/Containers/ArrayHelpers.hpp - functions</title>
->>>>>>> 816838c0
+  <title>LCOV - bb342959d6718d3014f83c5e6a9bbb4280cf3d95 - src/AH/Containers/ArrayHelpers.hpp - functions</title>
   <link rel="stylesheet" type="text/css" href="../../../gcov.css">
 </head>
 
@@ -32,36 +28,20 @@
           </tr>
           <tr>
             <td class="headerItem">Test:</td>
-<<<<<<< HEAD
-            <td class="headerValue">628b00d17473e56a8d4591857b6263006b0d07cb</td>
+            <td class="headerValue">bb342959d6718d3014f83c5e6a9bbb4280cf3d95</td>
             <td></td>
             <td class="headerItem">Lines:</td>
             <td class="headerCovTableEntry">38</td>
             <td class="headerCovTableEntry">38</td>
-=======
-            <td class="headerValue">5d7df5a633088e0cc4dd37d1d824f6e452634c1d</td>
-            <td></td>
-            <td class="headerItem">Lines:</td>
-            <td class="headerCovTableEntry">29</td>
-            <td class="headerCovTableEntry">29</td>
->>>>>>> 816838c0
             <td class="headerCovTableEntryHi">100.0 %</td>
           </tr>
           <tr>
             <td class="headerItem">Date:</td>
-<<<<<<< HEAD
-            <td class="headerValue">2019-11-27 01:23:04</td>
+            <td class="headerValue">2019-11-27 03:35:28</td>
             <td></td>
             <td class="headerItem">Functions:</td>
-            <td class="headerCovTableEntry">48</td>
-            <td class="headerCovTableEntry">48</td>
-=======
-            <td class="headerValue">2019-11-27 03:27:40</td>
-            <td></td>
-            <td class="headerItem">Functions:</td>
-            <td class="headerCovTableEntry">18</td>
-            <td class="headerCovTableEntry">18</td>
->>>>>>> 816838c0
+            <td class="headerCovTableEntry">60</td>
+            <td class="headerCovTableEntry">60</td>
             <td class="headerCovTableEntryHi">100.0 %</td>
           </tr>
           <tr>
@@ -88,63 +68,63 @@
       <td width="20%" class="tableHead">Hit count <span class="tableHeadSort"><a href="ArrayHelpers.hpp.func-sort-c.html"><img src="../../../updown.png" width=10 height=14 alt="Sort by hit count" title="Sort by hit count" border=0></a></span></td>
     </tr>
     <tr>
-              <td class="coverFn"><a href="ArrayHelpers.hpp.gcov.html#225">_ZN2AH10distributeIddLm3ELm3EEENS_5ArrayIDTmltlT_EtlT0_EEXmiplT1_T2_Li1EEEERKNS1_IS2_XT1_EEERKNS1_IS3_XT2_EEE</a></td>
-              <td class="coverFnHi">2</td>
-            </tr>
-    <tr>
-              <td class="coverFn"><a href="ArrayHelpers.hpp.gcov.html#200">_ZN2AH10distributeIddLm3ELm3ELb0ELb0ELb1ELb1EEENS_5ArrayIDTmltlT_EtlT0_EEXmiplT1_T2_Li1EEEERKNS_10ArraySliceIS2_XT1_EXT3_EXT5_EEERKNS6_IS3_XT2_EXT4_EXT6_EEE</a></td>
-              <td class="coverFnHi">2</td>
-            </tr>
-    <tr>
-              <td class="coverFn"><a href="ArrayHelpers.hpp.gcov.html#225">_ZN2AH10distributeIddLm5ELm3EEENS_5ArrayIDTmltlT_EtlT0_EEXmiplT1_T2_Li1EEEERKNS1_IS2_XT1_EEERKNS1_IS3_XT2_EEE</a></td>
-              <td class="coverFnHi">2</td>
-            </tr>
-    <tr>
-              <td class="coverFn"><a href="ArrayHelpers.hpp.gcov.html#200">_ZN2AH10distributeIddLm5ELm3ELb0ELb0ELb1ELb1EEENS_5ArrayIDTmltlT_EtlT0_EEXmiplT1_T2_Li1EEEERKNS_10ArraySliceIS2_XT1_EXT3_EXT5_EEERKNS6_IS3_XT2_EXT4_EXT6_EEE</a></td>
-              <td class="coverFnHi">2</td>
-            </tr>
-    <tr>
-              <td class="coverFn"><a href="ArrayHelpers.hpp.gcov.html#225">_ZN2AH10distributeIddLm7ELm3EEENS_5ArrayIDTmltlT_EtlT0_EEXmiplT1_T2_Li1EEEERKNS1_IS2_XT1_EEERKNS1_IS3_XT2_EEE</a></td>
-              <td class="coverFnHi">2</td>
-            </tr>
-    <tr>
-              <td class="coverFn"><a href="ArrayHelpers.hpp.gcov.html#200">_ZN2AH10distributeIddLm7ELm3ELb0ELb0ELb1ELb1EEENS_5ArrayIDTmltlT_EtlT0_EEXmiplT1_T2_Li1EEEERKNS_10ArraySliceIS2_XT1_EXT3_EXT5_EEERKNS6_IS3_XT2_EXT4_EXT6_EEE</a></td>
-              <td class="coverFnHi">2</td>
-            </tr>
-    <tr>
-              <td class="coverFn"><a href="ArrayHelpers.hpp.gcov.html#225">_ZN2AH10distributeIiiLm3ELm4EEENS_5ArrayIDTmltlT_EtlT0_EEXmiplT1_T2_Li1EEEERKNS1_IS2_XT1_EEERKNS1_IS3_XT2_EEE</a></td>
-              <td class="coverFnHi">1</td>
-            </tr>
-    <tr>
-              <td class="coverFn"><a href="ArrayHelpers.hpp.gcov.html#211">_ZN2AH10distributeIiiLm3ELm4ELb0ELb0EEENS_5ArrayIDTmltlT_EtlT0_EEXmiplT1_T2_Li1EEEERKNS_10ArraySliceIS2_XT1_EXT3_EXT4_EEERKNS1_IS3_XT2_EEE</a></td>
-              <td class="coverFnHi">1</td>
-            </tr>
-    <tr>
-              <td class="coverFn"><a href="ArrayHelpers.hpp.gcov.html#200">_ZN2AH10distributeIiiLm3ELm4ELb0ELb0ELb0ELb0EEENS_5ArrayIDTmltlT_EtlT0_EEXmiplT1_T2_Li1EEEERKNS_10ArraySliceIS2_XT1_EXT3_EXT5_EEERKNS6_IS3_XT2_EXT4_EXT6_EEE</a></td>
-              <td class="coverFnHi">1</td>
-            </tr>
-    <tr>
-              <td class="coverFn"><a href="ArrayHelpers.hpp.gcov.html#200">_ZN2AH10distributeIiiLm3ELm4ELb0ELb0ELb0ELb1EEENS_5ArrayIDTmltlT_EtlT0_EEXmiplT1_T2_Li1EEEERKNS_10ArraySliceIS2_XT1_EXT3_EXT5_EEERKNS6_IS3_XT2_EXT4_EXT6_EEE</a></td>
-              <td class="coverFnHi">1</td>
-            </tr>
-    <tr>
-              <td class="coverFn"><a href="ArrayHelpers.hpp.gcov.html#200">_ZN2AH10distributeIiiLm3ELm4ELb0ELb0ELb1ELb1EEENS_5ArrayIDTmltlT_EtlT0_EEXmiplT1_T2_Li1EEEERKNS_10ArraySliceIS2_XT1_EXT3_EXT5_EEERKNS6_IS3_XT2_EXT4_EXT6_EEE</a></td>
-              <td class="coverFnHi">1</td>
-            </tr>
-    <tr>
-              <td class="coverFn"><a href="ArrayHelpers.hpp.gcov.html#225">_ZN2AH10distributeIiiLm4ELm3EEENS_5ArrayIDTmltlT_EtlT0_EEXmiplT1_T2_Li1EEEERKNS1_IS2_XT1_EEERKNS1_IS3_XT2_EEE</a></td>
-              <td class="coverFnHi">1</td>
-            </tr>
-    <tr>
-              <td class="coverFn"><a href="ArrayHelpers.hpp.gcov.html#211">_ZN2AH10distributeIiiLm4ELm3ELb0ELb0EEENS_5ArrayIDTmltlT_EtlT0_EEXmiplT1_T2_Li1EEEERKNS_10ArraySliceIS2_XT1_EXT3_EXT4_EEERKNS1_IS3_XT2_EEE</a></td>
-              <td class="coverFnHi">1</td>
-            </tr>
-    <tr>
-              <td class="coverFn"><a href="ArrayHelpers.hpp.gcov.html#200">_ZN2AH10distributeIiiLm4ELm3ELb0ELb0ELb0ELb1EEENS_5ArrayIDTmltlT_EtlT0_EEXmiplT1_T2_Li1EEEERKNS_10ArraySliceIS2_XT1_EXT3_EXT5_EEERKNS6_IS3_XT2_EXT4_EXT6_EEE</a></td>
-              <td class="coverFnHi">1</td>
-            </tr>
-    <tr>
-              <td class="coverFn"><a href="ArrayHelpers.hpp.gcov.html#200">_ZN2AH10distributeIiiLm4ELm3ELb0ELb0ELb1ELb1EEENS_5ArrayIDTmltlT_EtlT0_EEXmiplT1_T2_Li1EEEERKNS_10ArraySliceIS2_XT1_EXT3_EXT5_EEERKNS6_IS3_XT2_EXT4_EXT6_EEE</a></td>
+              <td class="coverFn"><a href="ArrayHelpers.hpp.gcov.html#224">_ZN2AH10distributeIddLm3ELm3EEENS_5ArrayIDTmltlT_EtlT0_EEXmiplT1_T2_Li1EEEERKNS1_IS2_XT1_EEERKNS1_IS3_XT2_EEE</a></td>
+              <td class="coverFnHi">2</td>
+            </tr>
+    <tr>
+              <td class="coverFn"><a href="ArrayHelpers.hpp.gcov.html#199">_ZN2AH10distributeIddLm3ELm3ELb0ELb0ELb1ELb1EEENS_5ArrayIDTmltlT_EtlT0_EEXmiplT1_T2_Li1EEEERKNS_10ArraySliceIS2_XT1_EXT3_EXT5_EEERKNS6_IS3_XT2_EXT4_EXT6_EEE</a></td>
+              <td class="coverFnHi">2</td>
+            </tr>
+    <tr>
+              <td class="coverFn"><a href="ArrayHelpers.hpp.gcov.html#224">_ZN2AH10distributeIddLm5ELm3EEENS_5ArrayIDTmltlT_EtlT0_EEXmiplT1_T2_Li1EEEERKNS1_IS2_XT1_EEERKNS1_IS3_XT2_EEE</a></td>
+              <td class="coverFnHi">2</td>
+            </tr>
+    <tr>
+              <td class="coverFn"><a href="ArrayHelpers.hpp.gcov.html#199">_ZN2AH10distributeIddLm5ELm3ELb0ELb0ELb1ELb1EEENS_5ArrayIDTmltlT_EtlT0_EEXmiplT1_T2_Li1EEEERKNS_10ArraySliceIS2_XT1_EXT3_EXT5_EEERKNS6_IS3_XT2_EXT4_EXT6_EEE</a></td>
+              <td class="coverFnHi">2</td>
+            </tr>
+    <tr>
+              <td class="coverFn"><a href="ArrayHelpers.hpp.gcov.html#224">_ZN2AH10distributeIddLm7ELm3EEENS_5ArrayIDTmltlT_EtlT0_EEXmiplT1_T2_Li1EEEERKNS1_IS2_XT1_EEERKNS1_IS3_XT2_EEE</a></td>
+              <td class="coverFnHi">2</td>
+            </tr>
+    <tr>
+              <td class="coverFn"><a href="ArrayHelpers.hpp.gcov.html#199">_ZN2AH10distributeIddLm7ELm3ELb0ELb0ELb1ELb1EEENS_5ArrayIDTmltlT_EtlT0_EEXmiplT1_T2_Li1EEEERKNS_10ArraySliceIS2_XT1_EXT3_EXT5_EEERKNS6_IS3_XT2_EXT4_EXT6_EEE</a></td>
+              <td class="coverFnHi">2</td>
+            </tr>
+    <tr>
+              <td class="coverFn"><a href="ArrayHelpers.hpp.gcov.html#224">_ZN2AH10distributeIiiLm3ELm4EEENS_5ArrayIDTmltlT_EtlT0_EEXmiplT1_T2_Li1EEEERKNS1_IS2_XT1_EEERKNS1_IS3_XT2_EEE</a></td>
+              <td class="coverFnHi">1</td>
+            </tr>
+    <tr>
+              <td class="coverFn"><a href="ArrayHelpers.hpp.gcov.html#210">_ZN2AH10distributeIiiLm3ELm4ELb0ELb0EEENS_5ArrayIDTmltlT_EtlT0_EEXmiplT1_T2_Li1EEEERKNS_10ArraySliceIS2_XT1_EXT3_EXT4_EEERKNS1_IS3_XT2_EEE</a></td>
+              <td class="coverFnHi">1</td>
+            </tr>
+    <tr>
+              <td class="coverFn"><a href="ArrayHelpers.hpp.gcov.html#199">_ZN2AH10distributeIiiLm3ELm4ELb0ELb0ELb0ELb0EEENS_5ArrayIDTmltlT_EtlT0_EEXmiplT1_T2_Li1EEEERKNS_10ArraySliceIS2_XT1_EXT3_EXT5_EEERKNS6_IS3_XT2_EXT4_EXT6_EEE</a></td>
+              <td class="coverFnHi">1</td>
+            </tr>
+    <tr>
+              <td class="coverFn"><a href="ArrayHelpers.hpp.gcov.html#199">_ZN2AH10distributeIiiLm3ELm4ELb0ELb0ELb0ELb1EEENS_5ArrayIDTmltlT_EtlT0_EEXmiplT1_T2_Li1EEEERKNS_10ArraySliceIS2_XT1_EXT3_EXT5_EEERKNS6_IS3_XT2_EXT4_EXT6_EEE</a></td>
+              <td class="coverFnHi">1</td>
+            </tr>
+    <tr>
+              <td class="coverFn"><a href="ArrayHelpers.hpp.gcov.html#199">_ZN2AH10distributeIiiLm3ELm4ELb0ELb0ELb1ELb1EEENS_5ArrayIDTmltlT_EtlT0_EEXmiplT1_T2_Li1EEEERKNS_10ArraySliceIS2_XT1_EXT3_EXT5_EEERKNS6_IS3_XT2_EXT4_EXT6_EEE</a></td>
+              <td class="coverFnHi">1</td>
+            </tr>
+    <tr>
+              <td class="coverFn"><a href="ArrayHelpers.hpp.gcov.html#224">_ZN2AH10distributeIiiLm4ELm3EEENS_5ArrayIDTmltlT_EtlT0_EEXmiplT1_T2_Li1EEEERKNS1_IS2_XT1_EEERKNS1_IS3_XT2_EEE</a></td>
+              <td class="coverFnHi">1</td>
+            </tr>
+    <tr>
+              <td class="coverFn"><a href="ArrayHelpers.hpp.gcov.html#210">_ZN2AH10distributeIiiLm4ELm3ELb0ELb0EEENS_5ArrayIDTmltlT_EtlT0_EEXmiplT1_T2_Li1EEEERKNS_10ArraySliceIS2_XT1_EXT3_EXT4_EEERKNS1_IS3_XT2_EEE</a></td>
+              <td class="coverFnHi">1</td>
+            </tr>
+    <tr>
+              <td class="coverFn"><a href="ArrayHelpers.hpp.gcov.html#199">_ZN2AH10distributeIiiLm4ELm3ELb0ELb0ELb0ELb1EEENS_5ArrayIDTmltlT_EtlT0_EEXmiplT1_T2_Li1EEEERKNS_10ArraySliceIS2_XT1_EXT3_EXT5_EEERKNS6_IS3_XT2_EXT4_EXT6_EEE</a></td>
+              <td class="coverFnHi">1</td>
+            </tr>
+    <tr>
+              <td class="coverFn"><a href="ArrayHelpers.hpp.gcov.html#199">_ZN2AH10distributeIiiLm4ELm3ELb0ELb0ELb1ELb1EEENS_5ArrayIDTmltlT_EtlT0_EEXmiplT1_T2_Li1EEEERKNS_10ArraySliceIS2_XT1_EXT3_EXT5_EEERKNS6_IS3_XT2_EXT4_EXT6_EEE</a></td>
               <td class="coverFnHi">1</td>
             </tr>
     <tr>
@@ -156,15 +136,11 @@
               <td class="coverFnHi">1</td>
             </tr>
     <tr>
-<<<<<<< HEAD
               <td class="coverFn"><a href="ArrayHelpers.hpp.gcov.html#89">_ZN2AH13generateArrayILm65EZNS_9fillArrayIdLm65EJdEEENS_5ArrayIT_XT0_EEEDpT1_EUlvE_EENS2_IDTclfp_EEXT_EEET0_</a></td>
               <td class="coverFnHi">2</td>
             </tr>
     <tr>
-              <td class="coverFn"><a href="ArrayHelpers.hpp.gcov.html#69">_ZN2AH13generateArrayIjLm4ENS_11IncrementorIiiEEEENS_5ArrayIT_XT0_EEET1_</a></td>
-=======
               <td class="coverFn"><a href="ArrayHelpers.hpp.gcov.html#69">_ZN2AH13generateArrayIjLm4ENS_6detail11IncrementorIiiEEEENS_5ArrayIT_XT0_EEET1_</a></td>
->>>>>>> 816838c0
               <td class="coverFnHi">1</td>
             </tr>
     <tr>
@@ -172,7 +148,11 @@
               <td class="coverFnHi">1</td>
             </tr>
     <tr>
-              <td class="coverFn"><a href="ArrayHelpers.hpp.gcov.html#165">_ZN2AH24generateIncrementalArrayIjLm4EiiEENS_5ArrayIT_XT0_EEET1_T2_</a></td>
+              <td class="coverFn"><a href="ArrayHelpers.hpp.gcov.html#164">_ZN2AH24generateIncrementalArrayIjLm4EiiEENS_5ArrayIT_XT0_EEET1_T2_</a></td>
+              <td class="coverFnHi">1</td>
+            </tr>
+    <tr>
+              <td class="coverFn"><a href="ArrayHelpers.hpp.gcov.html#119">_ZN2AH5applyISt6negateIvEiLm5EEENS_5ArrayIDTcltlT_EtlT0_EEEXT1_EEERKNS3_IS5_XT1_EEES4_</a></td>
               <td class="coverFnHi">1</td>
             </tr>
     <tr>
@@ -240,19 +220,7 @@
               <td class="coverFnHi">1</td>
             </tr>
     <tr>
-<<<<<<< HEAD
-              <td class="coverFn"><a href="ArrayHelpers.hpp.gcov.html#15">_ZN2AH8generateIPZN21fillArray_simple_Test8TestBodyEvE1SZNS_9fillArrayIS2_Lm4EJifEEENS_5ArrayIT_XT0_EEEDpT1_EUlvE_EEvS6_S6_T0_</a></td>
-              <td class="coverFnHi">1</td>
-            </tr>
-    <tr>
-              <td class="coverFn"><a href="ArrayHelpers.hpp.gcov.html#15">_ZN2AH8generateIPdZNS_9fillArrayIdLm65EJdEEENS_5ArrayIT_XT0_EEEDpT1_EUlvE_EEvS4_S4_T0_</a></td>
-              <td class="coverFnHi">2</td>
-            </tr>
-    <tr>
-              <td class="coverFn"><a href="ArrayHelpers.hpp.gcov.html#15">_ZN2AH8generateIPjNS_11IncrementorIiiEEEEvT_S4_T0_</a></td>
-=======
               <td class="coverFn"><a href="ArrayHelpers.hpp.gcov.html#32">_ZN2AH6detail11IncrementorIiiEC2Eii</a></td>
->>>>>>> 816838c0
               <td class="coverFnHi">1</td>
             </tr>
     <tr>
@@ -260,19 +228,83 @@
               <td class="coverFnHi">4</td>
             </tr>
     <tr>
-              <td class="coverFn"><a href="ArrayHelpers.hpp.gcov.html#127">_ZN2AH9fillArrayIZN21fillArray_simple_Test8TestBodyEvE1SLm4EJifEEENS_5ArrayIT_XT0_EEEDpT1_</a></td>
-              <td class="coverFnHi">1</td>
-            </tr>
-    <tr>
-              <td class="coverFn"><a href="ArrayHelpers.hpp.gcov.html#127">_ZN2AH9fillArrayIdLm65EJdEEENS_5ArrayIT_XT0_EEEDpT1_</a></td>
-              <td class="coverFnHi">2</td>
-            </tr>
-    <tr>
-              <td class="coverFn"><a href="ArrayHelpers.hpp.gcov.html#128">_ZZN2AH9fillArrayIZN21fillArray_simple_Test8TestBodyEvE1SLm4EJifEEENS_5ArrayIT_XT0_EEEDpT1_ENKUlvE_clEv</a></td>
+              <td class="coverFn"><a href="ArrayHelpers.hpp.gcov.html#126">_ZN2AH9fillArrayIZN21fillArray_simple_Test8TestBodyEvE1SLm4EJifEEENS_5ArrayIT_XT0_EEEDpT1_</a></td>
+              <td class="coverFnHi">1</td>
+            </tr>
+    <tr>
+              <td class="coverFn"><a href="ArrayHelpers.hpp.gcov.html#126">_ZN2AH9fillArrayIdLm65EJdEEENS_5ArrayIT_XT0_EEEDpT1_</a></td>
+              <td class="coverFnHi">2</td>
+            </tr>
+    <tr>
+              <td class="coverFn"><a href="ArrayHelpers.hpp.gcov.html#113">_ZZN2AH6copyAsI15BiQuadFilterDF1I10FixedPointIaLh6EsEELm6E16TransferFunctionILm3ELm3ES3_EEENS_5ArrayIT_XT0_EEERKNS7_IT1_XT0_EEEENKUlRKS6_E_clESF_</a></td>
+              <td class="coverFnHi">6</td>
+            </tr>
+    <tr>
+              <td class="coverFn"><a href="ArrayHelpers.hpp.gcov.html#113">_ZZN2AH6copyAsI15BiQuadFilterDF1I10FixedPointIiLh24ElEELm16E16TransferFunctionILm3ELm3ES3_EEENS_5ArrayIT_XT0_EEERKNS7_IT1_XT0_EEEENKUlRKS6_E_clESF_</a></td>
+              <td class="coverFnHi">16</td>
+            </tr>
+    <tr>
+              <td class="coverFn"><a href="ArrayHelpers.hpp.gcov.html#113">_ZZN2AH6copyAsI15BiQuadFilterDF1I10FixedPointIsLh13EiEELm8E16TransferFunctionILm3ELm3ES3_EEENS_5ArrayIT_XT0_EEERKNS7_IT1_XT0_EEEENKUlRKS6_E_clESF_</a></td>
+              <td class="coverFnHi">8</td>
+            </tr>
+    <tr>
+              <td class="coverFn"><a href="ArrayHelpers.hpp.gcov.html#113">_ZZN2AH6copyAsI15BiQuadFilterDF1IdELm16E16TransferFunctionILm3ELm3EdEEENS_5ArrayIT_XT0_EEERKNS5_IT1_XT0_EEEENKUlRKS4_E_clESD_</a></td>
+              <td class="coverFnHi">16</td>
+            </tr>
+    <tr>
+              <td class="coverFn"><a href="ArrayHelpers.hpp.gcov.html#113">_ZZN2AH6copyAsI15BiQuadFilterDF1IdELm2E16TransferFunctionILm3ELm3EdEEENS_5ArrayIT_XT0_EEERKNS5_IT1_XT0_EEEENKUlRKS4_E_clESD_</a></td>
+              <td class="coverFnHi">2</td>
+            </tr>
+    <tr>
+              <td class="coverFn"><a href="ArrayHelpers.hpp.gcov.html#113">_ZZN2AH6copyAsI15BiQuadFilterDF1IdELm3E16TransferFunctionILm3ELm3EdEEENS_5ArrayIT_XT0_EEERKNS5_IT1_XT0_EEEENKUlRKS4_E_clESD_</a></td>
+              <td class="coverFnHi">3</td>
+            </tr>
+    <tr>
+              <td class="coverFn"><a href="ArrayHelpers.hpp.gcov.html#113">_ZZN2AH6copyAsI15BiQuadFilterDF1IdELm4E16TransferFunctionILm3ELm3EdEEENS_5ArrayIT_XT0_EEERKNS5_IT1_XT0_EEEENKUlRKS4_E_clESD_</a></td>
               <td class="coverFnHi">4</td>
             </tr>
     <tr>
-              <td class="coverFn"><a href="ArrayHelpers.hpp.gcov.html#128">_ZZN2AH9fillArrayIdLm65EJdEEENS_5ArrayIT_XT0_EEEDpT1_ENKUlvE_clEv</a></td>
+              <td class="coverFn"><a href="ArrayHelpers.hpp.gcov.html#113">_ZZN2AH6copyAsI15BiQuadFilterDF1IfELm6E16TransferFunctionILm3ELm3EfEEENS_5ArrayIT_XT0_EEERKNS5_IT1_XT0_EEEENKUlRKS4_E_clESD_</a></td>
+              <td class="coverFnHi">6</td>
+            </tr>
+    <tr>
+              <td class="coverFn"><a href="ArrayHelpers.hpp.gcov.html#113">_ZZN2AH6copyAsI15BiQuadFilterDF1IfELm8E16TransferFunctionILm3ELm3EfEEENS_5ArrayIT_XT0_EEERKNS5_IT1_XT0_EEEENKUlRKS4_E_clESD_</a></td>
+              <td class="coverFnHi">8</td>
+            </tr>
+    <tr>
+              <td class="coverFn"><a href="ArrayHelpers.hpp.gcov.html#113">_ZZN2AH6copyAsI15BiQuadFilterDF1IiELm2E16TransferFunctionILm3ELm3EiEEENS_5ArrayIT_XT0_EEERKNS5_IT1_XT0_EEEENKUlRKS4_E_clESD_</a></td>
+              <td class="coverFnHi">2</td>
+            </tr>
+    <tr>
+              <td class="coverFn"><a href="ArrayHelpers.hpp.gcov.html#113">_ZZN2AH6copyAsIdLm128E10FixedPointIiLh24ElEEENS_5ArrayIT_XT0_EEERKNS3_IT1_XT0_EEEENKUlRKS2_E_clESB_</a></td>
+              <td class="coverFnHi">128</td>
+            </tr>
+    <tr>
+              <td class="coverFn"><a href="ArrayHelpers.hpp.gcov.html#113">_ZZN2AH6copyAsIdLm32E10FixedPointIaLh2EsEEENS_5ArrayIT_XT0_EEERKNS3_IT1_XT0_EEEENKUlRKS2_E_clESB_</a></td>
+              <td class="coverFnHi">32</td>
+            </tr>
+    <tr>
+              <td class="coverFn"><a href="ArrayHelpers.hpp.gcov.html#113">_ZZN2AH6copyAsIdLm65E10FixedPointIaLh6EsEEENS_5ArrayIT_XT0_EEERKNS3_IT1_XT0_EEEENKUlRKS2_E_clESB_</a></td>
+              <td class="coverFnHi">195</td>
+            </tr>
+    <tr>
+              <td class="coverFn"><a href="ArrayHelpers.hpp.gcov.html#113">_ZZN2AH6copyAsIdLm65EsEENS_5ArrayIT_XT0_EEERKNS1_IT1_XT0_EEEENKUlRKsE_clES9_</a></td>
+              <td class="coverFnHi">130</td>
+            </tr>
+    <tr>
+              <td class="coverFn"><a href="ArrayHelpers.hpp.gcov.html#113">_ZZN2AH6copyAsIfLm48E10FixedPointIaLh6EsEEENS_5ArrayIT_XT0_EEERKNS3_IT1_XT0_EEEENKUlRKS2_E_clESB_</a></td>
+              <td class="coverFnHi">48</td>
+            </tr>
+    <tr>
+              <td class="coverFn"><a href="ArrayHelpers.hpp.gcov.html#113">_ZZN2AH6copyAsIfLm64E10FixedPointIsLh13EiEEENS_5ArrayIT_XT0_EEERKNS3_IT1_XT0_EEEENKUlRKS2_E_clESB_</a></td>
+              <td class="coverFnHi">64</td>
+            </tr>
+    <tr>
+              <td class="coverFn"><a href="ArrayHelpers.hpp.gcov.html#127">_ZZN2AH9fillArrayIZN21fillArray_simple_Test8TestBodyEvE1SLm4EJifEEENS_5ArrayIT_XT0_EEEDpT1_ENKUlvE_clEv</a></td>
+              <td class="coverFnHi">4</td>
+            </tr>
+    <tr>
+              <td class="coverFn"><a href="ArrayHelpers.hpp.gcov.html#127">_ZZN2AH9fillArrayIdLm65EJdEEENS_5ArrayIT_XT0_EEEDpT1_ENKUlvE_clEv</a></td>
               <td class="coverFnHi">130</td>
             </tr>
   </table>
