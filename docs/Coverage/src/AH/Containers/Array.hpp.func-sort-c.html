<!DOCTYPE HTML PUBLIC "-//W3C//DTD HTML 4.01 Transitional//EN">

<html lang="en">

<head>
  <meta http-equiv="Content-Type" content="text/html; charset=UTF-8">
<<<<<<< HEAD
  <title>LCOV - dc55683fc9b8bb8c6beeb3104c63fee4a0703a23 - src/AH/Containers/Array.hpp - functions</title>
=======
  <title>LCOV - 62f9b31690cd326528909dc900cfda9ba79bd101 - src/AH/Containers/Array.hpp - functions</title>
>>>>>>> c8d7535e
  <link rel="stylesheet" type="text/css" href="../../../gcov.css">
</head>

<body>

  <table width="100%" border=0 cellspacing=0 cellpadding=0>
    <tr><td class="title">LCOV - code coverage report</td></tr>
    <tr><td class="ruler"><img src="../../../glass.png" width=3 height=3 alt=""></td></tr>

    <tr>
      <td width="100%">
        <table cellpadding=1 border=0 width="100%">
          <tr>
            <td width="10%" class="headerItem">Current view:</td>
            <td width="35%" class="headerValue"><a href="../../../index.html">top level</a> - <a href="index.html">src/AH/Containers</a> - Array.hpp<span style="font-size: 80%;"> (<a href="Array.hpp.gcov.html">source</a> / functions)</span></td>
            <td width="5%"></td>
            <td width="15%"></td>
            <td width="10%" class="headerCovTableHead">Hit</td>
            <td width="10%" class="headerCovTableHead">Total</td>
            <td width="15%" class="headerCovTableHead">Coverage</td>
          </tr>
          <tr>
            <td class="headerItem">Test:</td>
<<<<<<< HEAD
            <td class="headerValue">dc55683fc9b8bb8c6beeb3104c63fee4a0703a23</td>
            <td></td>
            <td class="headerItem">Lines:</td>
            <td class="headerCovTableEntry">133</td>
            <td class="headerCovTableEntry">144</td>
            <td class="headerCovTableEntryHi">92.4 %</td>
          </tr>
          <tr>
            <td class="headerItem">Date:</td>
            <td class="headerValue">2019-11-27 03:41:41</td>
            <td></td>
            <td class="headerItem">Functions:</td>
            <td class="headerCovTableEntry">351</td>
            <td class="headerCovTableEntry">353</td>
            <td class="headerCovTableEntryHi">99.4 %</td>
=======
            <td class="headerValue">62f9b31690cd326528909dc900cfda9ba79bd101</td>
            <td></td>
            <td class="headerItem">Lines:</td>
            <td class="headerCovTableEntry">139</td>
            <td class="headerCovTableEntry">139</td>
            <td class="headerCovTableEntryHi">100.0 %</td>
          </tr>
          <tr>
            <td class="headerItem">Date:</td>
            <td class="headerValue">2019-11-27 22:46:21</td>
            <td></td>
            <td class="headerItem">Functions:</td>
            <td class="headerCovTableEntry">132</td>
            <td class="headerCovTableEntry">133</td>
            <td class="headerCovTableEntryHi">99.2 %</td>
>>>>>>> c8d7535e
          </tr>
          <tr>
            <td class="headerItem">Legend:</td>
            <td class="headerValueLeg">            Lines:
            <span class="coverLegendCov">hit</span>
            <span class="coverLegendNoCov">not hit</span>
</td>
            <td></td>
          </tr>
          <tr><td><img src="../../../glass.png" width=3 height=3 alt=""></td></tr>
        </table>
      </td>
    </tr>

    <tr><td class="ruler"><img src="../../../glass.png" width=3 height=3 alt=""></td></tr>
  </table>

  <center>
  <table width="60%" cellpadding=1 cellspacing=1 border=0>
    <tr><td><br></td></tr>
    <tr>
      <td width="80%" class="tableHead">Function Name <span class="tableHeadSort"><a href="Array.hpp.func.html"><img src="../../../updown.png" width=10 height=14 alt="Sort by function name" title="Sort by function name" border=0></a></span></td>
      <td width="20%" class="tableHead">Hit count <span class="tableHeadSort"><img src="../../../glass.png" width=10 height=14 alt="Sort by hit count" title="Sort by hit count" border=0></span></td>
    </tr>
    <tr>
              <td class="coverFn"><a href="Array.hpp.gcov.html#223">_ZNK2AH10ArraySliceIiLm5ELb1ELb0EE8IteratorltES2_</a></td>
              <td class="coverFnLo">0</td>
            </tr>
    <tr>
              <td class="coverFn"><a href="Array.hpp.gcov.html#174">_ZN2AH10ArraySliceIiLm2ELb0ELb0EEC2EPi</a></td>
              <td class="coverFnHi">1</td>
            </tr>
    <tr>
              <td class="coverFn"><a href="Array.hpp.gcov.html#174">_ZN2AH10ArraySliceIiLm2ELb0ELb1EEC2EPKi</a></td>
              <td class="coverFnHi">1</td>
            </tr>
    <tr>
              <td class="coverFn"><a href="Array.hpp.gcov.html#174">_ZN2AH10ArraySliceI16TransferFunctionILm3ELm3EdELm1ELb0ELb1EEC2EPKS2_</a></td>
              <td class="coverFnHi">1</td>
            </tr>
    <tr>
              <td class="coverFn"><a href="Array.hpp.gcov.html#174">_ZN2AH10ArraySliceI16TransferFunctionILm3ELm3EdELm2ELb0ELb1EEC2EPKS2_</a></td>
              <td class="coverFnHi">1</td>
            </tr>
    <tr>
              <td class="coverFn"><a href="Array.hpp.gcov.html#174">_ZN2AH10ArraySliceI16TransferFunctionILm3ELm3EdELm3ELb0ELb1EEC2EPKS2_</a></td>
              <td class="coverFnHi">1</td>
            </tr>
    <tr>
              <td class="coverFn"><a href="Array.hpp.gcov.html#174">_ZN2AH10ArraySliceIdLm32ELb0ELb1EEC2EPKd</a></td>
              <td class="coverFnHi">1</td>
            </tr>
    <tr>
              <td class="coverFn"><a href="Array.hpp.gcov.html#86">_ZN2AH5ArrayI10FixedPointIaLh2EsELm32EE3endEv</a></td>
              <td class="coverFnHi">1</td>
            </tr>
    <tr>
              <td class="coverFn"><a href="Array.hpp.gcov.html#76">_ZN2AH5ArrayI10FixedPointIaLh2EsELm32EE5beginEv</a></td>
              <td class="coverFnHi">1</td>
            </tr>
    <tr>
              <td class="coverFn"><a href="Array.hpp.gcov.html#34">_ZN2AH5ArrayI10FixedPointIaLh2EsELm32EEC2Ev</a></td>
              <td class="coverFnHi">1</td>
            </tr>
    <tr>
              <td class="coverFn"><a href="Array.hpp.gcov.html#34">_ZN2AH5ArrayI10FixedPointIaLh6EsELm48EEC2Ev</a></td>
              <td class="coverFnHi">1</td>
            </tr>
    <tr>
              <td class="coverFn"><a href="Array.hpp.gcov.html#34">_ZN2AH5ArrayI10FixedPointIiLh24ElELm128EEC2Ev</a></td>
              <td class="coverFnHi">1</td>
            </tr>
    <tr>
              <td class="coverFn"><a href="Array.hpp.gcov.html#34">_ZN2AH5ArrayI10FixedPointIsLh13EiELm64EEC2Ev</a></td>
              <td class="coverFnHi">1</td>
            </tr>
    <tr>
              <td class="coverFn"><a href="Array.hpp.gcov.html#34">_ZN2AH5ArrayI16TransferFunctionILm3ELm3E10FixedPointIaLh6EsEELm6EEC2Ev</a></td>
              <td class="coverFnHi">1</td>
            </tr>
    <tr>
              <td class="coverFn"><a href="Array.hpp.gcov.html#34">_ZN2AH5ArrayI16TransferFunctionILm3ELm3E10FixedPointIiLh24ElEELm16EEC2Ev</a></td>
              <td class="coverFnHi">1</td>
            </tr>
    <tr>
              <td class="coverFn"><a href="Array.hpp.gcov.html#34">_ZN2AH5ArrayI16TransferFunctionILm3ELm3E10FixedPointIsLh13EiEELm8EEC2Ev</a></td>
              <td class="coverFnHi">1</td>
            </tr>
    <tr>
              <td class="coverFn"><a href="Array.hpp.gcov.html#34">_ZN2AH5ArrayI16TransferFunctionILm3ELm3EdELm16EEC2Ev</a></td>
              <td class="coverFnHi">1</td>
            </tr>
    <tr>
              <td class="coverFn"><a href="Array.hpp.gcov.html#34">_ZN2AH5ArrayI16TransferFunctionILm3ELm3EdELm2EEC2Ev</a></td>
              <td class="coverFnHi">1</td>
            </tr>
    <tr>
              <td class="coverFn"><a href="Array.hpp.gcov.html#34">_ZN2AH5ArrayI16TransferFunctionILm3ELm3EdELm3EEC2Ev</a></td>
              <td class="coverFnHi">1</td>
            </tr>
    <tr>
              <td class="coverFn"><a href="Array.hpp.gcov.html#34">_ZN2AH5ArrayI16TransferFunctionILm3ELm3EfELm6EEC2Ev</a></td>
              <td class="coverFnHi">1</td>
            </tr>
    <tr>
              <td class="coverFn"><a href="Array.hpp.gcov.html#34">_ZN2AH5ArrayI16TransferFunctionILm3ELm3EfELm8EEC2Ev</a></td>
              <td class="coverFnHi">1</td>
            </tr>
    <tr>
              <td class="coverFn"><a href="Array.hpp.gcov.html#86">_ZN2AH5ArrayIZN21fillArray_simple_Test8TestBodyEvE1SLm4EE3endEv</a></td>
              <td class="coverFnHi">1</td>
            </tr>
    <tr>
              <td class="coverFn"><a href="Array.hpp.gcov.html#76">_ZN2AH5ArrayIZN21fillArray_simple_Test8TestBodyEvE1SLm4EE5beginEv</a></td>
              <td class="coverFnHi">1</td>
            </tr>
    <tr>
              <td class="coverFn"><a href="Array.hpp.gcov.html#86">_ZN2AH5ArrayIdLm128EE3endEv</a></td>
              <td class="coverFnHi">1</td>
            </tr>
    <tr>
              <td class="coverFn"><a href="Array.hpp.gcov.html#76">_ZN2AH5ArrayIdLm32EE5beginEv</a></td>
              <td class="coverFnHi">1</td>
            </tr>
    <tr>
              <td class="coverFn"><a href="Array.hpp.gcov.html#86">_ZN2AH5ArrayIfLm48EE3endEv</a></td>
              <td class="coverFnHi">1</td>
            </tr>
    <tr>
              <td class="coverFn"><a href="Array.hpp.gcov.html#86">_ZN2AH5ArrayIfLm64EE3endEv</a></td>
              <td class="coverFnHi">1</td>
            </tr>
    <tr>
              <td class="coverFn"><a href="Array.hpp.gcov.html#276">_ZN2AH5ArrayIiLm20EE5sliceILm1ELm4EEENS_10ArraySliceIiXplclL_ZNS_8abs_diffImEET_RKS5_S7_ET_T0_ELi1EEXltT0_T_ELb0EEEv</a></td>
              <td class="coverFnHi">1</td>
            </tr>
    <tr>
              <td class="coverFn"><a href="Array.hpp.gcov.html#48">_ZN2AH5ArrayIiLm20EEixEm</a></td>
              <td class="coverFnHi">1</td>
            </tr>
    <tr>
              <td class="coverFn"><a href="Array.hpp.gcov.html#276">_ZN2AH5ArrayIiLm3EE5sliceILm0ELm2EEENS_10ArraySliceIiXplclL_ZNS_8abs_diffImEET_RKS5_S7_ET_T0_ELi1EEXltT0_T_ELb0EEEv</a></td>
              <td class="coverFnHi">1</td>
            </tr>
    <tr>
              <td class="coverFn"><a href="Array.hpp.gcov.html#76">_ZN2AH5ArrayIiLm5EE5beginEv</a></td>
              <td class="coverFnHi">1</td>
            </tr>
    <tr>
<<<<<<< HEAD
=======
              <td class="coverFn"><a href="Array.hpp.gcov.html#276">_ZN2AH5ArrayIiLm5EE5sliceILm0ELm1EEENS_10ArraySliceIiXplclL_ZNS_8abs_diffImEET_RKS5_S7_ET_T0_ELi1EEXltT0_T_ELb0EEEv</a></td>
              <td class="coverFnHi">1</td>
            </tr>
    <tr>
>>>>>>> c8d7535e
              <td class="coverFn"><a href="Array.hpp.gcov.html#276">_ZN2AH5ArrayIiLm5EE5sliceILm1ELm4EEENS_10ArraySliceIiXplclL_ZNS_8abs_diffImEET_RKS5_S7_ET_T0_ELi1EEXltT0_T_ELb0EEEv</a></td>
              <td class="coverFnHi">1</td>
            </tr>
    <tr>
              <td class="coverFn"><a href="Array.hpp.gcov.html#86">_ZN2AH5ArrayIiLm6EE3endEv</a></td>
              <td class="coverFnHi">1</td>
            </tr>
    <tr>
              <td class="coverFn"><a href="Array.hpp.gcov.html#76">_ZN2AH5ArrayIiLm6EE5beginEv</a></td>
              <td class="coverFnHi">1</td>
            </tr>
    <tr>
              <td class="coverFn"><a href="Array.hpp.gcov.html#276">_ZN2AH5ArrayIiLm7EE5sliceILm5ELm1EEENS_10ArraySliceIiXplclL_ZNS_8abs_diffImEET_RKS5_S7_ET_T0_ELi1EEXltT0_T_ELb0EEEv</a></td>
              <td class="coverFnHi">1</td>
            </tr>
    <tr>
              <td class="coverFn"><a href="Array.hpp.gcov.html#276">_ZN2AH5ArrayIiLm9EE5sliceILm2ELm5EEENS_10ArraySliceIiXplclL_ZNS_8abs_diffImEET_RKS5_S7_ET_T0_ELi1EEXltT0_T_ELb0EEEv</a></td>
              <td class="coverFnHi">1</td>
            </tr>
    <tr>
              <td class="coverFn"><a href="Array.hpp.gcov.html#505">_ZN2AHdVIiiLm3ELb0ELb0EEERKNS_10ArraySliceIT_XT1_EXT2_EXT3_EEES5_T0_</a></td>
              <td class="coverFnHi">1</td>
            </tr>
    <tr>
              <td class="coverFn"><a href="Array.hpp.gcov.html#513">_ZN2AHdVIiiLm5EEERNS_5ArrayIT_XT1_EEES4_T0_</a></td>
              <td class="coverFnHi">1</td>
            </tr>
    <tr>
              <td class="coverFn"><a href="Array.hpp.gcov.html#505">_ZN2AHdVIiiLm5ELb0ELb0EEERKNS_10ArraySliceIT_XT1_EXT2_EXT3_EEES5_T0_</a></td>
              <td class="coverFnHi">1</td>
            </tr>
    <tr>
<<<<<<< HEAD
              <td class="coverFn"><a href="Array.hpp.gcov.html#474">_ZN2AHdvIddLm32EEENS_5ArrayIDTdvtlT_EtlT0_EEXT1_EEERKNS1_IS2_XT1_EEES3_</a></td>
              <td class="coverFnHi">1</td>
            </tr>
    <tr>
              <td class="coverFn"><a href="Array.hpp.gcov.html#465">_ZN2AHdvIddLm32ELb0ELb1EEENS_5ArrayIDTdvtlT_EtlT0_EEXT1_EEENS_10ArraySliceIS2_XT1_EXT2_EXT3_EEES3_</a></td>
              <td class="coverFnHi">1</td>
            </tr>
    <tr>
              <td class="coverFn"><a href="Array.hpp.gcov.html#465">_ZN2AHdvIiiLm3ELb0ELb0EEENS_5ArrayIDTdvtlT_EtlT0_EEXT1_EEENS_10ArraySliceIS2_XT1_EXT2_EXT3_EEES3_</a></td>
=======
              <td class="coverFn"><a href="Array.hpp.gcov.html#489">_ZN2AHdvIiiLm3ELb0ELb0EEENS_5ArrayIDTdvtlT_EtlT0_EEXT1_EEENS_10ArraySliceIS2_XT1_EXT2_EXT3_EEES3_</a></td>
>>>>>>> c8d7535e
              <td class="coverFnHi">1</td>
            </tr>
    <tr>
              <td class="coverFn"><a href="Array.hpp.gcov.html#498">_ZN2AHdvIiiLm5EEENS_5ArrayIDTdvtlT_EtlT0_EEXT1_EEERKNS1_IS2_XT1_EEES3_</a></td>
              <td class="coverFnHi">1</td>
            </tr>
    <tr>
              <td class="coverFn"><a href="Array.hpp.gcov.html#489">_ZN2AHdvIiiLm5ELb0ELb1EEENS_5ArrayIDTdvtlT_EtlT0_EEXT1_EEENS_10ArraySliceIS2_XT1_EXT2_EXT3_EEES3_</a></td>
              <td class="coverFnHi">1</td>
            </tr>
    <tr>
              <td class="coverFn"><a href="Array.hpp.gcov.html#323">_ZN2AHeqIiiLm5ELm5ELb1ELb0EEEbNS_10ArraySliceIT_XT1_EXT3_EXT4_EEERKNS_5ArrayIT0_XT2_EEE</a></td>
              <td class="coverFnHi">1</td>
            </tr>
    <tr>
              <td class="coverFn"><a href="Array.hpp.gcov.html#305">_ZN2AHeqIiiLm5ELm5ELb1ELb0ELb0ELb1EEEbNS_10ArraySliceIT_XT1_EXT3_EXT5_EEENS1_IT0_XT2_EXT4_EXT6_EEE</a></td>
              <td class="coverFnHi">1</td>
            </tr>
    <tr>
              <td class="coverFn"><a href="Array.hpp.gcov.html#471">_ZN2AHmLIiiLm3ELb0ELb0EEERKNS_10ArraySliceIT_XT1_EXT2_EXT3_EEES5_T0_</a></td>
              <td class="coverFnHi">1</td>
            </tr>
    <tr>
              <td class="coverFn"><a href="Array.hpp.gcov.html#479">_ZN2AHmLIiiLm5EEERNS_5ArrayIT_XT1_EEES4_T0_</a></td>
              <td class="coverFnHi">1</td>
            </tr>
    <tr>
              <td class="coverFn"><a href="Array.hpp.gcov.html#471">_ZN2AHmLIiiLm5ELb0ELb0EEERKNS_10ArraySliceIT_XT1_EXT2_EXT3_EEES5_T0_</a></td>
              <td class="coverFnHi">1</td>
            </tr>
    <tr>
<<<<<<< HEAD
              <td class="coverFn"><a href="Array.hpp.gcov.html#386">_ZN2AHmiIddLm65ELm65EEENS_5ArrayIDTmitlT_EtlT0_EEXT1_EEERKNS1_IS2_XT1_EEERKNS1_IS3_XT2_EEE</a></td>
              <td class="coverFnHi">1</td>
            </tr>
    <tr>
              <td class="coverFn"><a href="Array.hpp.gcov.html#375">_ZN2AHmiIddLm65ELm65ELb0ELb0ELb1ELb1EEENS_5ArrayIDTmitlT_EtlT0_EEXT1_EEENS_10ArraySliceIS2_XT1_EXT3_EXT5_EEENS6_IS3_XT2_EXT4_EXT6_EEE</a></td>
              <td class="coverFnHi">1</td>
            </tr>
    <tr>
              <td class="coverFn"><a href="Array.hpp.gcov.html#386">_ZN2AHmiIiiLm3ELm3EEENS_5ArrayIDTmitlT_EtlT0_EEXT1_EEERKNS1_IS2_XT1_EEERKNS1_IS3_XT2_EEE</a></td>
=======
              <td class="coverFn"><a href="Array.hpp.gcov.html#410">_ZN2AHmiIiiLm3ELm3EEENS_5ArrayIDTmitlT_EtlT0_EEXT1_EEERKNS1_IS2_XT1_EEERKNS1_IS3_XT2_EEE</a></td>
>>>>>>> c8d7535e
              <td class="coverFnHi">1</td>
            </tr>
    <tr>
              <td class="coverFn"><a href="Array.hpp.gcov.html#399">_ZN2AHmiIiiLm3ELm3ELb0ELb0ELb0ELb0EEENS_5ArrayIDTmitlT_EtlT0_EEXT1_EEENS_10ArraySliceIS2_XT1_EXT3_EXT5_EEENS6_IS3_XT2_EXT4_EXT6_EEE</a></td>
              <td class="coverFnHi">1</td>
            </tr>
    <tr>
              <td class="coverFn"><a href="Array.hpp.gcov.html#399">_ZN2AHmiIiiLm3ELm3ELb0ELb0ELb1ELb1EEENS_5ArrayIDTmitlT_EtlT0_EEXT1_EEENS_10ArraySliceIS2_XT1_EXT3_EXT5_EEENS6_IS3_XT2_EXT4_EXT6_EEE</a></td>
              <td class="coverFnHi">1</td>
            </tr>
    <tr>
<<<<<<< HEAD
              <td class="coverFn"><a href="Array.hpp.gcov.html#424">_ZN2AHmlIddLm65EEENS_5ArrayIDTmltlT_EtlT0_EEXT1_EEERKNS1_IS2_XT1_EEES3_</a></td>
              <td class="coverFnHi">1</td>
            </tr>
    <tr>
              <td class="coverFn"><a href="Array.hpp.gcov.html#415">_ZN2AHmlIddLm65ELb0ELb1EEENS_5ArrayIDTmltlT_EtlT0_EEXT1_EEENS_10ArraySliceIS2_XT1_EXT2_EXT3_EEES3_</a></td>
              <td class="coverFnHi">1</td>
            </tr>
    <tr>
              <td class="coverFn"><a href="Array.hpp.gcov.html#415">_ZN2AHmlIiiLm3ELb0ELb0EEENS_5ArrayIDTmltlT_EtlT0_EEXT1_EEENS_10ArraySliceIS2_XT1_EXT2_EXT3_EEES3_</a></td>
=======
              <td class="coverFn"><a href="Array.hpp.gcov.html#439">_ZN2AHmlIiiLm3ELb0ELb0EEENS_5ArrayIDTmltlT_EtlT0_EEXT1_EEENS_10ArraySliceIS2_XT1_EXT2_EXT3_EEES3_</a></td>
>>>>>>> c8d7535e
              <td class="coverFnHi">1</td>
            </tr>
    <tr>
              <td class="coverFn"><a href="Array.hpp.gcov.html#455">_ZN2AHmlIiiLm3ELb0ELb0EEENS_5ArrayIDTmltlT_EtlT0_EEXT1_EEES2_NS_10ArraySliceIS3_XT1_EXT2_EXT3_EEE</a></td>
              <td class="coverFnHi">1</td>
            </tr>
    <tr>
              <td class="coverFn"><a href="Array.hpp.gcov.html#448">_ZN2AHmlIiiLm5EEENS_5ArrayIDTmltlT_EtlT0_EEXT1_EEERKNS1_IS2_XT1_EEES3_</a></td>
              <td class="coverFnHi">1</td>
            </tr>
    <tr>
              <td class="coverFn"><a href="Array.hpp.gcov.html#464">_ZN2AHmlIiiLm5EEENS_5ArrayIDTmltlT_EtlT0_EEXT1_EEES2_RKNS1_IS3_XT1_EEE</a></td>
              <td class="coverFnHi">1</td>
            </tr>
    <tr>
              <td class="coverFn"><a href="Array.hpp.gcov.html#439">_ZN2AHmlIiiLm5ELb0ELb1EEENS_5ArrayIDTmltlT_EtlT0_EEXT1_EEENS_10ArraySliceIS2_XT1_EXT2_EXT3_EEES3_</a></td>
              <td class="coverFnHi">1</td>
            </tr>
    <tr>
              <td class="coverFn"><a href="Array.hpp.gcov.html#455">_ZN2AHmlIiiLm5ELb0ELb1EEENS_5ArrayIDTmltlT_EtlT0_EEXT1_EEES2_NS_10ArraySliceIS3_XT1_EXT2_EXT3_EEE</a></td>
              <td class="coverFnHi">1</td>
            </tr>
    <tr>
              <td class="coverFn"><a href="Array.hpp.gcov.html#522">_ZN2AHngIiLm4ELb0ELb0EEENS_5ArrayIDTngtlT_EEXT0_EEENS_10ArraySliceIS2_XT0_EXT1_EXT2_EEE</a></td>
              <td class="coverFnHi">1</td>
            </tr>
    <tr>
              <td class="coverFn"><a href="Array.hpp.gcov.html#531">_ZN2AHngIiLm5EEENS_5ArrayIDTngtlT_EEXT0_EEERKNS1_IS2_XT0_EEE</a></td>
              <td class="coverFnHi">1</td>
            </tr>
    <tr>
              <td class="coverFn"><a href="Array.hpp.gcov.html#522">_ZN2AHngIiLm5ELb0ELb1EEENS_5ArrayIDTngtlT_EEXT0_EEENS_10ArraySliceIS2_XT0_EXT1_EXT2_EEE</a></td>
              <td class="coverFnHi">1</td>
            </tr>
    <tr>
              <td class="coverFn"><a href="Array.hpp.gcov.html#388">_ZN2AHpLIiiLm3ELm3EEERNS_5ArrayIT_XT1_EEES4_RKNS1_IT0_XT2_EEE</a></td>
              <td class="coverFnHi">1</td>
            </tr>
    <tr>
              <td class="coverFn"><a href="Array.hpp.gcov.html#378">_ZN2AHpLIiiLm3ELm3ELb0ELb0ELb0ELb0EEERKNS_10ArraySliceIT_XT1_EXT3_EXT5_EEES5_RKNS1_IT0_XT2_EXT4_EXT6_EEE</a></td>
              <td class="coverFnHi">1</td>
            </tr>
    <tr>
              <td class="coverFn"><a href="Array.hpp.gcov.html#378">_ZN2AHpLIiiLm3ELm3ELb0ELb0ELb0ELb1EEERKNS_10ArraySliceIT_XT1_EXT3_EXT5_EEES5_RKNS1_IT0_XT2_EXT4_EXT6_EEE</a></td>
              <td class="coverFnHi">1</td>
            </tr>
    <tr>
<<<<<<< HEAD
              <td class="coverFn"><a href="Array.hpp.gcov.html#345">_ZN2AHplIddLm65ELm65EEENS_5ArrayIDTpltlT_EtlT0_EEXT1_EEERKNS1_IS2_XT1_EEERKNS1_IS3_XT2_EEE</a></td>
              <td class="coverFnHi">1</td>
            </tr>
    <tr>
              <td class="coverFn"><a href="Array.hpp.gcov.html#334">_ZN2AHplIddLm65ELm65ELb0ELb0ELb1ELb1EEENS_5ArrayIDTpltlT_EtlT0_EEXT1_EEENS_10ArraySliceIS2_XT1_EXT3_EXT5_EEENS6_IS3_XT2_EXT4_EXT6_EEE</a></td>
              <td class="coverFnHi">1</td>
            </tr>
    <tr>
              <td class="coverFn"><a href="Array.hpp.gcov.html#345">_ZN2AHplIiiLm3ELm3EEENS_5ArrayIDTpltlT_EtlT0_EEXT1_EEERKNS1_IS2_XT1_EEERKNS1_IS3_XT2_EEE</a></td>
=======
              <td class="coverFn"><a href="Array.hpp.gcov.html#369">_ZN2AHplIiiLm3ELm3EEENS_5ArrayIDTpltlT_EtlT0_EEXT1_EEERKNS1_IS2_XT1_EEERKNS1_IS3_XT2_EEE</a></td>
>>>>>>> c8d7535e
              <td class="coverFnHi">1</td>
            </tr>
    <tr>
              <td class="coverFn"><a href="Array.hpp.gcov.html#358">_ZN2AHplIiiLm3ELm3ELb0ELb0ELb0ELb0EEENS_5ArrayIDTpltlT_EtlT0_EEXT1_EEENS_10ArraySliceIS2_XT1_EXT3_EXT5_EEENS6_IS3_XT2_EXT4_EXT6_EEE</a></td>
              <td class="coverFnHi">1</td>
            </tr>
    <tr>
              <td class="coverFn"><a href="Array.hpp.gcov.html#358">_ZN2AHplIiiLm3ELm3ELb0ELb0ELb1ELb1EEENS_5ArrayIDTpltlT_EtlT0_EEXT1_EEENS_10ArraySliceIS2_XT1_EXT3_EXT5_EEENS6_IS3_XT2_EXT4_EXT6_EEE</a></td>
              <td class="coverFnHi">1</td>
            </tr>
    <tr>
<<<<<<< HEAD
              <td class="coverFn"><a href="Array.hpp.gcov.html#294">_ZNK2AH10ArraySliceI16TransferFunctionILm3ELm3EdELm2ELb0ELb1EE5sliceILm0ELm0EEENS0_IS2_XplclL_ZNS_8abs_diffImEET_RKS6_S8_ET0_T_ELi1EEXeoLb0EltT0_T_ELb1EEEv</a></td>
              <td class="coverFnHi">1</td>
            </tr>
    <tr>
              <td class="coverFn"><a href="Array.hpp.gcov.html#294">_ZNK2AH10ArraySliceI16TransferFunctionILm3ELm3EdELm3ELb0ELb1EE5sliceILm0ELm1EEENS0_IS2_XplclL_ZNS_8abs_diffImEET_RKS6_S8_ET0_T_ELi1EEXeoLb0EltT0_T_ELb1EEEv</a></td>
              <td class="coverFnHi">1</td>
            </tr>
    <tr>
              <td class="coverFn"><a href="Array.hpp.gcov.html#179">_ZNK2AH10ArraySliceIiLm3ELb0ELb0EE7asArrayEv</a></td>
=======
              <td class="coverFn"><a href="Array.hpp.gcov.html#240">_ZNK2AH10ArraySliceIiLm2ELb0ELb0EEixEm</a></td>
>>>>>>> c8d7535e
              <td class="coverFnHi">1</td>
            </tr>
    <tr>
              <td class="coverFn"><a href="Array.hpp.gcov.html#240">_ZNK2AH10ArraySliceIiLm2ELb0ELb1EEixEm</a></td>
              <td class="coverFnHi">1</td>
            </tr>
    <tr>
              <td class="coverFn"><a href="Array.hpp.gcov.html#179">_ZNK2AH10ArraySliceIiLm3ELb0ELb0EE7asArrayEv</a></td>
              <td class="coverFnHi">1</td>
            </tr>
    <tr>
              <td class="coverFn"><a href="Array.hpp.gcov.html#251">_ZNK2AH10ArraySliceIiLm5ELb0ELb0EE5beginEv</a></td>
              <td class="coverFnHi">1</td>
            </tr>
    <tr>
              <td class="coverFn"><a href="Array.hpp.gcov.html#197">_ZNK2AH10ArraySliceIiLm5ELb0ELb0EE8IteratoreqES2_</a></td>
              <td class="coverFnHi">1</td>
            </tr>
    <tr>
              <td class="coverFn"><a href="Array.hpp.gcov.html#294">_ZNK2AH10ArraySliceIiLm5ELb1ELb0EE5sliceILm3ELm1EEENS0_IiXplclL_ZNS_8abs_diffImEET_RKS4_S6_ET0_T_ELi1EEXeoLb1EltT0_T_ELb0EEEv</a></td>
              <td class="coverFnHi">1</td>
            </tr>
    <tr>
              <td class="coverFn"><a href="Array.hpp.gcov.html#294">_ZNK2AH10ArraySliceIiLm5ELb1ELb0EE5sliceILm4ELm0EEENS0_IiXplclL_ZNS_8abs_diffImEET_RKS4_S6_ET0_T_ELi1EEXeoLb1EltT0_T_ELb0EEEv</a></td>
              <td class="coverFnHi">1</td>
            </tr>
    <tr>
              <td class="coverFn"><a href="Array.hpp.gcov.html#179">_ZNK2AH10ArraySliceIiLm5ELb1ELb0EE7asArrayEv</a></td>
              <td class="coverFnHi">1</td>
            </tr>
    <tr>
              <td class="coverFn"><a href="Array.hpp.gcov.html#177">_ZNK2AH10ArraySliceIiLm5ELb1ELb0EEcvNS_5ArrayIiLm5EEEEv</a></td>
              <td class="coverFnHi">1</td>
            </tr>
    <tr>
              <td class="coverFn"><a href="Array.hpp.gcov.html#91">_ZNK2AH5ArrayI10FixedPointIaLh2EsELm32EE3endEv</a></td>
              <td class="coverFnHi">1</td>
            </tr>
    <tr>
              <td class="coverFn"><a href="Array.hpp.gcov.html#81">_ZNK2AH5ArrayI10FixedPointIaLh2EsELm32EE5beginEv</a></td>
              <td class="coverFnHi">1</td>
            </tr>
    <tr>
<<<<<<< HEAD
              <td class="coverFn"><a href="Array.hpp.gcov.html#91">_ZNK2AH5ArrayI10FixedPointIaLh6EsELm48EE3endEv</a></td>
=======
              <td class="coverFn"><a href="Array.hpp.gcov.html#91">_ZNK2AH5ArrayIiLm5EE3endEv</a></td>
              <td class="coverFnHi">1</td>
            </tr>
    <tr>
              <td class="coverFn"><a href="Array.hpp.gcov.html#81">_ZNK2AH5ArrayIiLm5EE5beginEv</a></td>
              <td class="coverFnHi">1</td>
            </tr>
    <tr>
              <td class="coverFn"><a href="Array.hpp.gcov.html#285">_ZNK2AH5ArrayIiLm5EE5sliceILm3ELm4EEENS_10ArraySliceIiXplclL_ZNS_8abs_diffImEET_RKS5_S7_ET_T0_ELi1EEXltT0_T_ELb1EEEv</a></td>
              <td class="coverFnHi">1</td>
            </tr>
    <tr>
              <td class="coverFn"><a href="Array.hpp.gcov.html#91">_ZNK2AH5ArrayIiLm6EE3endEv</a></td>
>>>>>>> c8d7535e
              <td class="coverFnHi">1</td>
            </tr>
    <tr>
              <td class="coverFn"><a href="Array.hpp.gcov.html#81">_ZNK2AH5ArrayI10FixedPointIaLh6EsELm48EE5beginEv</a></td>
              <td class="coverFnHi">1</td>
            </tr>
    <tr>
              <td class="coverFn"><a href="Array.hpp.gcov.html#91">_ZNK2AH5ArrayI10FixedPointIiLh24ElELm128EE3endEv</a></td>
              <td class="coverFnHi">1</td>
            </tr>
    <tr>
<<<<<<< HEAD
              <td class="coverFn"><a href="Array.hpp.gcov.html#81">_ZNK2AH5ArrayI10FixedPointIiLh24ElELm128EE5beginEv</a></td>
              <td class="coverFnHi">1</td>
            </tr>
    <tr>
              <td class="coverFn"><a href="Array.hpp.gcov.html#91">_ZNK2AH5ArrayI10FixedPointIsLh13EiELm64EE3endEv</a></td>
              <td class="coverFnHi">1</td>
=======
              <td class="coverFn"><a href="Array.hpp.gcov.html#201">_ZN2AH10ArraySliceIiLm5ELb0ELb0EE8IteratorppEv</a></td>
              <td class="coverFnHi">2</td>
>>>>>>> c8d7535e
            </tr>
    <tr>
              <td class="coverFn"><a href="Array.hpp.gcov.html#81">_ZNK2AH5ArrayI10FixedPointIsLh13EiELm64EE5beginEv</a></td>
              <td class="coverFnHi">1</td>
            </tr>
    <tr>
              <td class="coverFn"><a href="Array.hpp.gcov.html#91">_ZNK2AH5ArrayI16TransferFunctionILm3ELm3E10FixedPointIaLh6EsEELm6EE3endEv</a></td>
              <td class="coverFnHi">1</td>
            </tr>
    <tr>
              <td class="coverFn"><a href="Array.hpp.gcov.html#81">_ZNK2AH5ArrayI16TransferFunctionILm3ELm3E10FixedPointIaLh6EsEELm6EE5beginEv</a></td>
              <td class="coverFnHi">1</td>
            </tr>
    <tr>
<<<<<<< HEAD
              <td class="coverFn"><a href="Array.hpp.gcov.html#91">_ZNK2AH5ArrayI16TransferFunctionILm3ELm3E10FixedPointIiLh24ElEELm16EE3endEv</a></td>
              <td class="coverFnHi">1</td>
=======
              <td class="coverFn"><a href="Array.hpp.gcov.html#219">_ZNK2AH10ArraySliceIiLm5ELb0ELb0EE8IteratormiEl</a></td>
              <td class="coverFnHi">2</td>
>>>>>>> c8d7535e
            </tr>
    <tr>
              <td class="coverFn"><a href="Array.hpp.gcov.html#81">_ZNK2AH5ArrayI16TransferFunctionILm3ELm3E10FixedPointIiLh24ElEELm16EE5beginEv</a></td>
              <td class="coverFnHi">1</td>
            </tr>
    <tr>
              <td class="coverFn"><a href="Array.hpp.gcov.html#91">_ZNK2AH5ArrayI16TransferFunctionILm3ELm3E10FixedPointIsLh13EiEELm8EE3endEv</a></td>
              <td class="coverFnHi">1</td>
            </tr>
    <tr>
<<<<<<< HEAD
              <td class="coverFn"><a href="Array.hpp.gcov.html#81">_ZNK2AH5ArrayI16TransferFunctionILm3ELm3E10FixedPointIsLh13EiEELm8EE5beginEv</a></td>
              <td class="coverFnHi">1</td>
=======
              <td class="coverFn"><a href="Array.hpp.gcov.html#219">_ZNK2AH10ArraySliceIiLm5ELb1ELb0EE8IteratormiEl</a></td>
              <td class="coverFnHi">2</td>
            </tr>
    <tr>
              <td class="coverFn"><a href="Array.hpp.gcov.html#174">_ZN2AH10ArraySliceIiLm4ELb0ELb0EEC2EPi</a></td>
              <td class="coverFnHi">3</td>
>>>>>>> c8d7535e
            </tr>
    <tr>
              <td class="coverFn"><a href="Array.hpp.gcov.html#91">_ZNK2AH5ArrayI16TransferFunctionILm3ELm3EdELm16EE3endEv</a></td>
              <td class="coverFnHi">1</td>
            </tr>
    <tr>
              <td class="coverFn"><a href="Array.hpp.gcov.html#81">_ZNK2AH5ArrayI16TransferFunctionILm3ELm3EdELm16EE5beginEv</a></td>
              <td class="coverFnHi">1</td>
            </tr>
    <tr>
<<<<<<< HEAD
              <td class="coverFn"><a href="Array.hpp.gcov.html#91">_ZNK2AH5ArrayI16TransferFunctionILm3ELm3EdELm2EE3endEv</a></td>
              <td class="coverFnHi">1</td>
            </tr>
    <tr>
              <td class="coverFn"><a href="Array.hpp.gcov.html#81">_ZNK2AH5ArrayI16TransferFunctionILm3ELm3EdELm2EE5beginEv</a></td>
              <td class="coverFnHi">1</td>
=======
              <td class="coverFn"><a href="Array.hpp.gcov.html#276">_ZN2AH5ArrayIiLm5EE5sliceILm2ELm4EEENS_10ArraySliceIiXplclL_ZNS_8abs_diffImEET_RKS5_S7_ET_T0_ELi1EEXltT0_T_ELb0EEEv</a></td>
              <td class="coverFnHi">3</td>
>>>>>>> c8d7535e
            </tr>
    <tr>
              <td class="coverFn"><a href="Array.hpp.gcov.html#91">_ZNK2AH5ArrayI16TransferFunctionILm3ELm3EdELm3EE3endEv</a></td>
              <td class="coverFnHi">1</td>
            </tr>
    <tr>
              <td class="coverFn"><a href="Array.hpp.gcov.html#81">_ZNK2AH5ArrayI16TransferFunctionILm3ELm3EdELm3EE5beginEv</a></td>
              <td class="coverFnHi">1</td>
            </tr>
    <tr>
              <td class="coverFn"><a href="Array.hpp.gcov.html#91">_ZNK2AH5ArrayI16TransferFunctionILm3ELm3EdELm4EE3endEv</a></td>
              <td class="coverFnHi">1</td>
            </tr>
    <tr>
<<<<<<< HEAD
              <td class="coverFn"><a href="Array.hpp.gcov.html#81">_ZNK2AH5ArrayI16TransferFunctionILm3ELm3EdELm4EE5beginEv</a></td>
              <td class="coverFnHi">1</td>
=======
              <td class="coverFn"><a href="Array.hpp.gcov.html#258">_ZNK2AH10ArraySliceIiLm5ELb0ELb0EE3endEv</a></td>
              <td class="coverFnHi">3</td>
            </tr>
    <tr>
              <td class="coverFn"><a href="Array.hpp.gcov.html#223">_ZNK2AH10ArraySliceIiLm5ELb0ELb0EE8IteratorltES2_</a></td>
              <td class="coverFnHi">3</td>
>>>>>>> c8d7535e
            </tr>
    <tr>
              <td class="coverFn"><a href="Array.hpp.gcov.html#285">_ZNK2AH5ArrayI16TransferFunctionILm3ELm3EdELm4EE5sliceILm0ELm2EEENS_10ArraySliceIS2_XplclL_ZNS_8abs_diffImEET_RKS7_S9_ET_T0_ELi1EEXltT0_T_ELb1EEEv</a></td>
              <td class="coverFnHi">1</td>
            </tr>
    <tr>
              <td class="coverFn"><a href="Array.hpp.gcov.html#91">_ZNK2AH5ArrayI16TransferFunctionILm3ELm3EfELm6EE3endEv</a></td>
              <td class="coverFnHi">1</td>
            </tr>
    <tr>
<<<<<<< HEAD
              <td class="coverFn"><a href="Array.hpp.gcov.html#81">_ZNK2AH5ArrayI16TransferFunctionILm3ELm3EfELm6EE5beginEv</a></td>
              <td class="coverFnHi">1</td>
            </tr>
    <tr>
              <td class="coverFn"><a href="Array.hpp.gcov.html#91">_ZNK2AH5ArrayI16TransferFunctionILm3ELm3EfELm8EE3endEv</a></td>
              <td class="coverFnHi">1</td>
=======
              <td class="coverFn"><a href="Array.hpp.gcov.html#48">_ZN2AH5ArrayIiLm4EEixEm</a></td>
              <td class="coverFnHi">4</td>
>>>>>>> c8d7535e
            </tr>
    <tr>
              <td class="coverFn"><a href="Array.hpp.gcov.html#81">_ZNK2AH5ArrayI16TransferFunctionILm3ELm3EfELm8EE5beginEv</a></td>
              <td class="coverFnHi">1</td>
            </tr>
    <tr>
<<<<<<< HEAD
              <td class="coverFn"><a href="Array.hpp.gcov.html#91">_ZNK2AH5ArrayI16TransferFunctionILm3ELm3EiELm2EE3endEv</a></td>
              <td class="coverFnHi">1</td>
            </tr>
    <tr>
              <td class="coverFn"><a href="Array.hpp.gcov.html#81">_ZNK2AH5ArrayI16TransferFunctionILm3ELm3EiELm2EE5beginEv</a></td>
              <td class="coverFnHi">1</td>
            </tr>
    <tr>
              <td class="coverFn"><a href="Array.hpp.gcov.html#99">_ZNK2AH5ArrayIZN21fillArray_simple_Test8TestBodyEvE1SLm4EEeqERKS3_</a></td>
              <td class="coverFnHi">1</td>
=======
              <td class="coverFn"><a href="Array.hpp.gcov.html#305">_ZN2AHeqIiiLm3ELm3ELb0ELb0ELb0ELb0EEEbNS_10ArraySliceIT_XT1_EXT3_EXT5_EEENS1_IT0_XT2_EXT4_EXT6_EEE</a></td>
              <td class="coverFnHi">4</td>
            </tr>
    <tr>
              <td class="coverFn"><a href="Array.hpp.gcov.html#333">_ZN2AHneIiiLm5ELm5ELb0ELb0ELb0ELb0EEEbNS_10ArraySliceIT_XT1_EXT3_EXT5_EEENS1_IT0_XT2_EXT4_EXT6_EEE</a></td>
              <td class="coverFnHi">4</td>
            </tr>
    <tr>
              <td class="coverFn"><a href="Array.hpp.gcov.html#258">_ZNK2AH10ArraySliceIiLm5ELb1ELb0EE3endEv</a></td>
              <td class="coverFnHi">4</td>
>>>>>>> c8d7535e
            </tr>
    <tr>
              <td class="coverFn"><a href="Array.hpp.gcov.html#285">_ZNK2AH5ArrayIdLm32EE5sliceILm0ELm31EEENS_10ArraySliceIdXplclL_ZNS_8abs_diffImEET_RKS5_S7_ET_T0_ELi1EEXltT0_T_ELb1EEEv</a></td>
              <td class="coverFnHi">1</td>
            </tr>
    <tr>
              <td class="coverFn"><a href="Array.hpp.gcov.html#65">_ZNK2AH5ArrayIdLm32EEixEm</a></td>
              <td class="coverFnHi">1</td>
            </tr>
    <tr>
              <td class="coverFn"><a href="Array.hpp.gcov.html#65">_ZNK2AH5ArrayIiLm1EEixEm</a></td>
              <td class="coverFnHi">1</td>
            </tr>
    <tr>
              <td class="coverFn"><a href="Array.hpp.gcov.html#99">_ZNK2AH5ArrayIiLm4EEeqERKS1_</a></td>
              <td class="coverFnHi">1</td>
            </tr>
    <tr>
<<<<<<< HEAD
              <td class="coverFn"><a href="Array.hpp.gcov.html#91">_ZNK2AH5ArrayIiLm5EE3endEv</a></td>
              <td class="coverFnHi">1</td>
=======
              <td class="coverFn"><a href="Array.hpp.gcov.html#276">_ZN2AH5ArrayIiLm5EE5sliceILm4ELm0EEENS_10ArraySliceIiXplclL_ZNS_8abs_diffImEET_RKS5_S7_ET_T0_ELi1EEXltT0_T_ELb0EEEv</a></td>
              <td class="coverFnHi">5</td>
>>>>>>> c8d7535e
            </tr>
    <tr>
              <td class="coverFn"><a href="Array.hpp.gcov.html#81">_ZNK2AH5ArrayIiLm5EE5beginEv</a></td>
              <td class="coverFnHi">1</td>
            </tr>
    <tr>
<<<<<<< HEAD
              <td class="coverFn"><a href="Array.hpp.gcov.html#91">_ZNK2AH5ArrayIiLm6EE3endEv</a></td>
              <td class="coverFnHi">1</td>
=======
              <td class="coverFn"><a href="Array.hpp.gcov.html#188">_ZN2AH10ArraySliceIiLm5ELb0ELb0EE8IteratorC2EPi</a></td>
              <td class="coverFnHi">6</td>
            </tr>
    <tr>
              <td class="coverFn"><a href="Array.hpp.gcov.html#174">_ZN2AH10ArraySliceIiLm5ELb1ELb0EEC2EPi</a></td>
              <td class="coverFnHi">6</td>
            </tr>
    <tr>
              <td class="coverFn"><a href="Array.hpp.gcov.html#48">_ZN2AH5ArrayINS0_IiLm2EEELm3EEixEm</a></td>
              <td class="coverFnHi">6</td>
>>>>>>> c8d7535e
            </tr>
    <tr>
              <td class="coverFn"><a href="Array.hpp.gcov.html#81">_ZNK2AH5ArrayIiLm6EE5beginEv</a></td>
              <td class="coverFnHi">1</td>
            </tr>
    <tr>
<<<<<<< HEAD
              <td class="coverFn"><a href="Array.hpp.gcov.html#99">_ZNK2AH5ArrayIiLm7EEeqERKS1_</a></td>
              <td class="coverFnHi">1</td>
            </tr>
    <tr>
              <td class="coverFn"><a href="Array.hpp.gcov.html#174">_ZN2AH10ArraySliceIdLm5ELb0ELb1EEC2EPKd</a></td>
              <td class="coverFnHi">2</td>
=======
              <td class="coverFn"><a href="Array.hpp.gcov.html#199">_ZNK2AH10ArraySliceIiLm5ELb0ELb0EE8IteratordeEv</a></td>
              <td class="coverFnHi">6</td>
            </tr>
    <tr>
              <td class="coverFn"><a href="Array.hpp.gcov.html#174">_ZN2AH10ArraySliceIiLm5ELb0ELb1EEC2EPKi</a></td>
              <td class="coverFnHi">7</td>
            </tr>
    <tr>
              <td class="coverFn"><a href="Array.hpp.gcov.html#276">_ZN2AH5ArrayIiLm5EE5sliceILm0ELm4EEENS_10ArraySliceIiXplclL_ZNS_8abs_diffImEET_RKS5_S7_ET_T0_ELi1EEXltT0_T_ELb0EEEv</a></td>
              <td class="coverFnHi">7</td>
            </tr>
    <tr>
              <td class="coverFn"><a href="Array.hpp.gcov.html#285">_ZNK2AH5ArrayIiLm5EE5sliceILm0ELm4EEENS_10ArraySliceIiXplclL_ZNS_8abs_diffImEET_RKS5_S7_ET_T0_ELi1EEXltT0_T_ELb1EEEv</a></td>
              <td class="coverFnHi">7</td>
>>>>>>> c8d7535e
            </tr>
    <tr>
              <td class="coverFn"><a href="Array.hpp.gcov.html#174">_ZN2AH10ArraySliceIdLm7ELb0ELb1EEC2EPKd</a></td>
              <td class="coverFnHi">2</td>
            </tr>
    <tr>
<<<<<<< HEAD
              <td class="coverFn"><a href="Array.hpp.gcov.html#188">_ZN2AH10ArraySliceIiLm5ELb0ELb0EE8IteratorC2EPi</a></td>
              <td class="coverFnHi">2</td>
=======
              <td class="coverFn"><a href="Array.hpp.gcov.html#174">_ZN2AH10ArraySliceIiLm5ELb0ELb0EEC2EPi</a></td>
              <td class="coverFnHi">8</td>
>>>>>>> c8d7535e
            </tr>
    <tr>
              <td class="coverFn"><a href="Array.hpp.gcov.html#201">_ZN2AH10ArraySliceIiLm5ELb0ELb0EE8IteratorppEv</a></td>
              <td class="coverFnHi">2</td>
            </tr>
    <tr>
              <td class="coverFn"><a href="Array.hpp.gcov.html#86">_ZN2AH5ArrayI10FixedPointIaLh6EsELm48EE3endEv</a></td>
              <td class="coverFnHi">2</td>
            </tr>
    <tr>
              <td class="coverFn"><a href="Array.hpp.gcov.html#86">_ZN2AH5ArrayI10FixedPointIiLh24ElELm128EE3endEv</a></td>
              <td class="coverFnHi">2</td>
            </tr>
    <tr>
              <td class="coverFn"><a href="Array.hpp.gcov.html#86">_ZN2AH5ArrayI10FixedPointIsLh13EiELm64EE3endEv</a></td>
              <td class="coverFnHi">2</td>
            </tr>
    <tr>
              <td class="coverFn"><a href="Array.hpp.gcov.html#48">_ZN2AH5ArrayI16TransferFunctionILm3ELm3EdELm2EEixEm</a></td>
              <td class="coverFnHi">2</td>
            </tr>
    <tr>
<<<<<<< HEAD
              <td class="coverFn"><a href="Array.hpp.gcov.html#86">_ZN2AH5ArrayI16TransferFunctionILm3ELm3EdELm4EE3endEv</a></td>
              <td class="coverFnHi">2</td>
=======
              <td class="coverFn"><a href="Array.hpp.gcov.html#305">_ZN2AHeqIiiLm5ELm5ELb0ELb0ELb0ELb0EEEbNS_10ArraySliceIT_XT1_EXT3_EXT5_EEENS1_IT0_XT2_EXT4_EXT6_EEE</a></td>
              <td class="coverFnHi">9</td>
            </tr>
    <tr>
              <td class="coverFn"><a href="Array.hpp.gcov.html#99">_ZNK2AH5ArrayIiLm3EEeqERKS1_</a></td>
              <td class="coverFnHi">10</td>
>>>>>>> c8d7535e
            </tr>
    <tr>
              <td class="coverFn"><a href="Array.hpp.gcov.html#34">_ZN2AH5ArrayI16TransferFunctionILm3ELm3EdELm4EEC2Ev</a></td>
              <td class="coverFnHi">2</td>
            </tr>
    <tr>
              <td class="coverFn"><a href="Array.hpp.gcov.html#86">_ZN2AH5ArrayIdLm65EE3endEv</a></td>
              <td class="coverFnHi">2</td>
            </tr>
    <tr>
              <td class="coverFn"><a href="Array.hpp.gcov.html#276">_ZN2AH5ArrayIiLm9EE5sliceILm2ELm4EEENS_10ArraySliceIiXplclL_ZNS_8abs_diffImEET_RKS5_S7_ET_T0_ELi1EEXltT0_T_ELb0EEEv</a></td>
              <td class="coverFnHi">2</td>
            </tr>
    <tr>
<<<<<<< HEAD
              <td class="coverFn"><a href="Array.hpp.gcov.html#86">_ZN2AH5ArrayIsLm65EE3endEv</a></td>
              <td class="coverFnHi">2</td>
            </tr>
    <tr>
              <td class="coverFn"><a href="Array.hpp.gcov.html#76">_ZN2AH5ArrayIsLm65EE5beginEv</a></td>
              <td class="coverFnHi">2</td>
            </tr>
    <tr>
              <td class="coverFn"><a href="Array.hpp.gcov.html#474">_ZN2AHdvIddLm65EEENS_5ArrayIDTdvtlT_EtlT0_EEXT1_EEERKNS1_IS2_XT1_EEES3_</a></td>
              <td class="coverFnHi">2</td>
            </tr>
    <tr>
              <td class="coverFn"><a href="Array.hpp.gcov.html#465">_ZN2AHdvIddLm65ELb0ELb1EEENS_5ArrayIDTdvtlT_EtlT0_EEXT1_EEENS_10ArraySliceIS2_XT1_EXT2_EXT3_EEES3_</a></td>
              <td class="coverFnHi">2</td>
            </tr>
    <tr>
              <td class="coverFn"><a href="Array.hpp.gcov.html#323">_ZN2AHeqIiiLm5ELm5ELb0ELb0EEEbNS_10ArraySliceIT_XT1_EXT3_EXT4_EEERKNS_5ArrayIT0_XT2_EEE</a></td>
              <td class="coverFnHi">2</td>
            </tr>
    <tr>
              <td class="coverFn"><a href="Array.hpp.gcov.html#305">_ZN2AHeqIiiLm5ELm5ELb0ELb0ELb0ELb1EEEbNS_10ArraySliceIT_XT1_EXT3_EXT5_EEENS1_IT0_XT2_EXT4_EXT6_EEE</a></td>
              <td class="coverFnHi">2</td>
            </tr>
    <tr>
              <td class="coverFn"><a href="Array.hpp.gcov.html#240">_ZNK2AH10ArraySliceI16TransferFunctionILm3ELm3EdELm1ELb0ELb1EEixEm</a></td>
              <td class="coverFnHi">2</td>
            </tr>
    <tr>
              <td class="coverFn"><a href="Array.hpp.gcov.html#258">_ZNK2AH10ArraySliceIiLm5ELb1ELb0EE3endEv</a></td>
              <td class="coverFnHi">2</td>
            </tr>
    <tr>
              <td class="coverFn"><a href="Array.hpp.gcov.html#251">_ZNK2AH10ArraySliceIiLm5ELb1ELb0EE5beginEv</a></td>
              <td class="coverFnHi">2</td>
            </tr>
    <tr>
              <td class="coverFn"><a href="Array.hpp.gcov.html#197">_ZNK2AH10ArraySliceIiLm5ELb1ELb0EE8IteratoreqES2_</a></td>
              <td class="coverFnHi">2</td>
            </tr>
    <tr>
              <td class="coverFn"><a href="Array.hpp.gcov.html#65">_ZNK2AH5ArrayI16TransferFunctionILm3ELm3EdELm4EEixEm</a></td>
              <td class="coverFnHi">2</td>
            </tr>
    <tr>
              <td class="coverFn"><a href="Array.hpp.gcov.html#285">_ZNK2AH5ArrayIdLm5EE5sliceILm0ELm4EEENS_10ArraySliceIdXplclL_ZNS_8abs_diffImEET_RKS5_S7_ET_T0_ELi1EEXltT0_T_ELb1EEEv</a></td>
              <td class="coverFnHi">2</td>
            </tr>
    <tr>
              <td class="coverFn"><a href="Array.hpp.gcov.html#285">_ZNK2AH5ArrayIdLm7EE5sliceILm0ELm6EEENS_10ArraySliceIdXplclL_ZNS_8abs_diffImEET_RKS5_S7_ET_T0_ELi1EEXltT0_T_ELb1EEEv</a></td>
              <td class="coverFnHi">2</td>
            </tr>
    <tr>
              <td class="coverFn"><a href="Array.hpp.gcov.html#65">_ZNK2AH5ArrayIdLm7EEixEm</a></td>
              <td class="coverFnHi">2</td>
            </tr>
    <tr>
              <td class="coverFn"><a href="Array.hpp.gcov.html#91">_ZNK2AH5ArrayIsLm65EE3endEv</a></td>
              <td class="coverFnHi">2</td>
            </tr>
    <tr>
              <td class="coverFn"><a href="Array.hpp.gcov.html#81">_ZNK2AH5ArrayIsLm65EE5beginEv</a></td>
              <td class="coverFnHi">2</td>
            </tr>
    <tr>
              <td class="coverFn"><a href="Array.hpp.gcov.html#174">_ZN2AH10ArraySliceIiLm4ELb0ELb0EEC2EPi</a></td>
              <td class="coverFnHi">3</td>
            </tr>
    <tr>
              <td class="coverFn"><a href="Array.hpp.gcov.html#174">_ZN2AH10ArraySliceIiLm4ELb0ELb1EEC2EPKi</a></td>
              <td class="coverFnHi">3</td>
            </tr>
    <tr>
              <td class="coverFn"><a href="Array.hpp.gcov.html#206">_ZN2AH10ArraySliceIiLm5ELb0ELb0EE8IteratormmEv</a></td>
              <td class="coverFnHi">3</td>
            </tr>
    <tr>
              <td class="coverFn"><a href="Array.hpp.gcov.html#76">_ZN2AH5ArrayI10FixedPointIaLh6EsELm48EE5beginEv</a></td>
              <td class="coverFnHi">3</td>
            </tr>
    <tr>
              <td class="coverFn"><a href="Array.hpp.gcov.html#86">_ZN2AH5ArrayI10FixedPointIaLh6EsELm65EE3endEv</a></td>
              <td class="coverFnHi">3</td>
            </tr>
    <tr>
              <td class="coverFn"><a href="Array.hpp.gcov.html#76">_ZN2AH5ArrayI10FixedPointIaLh6EsELm65EE5beginEv</a></td>
              <td class="coverFnHi">3</td>
            </tr>
    <tr>
              <td class="coverFn"><a href="Array.hpp.gcov.html#34">_ZN2AH5ArrayI10FixedPointIaLh6EsELm65EEC2Ev</a></td>
              <td class="coverFnHi">3</td>
            </tr>
    <tr>
              <td class="coverFn"><a href="Array.hpp.gcov.html#76">_ZN2AH5ArrayI10FixedPointIiLh24ElELm128EE5beginEv</a></td>
              <td class="coverFnHi">3</td>
            </tr>
    <tr>
              <td class="coverFn"><a href="Array.hpp.gcov.html#76">_ZN2AH5ArrayI10FixedPointIsLh13EiELm64EE5beginEv</a></td>
              <td class="coverFnHi">3</td>
            </tr>
    <tr>
              <td class="coverFn"><a href="Array.hpp.gcov.html#48">_ZN2AH5ArrayI16TransferFunctionILm3ELm3EdELm3EEixEm</a></td>
              <td class="coverFnHi">3</td>
            </tr>
    <tr>
              <td class="coverFn"><a href="Array.hpp.gcov.html#76">_ZN2AH5ArrayIdLm128EE5beginEv</a></td>
              <td class="coverFnHi">3</td>
            </tr>
    <tr>
              <td class="coverFn"><a href="Array.hpp.gcov.html#76">_ZN2AH5ArrayIfLm48EE5beginEv</a></td>
              <td class="coverFnHi">3</td>
            </tr>
    <tr>
              <td class="coverFn"><a href="Array.hpp.gcov.html#76">_ZN2AH5ArrayIfLm64EE5beginEv</a></td>
              <td class="coverFnHi">3</td>
            </tr>
    <tr>
              <td class="coverFn"><a href="Array.hpp.gcov.html#276">_ZN2AH5ArrayIiLm5EE5sliceILm0ELm4EEENS_10ArraySliceIiXplclL_ZNS_8abs_diffImEET_RKS5_S7_ET_T0_ELi1EEXltT0_T_ELb0EEEv</a></td>
              <td class="coverFnHi">3</td>
            </tr>
    <tr>
              <td class="coverFn"><a href="Array.hpp.gcov.html#276">_ZN2AH5ArrayIiLm5EE5sliceILm2ELm4EEENS_10ArraySliceIiXplclL_ZNS_8abs_diffImEET_RKS5_S7_ET_T0_ELi1EEXltT0_T_ELb0EEEv</a></td>
              <td class="coverFnHi">3</td>
            </tr>
    <tr>
              <td class="coverFn"><a href="Array.hpp.gcov.html#86">_ZN2AH5ArrayIjLm4EE3endEv</a></td>
              <td class="coverFnHi">3</td>
            </tr>
    <tr>
              <td class="coverFn"><a href="Array.hpp.gcov.html#76">_ZN2AH5ArrayIjLm4EE5beginEv</a></td>
              <td class="coverFnHi">3</td>
            </tr>
    <tr>
              <td class="coverFn"><a href="Array.hpp.gcov.html#240">_ZNK2AH10ArraySliceI16TransferFunctionILm3ELm3EdELm2ELb0ELb1EEixEm</a></td>
              <td class="coverFnHi">3</td>
            </tr>
    <tr>
              <td class="coverFn"><a href="Array.hpp.gcov.html#240">_ZNK2AH10ArraySliceI16TransferFunctionILm3ELm3EdELm3ELb0ELb1EEixEm</a></td>
              <td class="coverFnHi">3</td>
            </tr>
    <tr>
              <td class="coverFn"><a href="Array.hpp.gcov.html#223">_ZNK2AH10ArraySliceIiLm5ELb0ELb0EE8IteratorltES2_</a></td>
              <td class="coverFnHi">3</td>
            </tr>
    <tr>
              <td class="coverFn"><a href="Array.hpp.gcov.html#91">_ZNK2AH5ArrayI10FixedPointIaLh6EsELm65EE3endEv</a></td>
              <td class="coverFnHi">3</td>
            </tr>
    <tr>
              <td class="coverFn"><a href="Array.hpp.gcov.html#81">_ZNK2AH5ArrayI10FixedPointIaLh6EsELm65EE5beginEv</a></td>
              <td class="coverFnHi">3</td>
            </tr>
    <tr>
              <td class="coverFn"><a href="Array.hpp.gcov.html#285">_ZNK2AH5ArrayIiLm4EE5sliceILm0ELm3EEENS_10ArraySliceIiXplclL_ZNS_8abs_diffImEET_RKS5_S7_ET_T0_ELi1EEXltT0_T_ELb1EEEv</a></td>
              <td class="coverFnHi">3</td>
            </tr>
    <tr>
              <td class="coverFn"><a href="Array.hpp.gcov.html#99">_ZNK2AH5ArrayIjLm4EEeqERKS1_</a></td>
              <td class="coverFnHi">3</td>
            </tr>
    <tr>
              <td class="coverFn"><a href="Array.hpp.gcov.html#174">_ZN2AH10ArraySliceIiLm2ELb0ELb1EEC2EPKi</a></td>
              <td class="coverFnHi">4</td>
            </tr>
    <tr>
              <td class="coverFn"><a href="Array.hpp.gcov.html#174">_ZN2AH10ArraySliceIiLm5ELb0ELb0EEC2EPi</a></td>
              <td class="coverFnHi">4</td>
            </tr>
    <tr>
              <td class="coverFn"><a href="Array.hpp.gcov.html#276">_ZN2AH5ArrayIiLm5EE5sliceILm0ELm2EEENS_10ArraySliceIiXplclL_ZNS_8abs_diffImEET_RKS5_S7_ET_T0_ELi1EEXltT0_T_ELb0EEEv</a></td>
              <td class="coverFnHi">4</td>
            </tr>
    <tr>
              <td class="coverFn"><a href="Array.hpp.gcov.html#276">_ZN2AH5ArrayIiLm5EE5sliceILm4ELm0EEENS_10ArraySliceIiXplclL_ZNS_8abs_diffImEET_RKS5_S7_ET_T0_ELi1EEXltT0_T_ELb0EEEv</a></td>
              <td class="coverFnHi">4</td>
            </tr>
    <tr>
              <td class="coverFn"><a href="Array.hpp.gcov.html#305">_ZN2AHeqIiiLm3ELm3ELb0ELb0ELb0ELb0EEEbNS_10ArraySliceIT_XT1_EXT3_EXT5_EEENS1_IT0_XT2_EXT4_EXT6_EEE</a></td>
              <td class="coverFnHi">4</td>
            </tr>
    <tr>
              <td class="coverFn"><a href="Array.hpp.gcov.html#498">_ZN2AHngIiLm2ELb0ELb1EEENS_5ArrayIDTngtlT_EEXT0_EEENS_10ArraySliceIS2_XT0_EXT1_EXT2_EEE</a></td>
              <td class="coverFnHi">4</td>
            </tr>
    <tr>
              <td class="coverFn"><a href="Array.hpp.gcov.html#199">_ZNK2AH10ArraySliceIiLm5ELb0ELb0EE8IteratordeEv</a></td>
              <td class="coverFnHi">4</td>
            </tr>
    <tr>
              <td class="coverFn"><a href="Array.hpp.gcov.html#215">_ZNK2AH10ArraySliceIiLm5ELb1ELb0EE8IteratorplEl</a></td>
              <td class="coverFnHi">4</td>
            </tr>
    <tr>
              <td class="coverFn"><a href="Array.hpp.gcov.html#285">_ZNK2AH5ArrayIiLm3EE5sliceILm1ELm2EEENS_10ArraySliceIiXplclL_ZNS_8abs_diffImEET_RKS5_S7_ET_T0_ELi1EEXltT0_T_ELb1EEEv</a></td>
              <td class="coverFnHi">4</td>
            </tr>
    <tr>
              <td class="coverFn"><a href="Array.hpp.gcov.html#114">_ZNK2AH5ArrayIiLm5EEneERKS1_</a></td>
              <td class="coverFnHi">4</td>
            </tr>
    <tr>
              <td class="coverFn"><a href="Array.hpp.gcov.html#91">_ZNK2AH5ArrayItLm3EE3endEv</a></td>
              <td class="coverFnHi">4</td>
            </tr>
    <tr>
              <td class="coverFn"><a href="Array.hpp.gcov.html#81">_ZNK2AH5ArrayItLm3EE5beginEv</a></td>
              <td class="coverFnHi">4</td>
            </tr>
    <tr>
              <td class="coverFn"><a href="Array.hpp.gcov.html#174">_ZN2AH10ArraySliceIiLm5ELb1ELb0EEC2EPi</a></td>
              <td class="coverFnHi">5</td>
            </tr>
    <tr>
              <td class="coverFn"><a href="Array.hpp.gcov.html#99">_ZNK2AH5ArrayIiLm6EEeqERKS1_</a></td>
              <td class="coverFnHi">5</td>
            </tr>
    <tr>
              <td class="coverFn"><a href="Array.hpp.gcov.html#174">_ZN2AH10ArraySliceI10FixedPointIaLh6EsELm2ELb0ELb1EEC2EPKS2_</a></td>
              <td class="coverFnHi">6</td>
            </tr>
    <tr>
              <td class="coverFn"><a href="Array.hpp.gcov.html#48">_ZN2AH5ArrayI16TransferFunctionILm3ELm3E10FixedPointIaLh6EsEELm6EEixEm</a></td>
              <td class="coverFnHi">6</td>
            </tr>
    <tr>
              <td class="coverFn"><a href="Array.hpp.gcov.html#48">_ZN2AH5ArrayI16TransferFunctionILm3ELm3EdELm4EEixEm</a></td>
              <td class="coverFnHi">6</td>
            </tr>
    <tr>
              <td class="coverFn"><a href="Array.hpp.gcov.html#48">_ZN2AH5ArrayI16TransferFunctionILm3ELm3EfELm6EEixEm</a></td>
              <td class="coverFnHi">6</td>
            </tr>
    <tr>
              <td class="coverFn"><a href="Array.hpp.gcov.html#48">_ZN2AH5ArrayINS0_IiLm2EEELm3EEixEm</a></td>
              <td class="coverFnHi">6</td>
            </tr>
    <tr>
              <td class="coverFn"><a href="Array.hpp.gcov.html#498">_ZN2AHngI10FixedPointIaLh6EsELm2ELb0ELb1EEENS_5ArrayIDTngtlT_EEXT0_EEENS_10ArraySliceIS4_XT0_EXT1_EXT2_EEE</a></td>
              <td class="coverFnHi">6</td>
            </tr>
    <tr>
              <td class="coverFn"><a href="Array.hpp.gcov.html#285">_ZNK2AH5ArrayI10FixedPointIaLh6EsELm3EE5sliceILm1ELm2EEENS_10ArraySliceIS2_XplclL_ZNS_8abs_diffImEET_RKS7_S9_ET_T0_ELi1EEXltT0_T_ELb1EEEv</a></td>
              <td class="coverFnHi">6</td>
            </tr>
    <tr>
              <td class="coverFn"><a href="Array.hpp.gcov.html#174">_ZN2AH10ArraySliceIdLm65ELb0ELb1EEC2EPKd</a></td>
              <td class="coverFnHi">7</td>
            </tr>
    <tr>
              <td class="coverFn"><a href="Array.hpp.gcov.html#174">_ZN2AH10ArraySliceIiLm5ELb0ELb1EEC2EPKi</a></td>
              <td class="coverFnHi">7</td>
            </tr>
    <tr>
              <td class="coverFn"><a href="Array.hpp.gcov.html#76">_ZN2AH5ArrayIdLm65EE5beginEv</a></td>
              <td class="coverFnHi">7</td>
            </tr>
    <tr>
              <td class="coverFn"><a href="Array.hpp.gcov.html#285">_ZNK2AH5ArrayIdLm65EE5sliceILm0ELm64EEENS_10ArraySliceIdXplclL_ZNS_8abs_diffImEET_RKS5_S7_ET_T0_ELi1EEXltT0_T_ELb1EEEv</a></td>
              <td class="coverFnHi">7</td>
            </tr>
    <tr>
              <td class="coverFn"><a href="Array.hpp.gcov.html#65">_ZNK2AH5ArrayIdLm65EEixEm</a></td>
              <td class="coverFnHi">7</td>
            </tr>
    <tr>
              <td class="coverFn"><a href="Array.hpp.gcov.html#285">_ZNK2AH5ArrayIiLm5EE5sliceILm0ELm4EEENS_10ArraySliceIiXplclL_ZNS_8abs_diffImEET_RKS5_S7_ET_T0_ELi1EEXltT0_T_ELb1EEEv</a></td>
              <td class="coverFnHi">7</td>
            </tr>
    <tr>
              <td class="coverFn"><a href="Array.hpp.gcov.html#174">_ZN2AH10ArraySliceI10FixedPointIsLh13EiELm2ELb0ELb1EEC2EPKS2_</a></td>
              <td class="coverFnHi">8</td>
            </tr>
    <tr>
              <td class="coverFn"><a href="Array.hpp.gcov.html#174">_ZN2AH10ArraySliceIiLm3ELb0ELb1EEC2EPKi</a></td>
              <td class="coverFnHi">8</td>
            </tr>
    <tr>
              <td class="coverFn"><a href="Array.hpp.gcov.html#188">_ZN2AH10ArraySliceIiLm5ELb1ELb0EE8IteratorC2EPi</a></td>
              <td class="coverFnHi">8</td>
            </tr>
    <tr>
              <td class="coverFn"><a href="Array.hpp.gcov.html#201">_ZN2AH10ArraySliceIiLm5ELb1ELb0EE8IteratorppEv</a></td>
              <td class="coverFnHi">8</td>
            </tr>
    <tr>
              <td class="coverFn"><a href="Array.hpp.gcov.html#48">_ZN2AH5ArrayI16TransferFunctionILm3ELm3E10FixedPointIsLh13EiEELm8EEixEm</a></td>
              <td class="coverFnHi">8</td>
            </tr>
    <tr>
              <td class="coverFn"><a href="Array.hpp.gcov.html#48">_ZN2AH5ArrayI16TransferFunctionILm3ELm3EfELm8EEixEm</a></td>
              <td class="coverFnHi">8</td>
            </tr>
    <tr>
              <td class="coverFn"><a href="Array.hpp.gcov.html#276">_ZN2AH5ArrayIiLm5EE5sliceILm1ELm3EEENS_10ArraySliceIiXplclL_ZNS_8abs_diffImEET_RKS5_S7_ET_T0_ELi1EEXltT0_T_ELb0EEEv</a></td>
              <td class="coverFnHi">8</td>
            </tr>
    <tr>
              <td class="coverFn"><a href="Array.hpp.gcov.html#498">_ZN2AHngI10FixedPointIsLh13EiELm2ELb0ELb1EEENS_5ArrayIDTngtlT_EEXT0_EEENS_10ArraySliceIS4_XT0_EXT1_EXT2_EEE</a></td>
              <td class="coverFnHi">8</td>
            </tr>
    <tr>
              <td class="coverFn"><a href="Array.hpp.gcov.html#240">_ZNK2AH10ArraySliceIiLm2ELb0ELb1EEixEm</a></td>
              <td class="coverFnHi">8</td>
            </tr>
    <tr>
              <td class="coverFn"><a href="Array.hpp.gcov.html#211">_ZNK2AH10ArraySliceIiLm5ELb1ELb0EE8IteratormiES2_</a></td>
              <td class="coverFnHi">8</td>
            </tr>
    <tr>
              <td class="coverFn"><a href="Array.hpp.gcov.html#285">_ZNK2AH5ArrayI10FixedPointIsLh13EiELm3EE5sliceILm1ELm2EEENS_10ArraySliceIS2_XplclL_ZNS_8abs_diffImEET_RKS7_S9_ET_T0_ELi1EEXltT0_T_ELb1EEEv</a></td>
              <td class="coverFnHi">8</td>
            </tr>
    <tr>
              <td class="coverFn"><a href="Array.hpp.gcov.html#65">_ZNK2AH5ArrayIZN21fillArray_simple_Test8TestBodyEvE1SLm4EEixEm</a></td>
              <td class="coverFnHi">8</td>
            </tr>
    <tr>
              <td class="coverFn"><a href="Array.hpp.gcov.html#285">_ZNK2AH5ArrayIiLm3EE5sliceILm0ELm2EEENS_10ArraySliceIiXplclL_ZNS_8abs_diffImEET_RKS5_S7_ET_T0_ELi1EEXltT0_T_ELb1EEEv</a></td>
              <td class="coverFnHi">8</td>
            </tr>
    <tr>
              <td class="coverFn"><a href="Array.hpp.gcov.html#48">_ZN2AH5ArrayIfLm5EEixEm</a></td>
              <td class="coverFnHi">10</td>
            </tr>
    <tr>
              <td class="coverFn"><a href="Array.hpp.gcov.html#99">_ZNK2AH5ArrayIiLm3EEeqERKS1_</a></td>
              <td class="coverFnHi">10</td>
            </tr>
    <tr>
              <td class="coverFn"><a href="Array.hpp.gcov.html#91">_ZNK2AH5ArrayItLm4EE3endEv</a></td>
              <td class="coverFnHi">11</td>
            </tr>
    <tr>
              <td class="coverFn"><a href="Array.hpp.gcov.html#81">_ZNK2AH5ArrayItLm4EE5beginEv</a></td>
              <td class="coverFnHi">11</td>
            </tr>
    <tr>
              <td class="coverFn"><a href="Array.hpp.gcov.html#240">_ZNK2AH10ArraySliceI10FixedPointIaLh6EsELm2ELb0ELb1EEixEm</a></td>
=======
              <td class="coverFn"><a href="Array.hpp.gcov.html#188">_ZN2AH10ArraySliceIiLm5ELb1ELb0EE8IteratorC2EPi</a></td>
>>>>>>> c8d7535e
              <td class="coverFnHi">12</td>
            </tr>
    <tr>
              <td class="coverFn"><a href="Array.hpp.gcov.html#196">_ZNK2AH10ArraySliceIiLm5ELb1ELb0EE8IteratorneES2_</a></td>
              <td class="coverFnHi">12</td>
<<<<<<< HEAD
            </tr>
    <tr>
              <td class="coverFn"><a href="Array.hpp.gcov.html#240">_ZNK2AH10ArraySliceIiLm5ELb1ELb0EEixEm</a></td>
              <td class="coverFnHi">12</td>
            </tr>
    <tr>
              <td class="coverFn"><a href="Array.hpp.gcov.html#65">_ZNK2AH5ArrayIiLm7EEixEm</a></td>
              <td class="coverFnHi">14</td>
            </tr>
    <tr>
              <td class="coverFn"><a href="Array.hpp.gcov.html#48">_ZN2AH5ArrayIdLm15EEixEm</a></td>
              <td class="coverFnHi">15</td>
            </tr>
    <tr>
              <td class="coverFn"><a href="Array.hpp.gcov.html#48">_ZN2AH5ArrayIiLm7EEixEm</a></td>
              <td class="coverFnHi">15</td>
            </tr>
    <tr>
              <td class="coverFn"><a href="Array.hpp.gcov.html#174">_ZN2AH10ArraySliceI10FixedPointIiLh24ElELm2ELb0ELb1EEC2EPKS2_</a></td>
              <td class="coverFnHi">16</td>
            </tr>
    <tr>
              <td class="coverFn"><a href="Array.hpp.gcov.html#174">_ZN2AH10ArraySliceIfLm3ELb0ELb1EEC2EPKf</a></td>
              <td class="coverFnHi">16</td>
            </tr>
    <tr>
              <td class="coverFn"><a href="Array.hpp.gcov.html#48">_ZN2AH5ArrayI16TransferFunctionILm3ELm3E10FixedPointIiLh24ElEELm16EEixEm</a></td>
              <td class="coverFnHi">16</td>
            </tr>
    <tr>
              <td class="coverFn"><a href="Array.hpp.gcov.html#48">_ZN2AH5ArrayI16TransferFunctionILm3ELm3EdELm16EEixEm</a></td>
              <td class="coverFnHi">16</td>
            </tr>
    <tr>
              <td class="coverFn"><a href="Array.hpp.gcov.html#474">_ZN2AHdvIffLm2EEENS_5ArrayIDTdvtlT_EtlT0_EEXT1_EEERKNS1_IS2_XT1_EEES3_</a></td>
              <td class="coverFnHi">16</td>
            </tr>
    <tr>
              <td class="coverFn"><a href="Array.hpp.gcov.html#465">_ZN2AHdvIffLm2ELb0ELb1EEENS_5ArrayIDTdvtlT_EtlT0_EEXT1_EEENS_10ArraySliceIS2_XT1_EXT2_EXT3_EEES3_</a></td>
              <td class="coverFnHi">16</td>
=======
>>>>>>> c8d7535e
            </tr>
    <tr>
              <td class="coverFn"><a href="Array.hpp.gcov.html#474">_ZN2AHdvIffLm3EEENS_5ArrayIDTdvtlT_EtlT0_EEXT1_EEERKNS1_IS2_XT1_EEES3_</a></td>
              <td class="coverFnHi">16</td>
            </tr>
    <tr>
              <td class="coverFn"><a href="Array.hpp.gcov.html#465">_ZN2AHdvIffLm3ELb0ELb1EEENS_5ArrayIDTdvtlT_EtlT0_EEXT1_EEENS_10ArraySliceIS2_XT1_EXT2_EXT3_EEES3_</a></td>
              <td class="coverFnHi">16</td>
            </tr>
    <tr>
              <td class="coverFn"><a href="Array.hpp.gcov.html#498">_ZN2AHngI10FixedPointIiLh24ElELm2ELb0ELb1EEENS_5ArrayIDTngtlT_EEXT0_EEENS_10ArraySliceIS4_XT0_EXT1_EXT2_EEE</a></td>
              <td class="coverFnHi">16</td>
            </tr>
    <tr>
              <td class="coverFn"><a href="Array.hpp.gcov.html#498">_ZN2AHngIfLm2ELb0ELb1EEENS_5ArrayIDTngtlT_EEXT0_EEENS_10ArraySliceIS2_XT0_EXT1_EXT2_EEE</a></td>
              <td class="coverFnHi">16</td>
            </tr>
    <tr>
              <td class="coverFn"><a href="Array.hpp.gcov.html#240">_ZNK2AH10ArraySliceI10FixedPointIsLh13EiELm2ELb0ELb1EEixEm</a></td>
              <td class="coverFnHi">16</td>
            </tr>
    <tr>
              <td class="coverFn"><a href="Array.hpp.gcov.html#285">_ZNK2AH5ArrayI10FixedPointIiLh24ElELm3EE5sliceILm1ELm2EEENS_10ArraySliceIS2_XplclL_ZNS_8abs_diffImEET_RKS7_S9_ET_T0_ELi1EEXltT0_T_ELb1EEEv</a></td>
              <td class="coverFnHi">16</td>
            </tr>
    <tr>
              <td class="coverFn"><a href="Array.hpp.gcov.html#285">_ZNK2AH5ArrayIfLm2EE5sliceILm0ELm1EEENS_10ArraySliceIfXplclL_ZNS_8abs_diffImEET_RKS5_S7_ET_T0_ELi1EEXltT0_T_ELb1EEEv</a></td>
              <td class="coverFnHi">16</td>
            </tr>
    <tr>
              <td class="coverFn"><a href="Array.hpp.gcov.html#285">_ZNK2AH5ArrayIfLm3EE5sliceILm0ELm2EEENS_10ArraySliceIfXplclL_ZNS_8abs_diffImEET_RKS5_S7_ET_T0_ELi1EEXltT0_T_ELb1EEEv</a></td>
              <td class="coverFnHi">16</td>
            </tr>
    <tr>
              <td class="coverFn"><a href="Array.hpp.gcov.html#285">_ZNK2AH5ArrayIfLm3EE5sliceILm1ELm2EEENS_10ArraySliceIfXplclL_ZNS_8abs_diffImEET_RKS5_S7_ET_T0_ELi1EEXltT0_T_ELb1EEEv</a></td>
              <td class="coverFnHi">16</td>
            </tr>
    <tr>
              <td class="coverFn"><a href="Array.hpp.gcov.html#48">_ZN2AH5ArrayIdLm17EEixEm</a></td>
              <td class="coverFnHi">17</td>
            </tr>
    <tr>
              <td class="coverFn"><a href="Array.hpp.gcov.html#65">_ZNK2AH5ArrayIiLm4EEixEm</a></td>
              <td class="coverFnHi">18</td>
            </tr>
    <tr>
              <td class="coverFn"><a href="Array.hpp.gcov.html#174">_ZN2AH10ArraySliceIiLm3ELb0ELb0EEC2EPi</a></td>
              <td class="coverFnHi">19</td>
            </tr>
    <tr>
<<<<<<< HEAD
              <td class="coverFn"><a href="Array.hpp.gcov.html#86">_ZN2AH5ArrayI15BiQuadFilterDF1IdELm2EE3endEv</a></td>
              <td class="coverFnHi">20</td>
            </tr>
    <tr>
              <td class="coverFn"><a href="Array.hpp.gcov.html#86">_ZN2AH5ArrayI15BiQuadFilterDF1IdELm3EE3endEv</a></td>
              <td class="coverFnHi">20</td>
            </tr>
    <tr>
              <td class="coverFn"><a href="Array.hpp.gcov.html#86">_ZN2AH5ArrayI15BiQuadFilterDF1IdELm4EE3endEv</a></td>
              <td class="coverFnHi">20</td>
            </tr>
    <tr>
              <td class="coverFn"><a href="Array.hpp.gcov.html#86">_ZN2AH5ArrayI15BiQuadFilterDF1IiELm2EE3endEv</a></td>
              <td class="coverFnHi">20</td>
            </tr>
    <tr>
              <td class="coverFn"><a href="Array.hpp.gcov.html#86">_ZN2AH5ArrayIdLm15EE3endEv</a></td>
              <td class="coverFnHi">20</td>
            </tr>
    <tr>
              <td class="coverFn"><a href="Array.hpp.gcov.html#86">_ZN2AH5ArrayIdLm17EE3endEv</a></td>
              <td class="coverFnHi">20</td>
            </tr>
    <tr>
              <td class="coverFn"><a href="Array.hpp.gcov.html#86">_ZN2AH5ArrayIdLm3EE3endEv</a></td>
              <td class="coverFnHi">20</td>
            </tr>
    <tr>
              <td class="coverFn"><a href="Array.hpp.gcov.html#86">_ZN2AH5ArrayIdLm7EE3endEv</a></td>
              <td class="coverFnHi">20</td>
            </tr>
    <tr>
              <td class="coverFn"><a href="Array.hpp.gcov.html#86">_ZN2AH5ArrayIiLm1EE3endEv</a></td>
              <td class="coverFnHi">20</td>
            </tr>
    <tr>
              <td class="coverFn"><a href="Array.hpp.gcov.html#86">_ZN2AH5ArrayIiLm21EE3endEv</a></td>
              <td class="coverFnHi">20</td>
            </tr>
    <tr>
              <td class="coverFn"><a href="Array.hpp.gcov.html#240">_ZNK2AH10ArraySliceIiLm5ELb0ELb0EEixEm</a></td>
              <td class="coverFnHi">20</td>
            </tr>
    <tr>
              <td class="coverFn"><a href="Array.hpp.gcov.html#76">_ZN2AH5ArrayI15BiQuadFilterDF1IdELm2EE5beginEv</a></td>
              <td class="coverFnHi">21</td>
            </tr>
    <tr>
              <td class="coverFn"><a href="Array.hpp.gcov.html#76">_ZN2AH5ArrayI15BiQuadFilterDF1IdELm3EE5beginEv</a></td>
              <td class="coverFnHi">21</td>
            </tr>
    <tr>
              <td class="coverFn"><a href="Array.hpp.gcov.html#76">_ZN2AH5ArrayI15BiQuadFilterDF1IdELm4EE5beginEv</a></td>
              <td class="coverFnHi">21</td>
            </tr>
    <tr>
              <td class="coverFn"><a href="Array.hpp.gcov.html#76">_ZN2AH5ArrayI15BiQuadFilterDF1IiELm2EE5beginEv</a></td>
              <td class="coverFnHi">21</td>
            </tr>
    <tr>
              <td class="coverFn"><a href="Array.hpp.gcov.html#48">_ZN2AH5ArrayIiLm21EEixEm</a></td>
              <td class="coverFnHi">21</td>
            </tr>
    <tr>
              <td class="coverFn"><a href="Array.hpp.gcov.html#48">_ZN2AH5ArrayIiLm9EEixEm</a></td>
              <td class="coverFnHi">21</td>
            </tr>
    <tr>
              <td class="coverFn"><a href="Array.hpp.gcov.html#65">_ZNK2AH5ArrayIiLm11EEixEm</a></td>
              <td class="coverFnHi">21</td>
            </tr>
    <tr>
              <td class="coverFn"><a href="Array.hpp.gcov.html#206">_ZN2AH10ArraySliceIiLm5ELb1ELb0EE8IteratormmEv</a></td>
=======
              <td class="coverFn"><a href="Array.hpp.gcov.html#206">_ZN2AH10ArraySliceIiLm5ELb1ELb0EE8IteratormmEv</a></td>
              <td class="coverFnHi">22</td>
            </tr>
    <tr>
              <td class="coverFn"><a href="Array.hpp.gcov.html#99">_ZNK2AH5ArrayIiLm5EEeqERKS1_</a></td>
>>>>>>> c8d7535e
              <td class="coverFnHi">22</td>
            </tr>
    <tr>
              <td class="coverFn"><a href="Array.hpp.gcov.html#99">_ZNK2AH5ArrayIiLm5EEeqERKS1_</a></td>
              <td class="coverFnHi">22</td>
            </tr>
    <tr>
              <td class="coverFn"><a href="Array.hpp.gcov.html#65">_ZNK2AH5ArrayIjLm4EEixEm</a></td>
              <td class="coverFnHi">24</td>
            </tr>
    <tr>
              <td class="coverFn"><a href="Array.hpp.gcov.html#474">_ZN2AHdvIddLm2EEENS_5ArrayIDTdvtlT_EtlT0_EEXT1_EEERKNS1_IS2_XT1_EEES3_</a></td>
              <td class="coverFnHi">25</td>
            </tr>
    <tr>
              <td class="coverFn"><a href="Array.hpp.gcov.html#465">_ZN2AHdvIddLm2ELb0ELb1EEENS_5ArrayIDTdvtlT_EtlT0_EEXT1_EEENS_10ArraySliceIS2_XT1_EXT2_EXT3_EEES3_</a></td>
              <td class="coverFnHi">25</td>
            </tr>
    <tr>
              <td class="coverFn"><a href="Array.hpp.gcov.html#474">_ZN2AHdvIddLm3EEENS_5ArrayIDTdvtlT_EtlT0_EEXT1_EEERKNS1_IS2_XT1_EEES3_</a></td>
              <td class="coverFnHi">25</td>
            </tr>
    <tr>
              <td class="coverFn"><a href="Array.hpp.gcov.html#465">_ZN2AHdvIddLm3ELb0ELb1EEENS_5ArrayIDTdvtlT_EtlT0_EEXT1_EEENS_10ArraySliceIS2_XT1_EXT2_EXT3_EEES3_</a></td>
              <td class="coverFnHi">25</td>
            </tr>
    <tr>
              <td class="coverFn"><a href="Array.hpp.gcov.html#498">_ZN2AHngIdLm2ELb0ELb1EEENS_5ArrayIDTngtlT_EEXT0_EEENS_10ArraySliceIS2_XT0_EXT1_EXT2_EEE</a></td>
              <td class="coverFnHi">25</td>
            </tr>
    <tr>
              <td class="coverFn"><a href="Array.hpp.gcov.html#285">_ZNK2AH5ArrayIdLm2EE5sliceILm0ELm1EEENS_10ArraySliceIdXplclL_ZNS_8abs_diffImEET_RKS5_S7_ET_T0_ELi1EEXltT0_T_ELb1EEEv</a></td>
              <td class="coverFnHi">25</td>
            </tr>
    <tr>
              <td class="coverFn"><a href="Array.hpp.gcov.html#285">_ZNK2AH5ArrayIdLm3EE5sliceILm1ELm2EEENS_10ArraySliceIdXplclL_ZNS_8abs_diffImEET_RKS5_S7_ET_T0_ELi1EEXltT0_T_ELb1EEEv</a></td>
              <td class="coverFnHi">25</td>
            </tr>
    <tr>
              <td class="coverFn"><a href="Array.hpp.gcov.html#240">_ZNK2AH10ArraySliceIiLm4ELb0ELb0EEixEm</a></td>
              <td class="coverFnHi">28</td>
            </tr>
    <tr>
              <td class="coverFn"><a href="Array.hpp.gcov.html#65">_ZNK2AH5ArrayIdLm5EEixEm</a></td>
              <td class="coverFnHi">28</td>
            </tr>
    <tr>
              <td class="coverFn"><a href="Array.hpp.gcov.html#240">_ZNK2AH10ArraySliceIdLm5ELb0ELb1EEixEm</a></td>
              <td class="coverFnHi">30</td>
            </tr>
    <tr>
              <td class="coverFn"><a href="Array.hpp.gcov.html#174">_ZN2AH10ArraySliceIfLm2ELb0ELb1EEC2EPKf</a></td>
              <td class="coverFnHi">32</td>
            </tr>
    <tr>
              <td class="coverFn"><a href="Array.hpp.gcov.html#48">_ZN2AH5ArrayI10FixedPointIaLh2EsELm32EEixEm</a></td>
              <td class="coverFnHi">32</td>
            </tr>
    <tr>
              <td class="coverFn"><a href="Array.hpp.gcov.html#240">_ZNK2AH10ArraySliceI10FixedPointIiLh24ElELm2ELb0ELb1EEixEm</a></td>
              <td class="coverFnHi">32</td>
            </tr>
    <tr>
              <td class="coverFn"><a href="Array.hpp.gcov.html#240">_ZNK2AH10ArraySliceIdLm32ELb0ELb1EEixEm</a></td>
              <td class="coverFnHi">32</td>
            </tr>
    <tr>
              <td class="coverFn"><a href="Array.hpp.gcov.html#174">_ZN2AH10ArraySliceIdLm3ELb0ELb1EEC2EPKd</a></td>
              <td class="coverFnHi">33</td>
            </tr>
    <tr>
              <td class="coverFn"><a href="Array.hpp.gcov.html#285">_ZNK2AH5ArrayIdLm3EE5sliceILm0ELm2EEENS_10ArraySliceIdXplclL_ZNS_8abs_diffImEET_RKS5_S7_ET_T0_ELi1EEXltT0_T_ELb1EEEv</a></td>
              <td class="coverFnHi">33</td>
            </tr>
    <tr>
              <td class="coverFn"><a href="Array.hpp.gcov.html#65">_ZNK2AH5ArrayIdLm9EEixEm</a></td>
              <td class="coverFnHi">33</td>
            </tr>
    <tr>
              <td class="coverFn"><a href="Array.hpp.gcov.html#240">_ZNK2AH10ArraySliceIiLm5ELb0ELb1EEixEm</a></td>
              <td class="coverFnHi">35</td>
            </tr>
    <tr>
              <td class="coverFn"><a href="Array.hpp.gcov.html#240">_ZNK2AH10ArraySliceIiLm4ELb0ELb1EEixEm</a></td>
              <td class="coverFnHi">36</td>
            </tr>
    <tr>
<<<<<<< HEAD
              <td class="coverFn"><a href="Array.hpp.gcov.html#48">_ZN2AH5ArrayIdLm7EEixEm</a></td>
              <td class="coverFnHi">37</td>
            </tr>
    <tr>
              <td class="coverFn"><a href="Array.hpp.gcov.html#86">_ZN2AH5ArrayIdLm9EE3endEv</a></td>
              <td class="coverFnHi">40</td>
            </tr>
    <tr>
              <td class="coverFn"><a href="Array.hpp.gcov.html#86">_ZN2AH5ArrayIfLm3EE3endEv</a></td>
              <td class="coverFnHi">40</td>
            </tr>
    <tr>
              <td class="coverFn"><a href="Array.hpp.gcov.html#86">_ZN2AH5ArrayIfLm5EE3endEv</a></td>
              <td class="coverFnHi">40</td>
            </tr>
    <tr>
              <td class="coverFn"><a href="Array.hpp.gcov.html#86">_ZN2AH5ArrayIiLm5EE3endEv</a></td>
              <td class="coverFnHi">40</td>
            </tr>
    <tr>
              <td class="coverFn"><a href="Array.hpp.gcov.html#86">_ZN2AH5ArrayIiLm7EE3endEv</a></td>
              <td class="coverFnHi">40</td>
            </tr>
    <tr>
              <td class="coverFn"><a href="Array.hpp.gcov.html#86">_ZN2AH5ArrayIiLm9EE3endEv</a></td>
              <td class="coverFnHi">40</td>
            </tr>
    <tr>
              <td class="coverFn"><a href="Array.hpp.gcov.html#48">_ZN2AH5ArrayIiLm1EEixEm</a></td>
              <td class="coverFnHi">41</td>
            </tr>
    <tr>
              <td class="coverFn"><a href="Array.hpp.gcov.html#240">_ZNK2AH10ArraySliceIdLm7ELb0ELb1EEixEm</a></td>
              <td class="coverFnHi">42</td>
            </tr>
    <tr>
              <td class="coverFn"><a href="Array.hpp.gcov.html#48">_ZN2AH5ArrayI10FixedPointIaLh6EsELm48EEixEm</a></td>
              <td class="coverFnHi">48</td>
            </tr>
    <tr>
              <td class="coverFn"><a href="Array.hpp.gcov.html#86">_ZN2AH5ArrayI15BiQuadFilterDF1I10FixedPointIaLh6EsEELm6EE3endEv</a></td>
              <td class="coverFnHi">48</td>
            </tr>
    <tr>
              <td class="coverFn"><a href="Array.hpp.gcov.html#86">_ZN2AH5ArrayI15BiQuadFilterDF1IfELm6EE3endEv</a></td>
              <td class="coverFnHi">48</td>
            </tr>
    <tr>
              <td class="coverFn"><a href="Array.hpp.gcov.html#48">_ZN2AH5ArrayIfLm48EEixEm</a></td>
              <td class="coverFnHi">48</td>
            </tr>
    <tr>
              <td class="coverFn"><a href="Array.hpp.gcov.html#240">_ZNK2AH10ArraySliceIfLm3ELb0ELb1EEixEm</a></td>
              <td class="coverFnHi">48</td>
            </tr>
    <tr>
              <td class="coverFn"><a href="Array.hpp.gcov.html#76">_ZN2AH5ArrayI15BiQuadFilterDF1I10FixedPointIaLh6EsEELm6EE5beginEv</a></td>
              <td class="coverFnHi">49</td>
            </tr>
    <tr>
              <td class="coverFn"><a href="Array.hpp.gcov.html#76">_ZN2AH5ArrayI15BiQuadFilterDF1IfELm6EE5beginEv</a></td>
              <td class="coverFnHi">49</td>
            </tr>
    <tr>
              <td class="coverFn"><a href="Array.hpp.gcov.html#174">_ZN2AH10ArraySliceIdLm2ELb0ELb1EEC2EPKd</a></td>
              <td class="coverFnHi">50</td>
            </tr>
    <tr>
=======
>>>>>>> c8d7535e
              <td class="coverFn"><a href="Array.hpp.gcov.html#240">_ZNK2AH10ArraySliceIiLm3ELb0ELb1EEixEm</a></td>
              <td class="coverFnHi">51</td>
            </tr>
    <tr>
              <td class="coverFn"><a href="Array.hpp.gcov.html#48">_ZN2AH5ArrayIiLm5EEixEm</a></td>
              <td class="coverFnHi">55</td>
            </tr>
    <tr>
              <td class="coverFn"><a href="Array.hpp.gcov.html#199">_ZNK2AH10ArraySliceIiLm5ELb1ELb0EE8IteratordeEv</a></td>
              <td class="coverFnHi">56</td>
            </tr>
    <tr>
              <td class="coverFn"><a href="Array.hpp.gcov.html#86">_ZN2AH5ArrayIiLm3EE3endEv</a></td>
              <td class="coverFnHi">60</td>
            </tr>
    <tr>
              <td class="coverFn"><a href="Array.hpp.gcov.html#48">_ZN2AH5ArrayI10FixedPointIsLh13EiELm64EEixEm</a></td>
              <td class="coverFnHi">64</td>
            </tr>
    <tr>
              <td class="coverFn"><a href="Array.hpp.gcov.html#86">_ZN2AH5ArrayI15BiQuadFilterDF1I10FixedPointIsLh13EiEELm8EE3endEv</a></td>
              <td class="coverFnHi">64</td>
            </tr>
    <tr>
              <td class="coverFn"><a href="Array.hpp.gcov.html#86">_ZN2AH5ArrayI15BiQuadFilterDF1IfELm8EE3endEv</a></td>
              <td class="coverFnHi">64</td>
            </tr>
    <tr>
              <td class="coverFn"><a href="Array.hpp.gcov.html#48">_ZN2AH5ArrayIdLm32EEixEm</a></td>
              <td class="coverFnHi">64</td>
            </tr>
    <tr>
              <td class="coverFn"><a href="Array.hpp.gcov.html#48">_ZN2AH5ArrayIfLm64EEixEm</a></td>
              <td class="coverFnHi">64</td>
            </tr>
    <tr>
              <td class="coverFn"><a href="Array.hpp.gcov.html#240">_ZNK2AH10ArraySliceIfLm2ELb0ELb1EEixEm</a></td>
              <td class="coverFnHi">64</td>
            </tr>
    <tr>
              <td class="coverFn"><a href="Array.hpp.gcov.html#76">_ZN2AH5ArrayI15BiQuadFilterDF1I10FixedPointIsLh13EiEELm8EE5beginEv</a></td>
              <td class="coverFnHi">65</td>
            </tr>
    <tr>
              <td class="coverFn"><a href="Array.hpp.gcov.html#76">_ZN2AH5ArrayI15BiQuadFilterDF1IfELm8EE5beginEv</a></td>
              <td class="coverFnHi">65</td>
            </tr>
    <tr>
              <td class="coverFn"><a href="Array.hpp.gcov.html#65">_ZNK2AH5ArrayIiLm6EEixEm</a></td>
              <td class="coverFnHi">66</td>
            </tr>
    <tr>
              <td class="coverFn"><a href="Array.hpp.gcov.html#48">_ZN2AH5ArrayIiLm6EEixEm</a></td>
              <td class="coverFnHi">73</td>
            </tr>
    <tr>
              <td class="coverFn"><a href="Array.hpp.gcov.html#48">_ZN2AH5ArrayIdLm3EEixEm</a></td>
              <td class="coverFnHi">78</td>
            </tr>
    <tr>
              <td class="coverFn"><a href="Array.hpp.gcov.html#240">_ZNK2AH10ArraySliceIiLm3ELb0ELb0EEixEm</a></td>
              <td class="coverFnHi">87</td>
            </tr>
    <tr>
<<<<<<< HEAD
              <td class="coverFn"><a href="Array.hpp.gcov.html#48">_ZN2AH5ArrayIdLm4EEixEm</a></td>
              <td class="coverFnHi">100</td>
            </tr>
    <tr>
              <td class="coverFn"><a href="Array.hpp.gcov.html#240">_ZNK2AH10ArraySliceIdLm2ELb0ELb1EEixEm</a></td>
              <td class="coverFnHi">100</td>
            </tr>
    <tr>
              <td class="coverFn"><a href="Array.hpp.gcov.html#48">_ZN2AH5ArrayI10FixedPointIiLh24ElELm128EEixEm</a></td>
              <td class="coverFnHi">128</td>
            </tr>
    <tr>
              <td class="coverFn"><a href="Array.hpp.gcov.html#86">_ZN2AH5ArrayI15BiQuadFilterDF1I10FixedPointIiLh24ElEELm16EE3endEv</a></td>
              <td class="coverFnHi">128</td>
            </tr>
    <tr>
              <td class="coverFn"><a href="Array.hpp.gcov.html#86">_ZN2AH5ArrayI15BiQuadFilterDF1IdELm16EE3endEv</a></td>
              <td class="coverFnHi">128</td>
            </tr>
    <tr>
              <td class="coverFn"><a href="Array.hpp.gcov.html#48">_ZN2AH5ArrayIdLm128EEixEm</a></td>
              <td class="coverFnHi">128</td>
            </tr>
    <tr>
              <td class="coverFn"><a href="Array.hpp.gcov.html#76">_ZN2AH5ArrayI15BiQuadFilterDF1I10FixedPointIiLh24ElEELm16EE5beginEv</a></td>
              <td class="coverFnHi">129</td>
            </tr>
    <tr>
              <td class="coverFn"><a href="Array.hpp.gcov.html#76">_ZN2AH5ArrayI15BiQuadFilterDF1IdELm16EE5beginEv</a></td>
              <td class="coverFnHi">129</td>
            </tr>
    <tr>
              <td class="coverFn"><a href="Array.hpp.gcov.html#65">_ZNK2AH5ArrayIiLm2EEixEm</a></td>
              <td class="coverFnHi">160</td>
            </tr>
    <tr>
              <td class="coverFn"><a href="Array.hpp.gcov.html#48">_ZN2AH5ArrayIdLm8EEixEm</a></td>
              <td class="coverFnHi">180</td>
            </tr>
    <tr>
              <td class="coverFn"><a href="Array.hpp.gcov.html#240">_ZNK2AH10ArraySliceIdLm3ELb0ELb1EEixEm</a></td>
              <td class="coverFnHi">183</td>
            </tr>
    <tr>
              <td class="coverFn"><a href="Array.hpp.gcov.html#48">_ZN2AH5ArrayIiLm3EEixEm</a></td>
              <td class="coverFnHi">194</td>
            </tr>
    <tr>
              <td class="coverFn"><a href="Array.hpp.gcov.html#48">_ZN2AH5ArrayI10FixedPointIaLh6EsELm65EEixEm</a></td>
              <td class="coverFnHi">195</td>
            </tr>
    <tr>
              <td class="coverFn"><a href="Array.hpp.gcov.html#48">_ZN2AH5ArrayIiLm4EEixEm</a></td>
              <td class="coverFnHi">204</td>
            </tr>
    <tr>
              <td class="coverFn"><a href="Array.hpp.gcov.html#48">_ZN2AH5ArrayIfLm3EEixEm</a></td>
              <td class="coverFnHi">214</td>
            </tr>
    <tr>
              <td class="coverFn"><a href="Array.hpp.gcov.html#65">_ZNK2AH5ArrayIiLm5EEixEm</a></td>
              <td class="coverFnHi">224</td>
            </tr>
    <tr>
              <td class="coverFn"><a href="Array.hpp.gcov.html#48">_ZN2AH5ArrayIiLm11EEixEm</a></td>
              <td class="coverFnHi">240</td>
            </tr>
    <tr>
              <td class="coverFn"><a href="Array.hpp.gcov.html#48">_ZN2AH5ArrayIdLm5EEixEm</a></td>
              <td class="coverFnHi">258</td>
            </tr>
    <tr>
              <td class="coverFn"><a href="Array.hpp.gcov.html#48">_ZN2AH5ArrayIdLm9EEixEm</a></td>
              <td class="coverFnHi">260</td>
            </tr>
    <tr>
              <td class="coverFn"><a href="Array.hpp.gcov.html#48">_ZN2AH5ArrayIsLm65EEixEm</a></td>
              <td class="coverFnHi">260</td>
            </tr>
    <tr>
              <td class="coverFn"><a href="Array.hpp.gcov.html#48">_ZN2AH5ArrayIiLm5EEixEm</a></td>
              <td class="coverFnHi">299</td>
            </tr>
    <tr>
              <td class="coverFn"><a href="Array.hpp.gcov.html#65">_ZNK2AH5ArrayIiLm3EEixEm</a></td>
              <td class="coverFnHi">338</td>
            </tr>
    <tr>
              <td class="coverFn"><a href="Array.hpp.gcov.html#240">_ZNK2AH10ArraySliceIdLm65ELb0ELb1EEixEm</a></td>
              <td class="coverFnHi">455</td>
            </tr>
    <tr>
              <td class="coverFn"><a href="Array.hpp.gcov.html#65">_ZNK2AH5ArrayI10FixedPointIaLh6EsELm2EEixEm</a></td>
              <td class="coverFnHi">576</td>
            </tr>
    <tr>
              <td class="coverFn"><a href="Array.hpp.gcov.html#48">_ZN2AH5ArrayIdLm65EEixEm</a></td>
              <td class="coverFnHi">780</td>
            </tr>
    <tr>
              <td class="coverFn"><a href="Array.hpp.gcov.html#65">_ZNK2AH5ArrayI10FixedPointIaLh6EsELm3EEixEm</a></td>
              <td class="coverFnHi">876</td>
            </tr>
    <tr>
              <td class="coverFn"><a href="Array.hpp.gcov.html#48">_ZN2AH5ArrayIiLm2EEixEm</a></td>
              <td class="coverFnHi">994</td>
            </tr>
    <tr>
              <td class="coverFn"><a href="Array.hpp.gcov.html#65">_ZNK2AH5ArrayI10FixedPointIsLh13EiELm2EEixEm</a></td>
              <td class="coverFnHi">1024</td>
            </tr>
    <tr>
              <td class="coverFn"><a href="Array.hpp.gcov.html#65">_ZNK2AH5ArrayI10FixedPointIsLh13EiELm3EEixEm</a></td>
              <td class="coverFnHi">1552</td>
            </tr>
    <tr>
              <td class="coverFn"><a href="Array.hpp.gcov.html#65">_ZNK2AH5ArrayIfLm2EEixEm</a></td>
              <td class="coverFnHi">1696</td>
            </tr>
    <tr>
              <td class="coverFn"><a href="Array.hpp.gcov.html#65">_ZNK2AH5ArrayIfLm3EEixEm</a></td>
              <td class="coverFnHi">2602</td>
            </tr>
    <tr>
              <td class="coverFn"><a href="Array.hpp.gcov.html#48">_ZN2AH5ArrayI10FixedPointIaLh6EsELm2EEixEm</a></td>
              <td class="coverFnHi">3180</td>
            </tr>
    <tr>
              <td class="coverFn"><a href="Array.hpp.gcov.html#65">_ZNK2AH5ArrayI10FixedPointIiLh24ElELm2EEixEm</a></td>
              <td class="coverFnHi">4096</td>
            </tr>
    <tr>
              <td class="coverFn"><a href="Array.hpp.gcov.html#65">_ZNK2AH5ArrayIdLm2EEixEm</a></td>
              <td class="coverFnHi">4481</td>
            </tr>
    <tr>
              <td class="coverFn"><a href="Array.hpp.gcov.html#48">_ZN2AH5ArrayI10FixedPointIsLh13EiELm2EEixEm</a></td>
              <td class="coverFnHi">5648</td>
            </tr>
    <tr>
              <td class="coverFn"><a href="Array.hpp.gcov.html#65">_ZNK2AH5ArrayI10FixedPointIiLh24ElELm3EEixEm</a></td>
              <td class="coverFnHi">6176</td>
            </tr>
    <tr>
              <td class="coverFn"><a href="Array.hpp.gcov.html#65">_ZNK2AH5ArrayIdLm3EEixEm</a></td>
              <td class="coverFnHi">6796</td>
            </tr>
    <tr>
              <td class="coverFn"><a href="Array.hpp.gcov.html#48">_ZN2AH5ArrayIfLm2EEixEm</a></td>
              <td class="coverFnHi">9344</td>
            </tr>
    <tr>
              <td class="coverFn"><a href="Array.hpp.gcov.html#48">_ZN2AH5ArrayI10FixedPointIiLh24ElELm2EEixEm</a></td>
              <td class="coverFnHi">22560</td>
            </tr>
    <tr>
              <td class="coverFn"><a href="Array.hpp.gcov.html#48">_ZN2AH5ArrayIdLm2EEixEm</a></td>
              <td class="coverFnHi">24668</td>
=======
              <td class="coverFn"><a href="Array.hpp.gcov.html#240">_ZNK2AH10ArraySliceIiLm5ELb0ELb0EEixEm</a></td>
              <td class="coverFnHi">110</td>
            </tr>
    <tr>
              <td class="coverFn"><a href="Array.hpp.gcov.html#65">_ZNK2AH5ArrayIiLm5EEixEm</a></td>
              <td class="coverFnHi">199</td>
>>>>>>> c8d7535e
            </tr>
  </table>
  <br>
  </center>
  <table width="100%" border=0 cellspacing=0 cellpadding=0>
    <tr><td class="ruler"><img src="../../../glass.png" width=3 height=3 alt=""></td></tr>
    <tr><td class="versionInfo">Generated by: <a href="http://ltp.sourceforge.net/coverage/lcov.php" target="_parent">LCOV version 1.14-5-g4ff2ed6</a></td></tr>
  </table>
  <br>

</body>
</html><|MERGE_RESOLUTION|>--- conflicted
+++ resolved
@@ -4,11 +4,7 @@
 
 <head>
   <meta http-equiv="Content-Type" content="text/html; charset=UTF-8">
-<<<<<<< HEAD
-  <title>LCOV - dc55683fc9b8bb8c6beeb3104c63fee4a0703a23 - src/AH/Containers/Array.hpp - functions</title>
-=======
-  <title>LCOV - 62f9b31690cd326528909dc900cfda9ba79bd101 - src/AH/Containers/Array.hpp - functions</title>
->>>>>>> c8d7535e
+  <title>LCOV - d219e65b13c7c968c3ed9a282d6e883fe6d13945 - src/AH/Containers/Array.hpp - functions</title>
   <link rel="stylesheet" type="text/css" href="../../../gcov.css">
 </head>
 
@@ -32,39 +28,21 @@
           </tr>
           <tr>
             <td class="headerItem">Test:</td>
-<<<<<<< HEAD
-            <td class="headerValue">dc55683fc9b8bb8c6beeb3104c63fee4a0703a23</td>
+            <td class="headerValue">d219e65b13c7c968c3ed9a282d6e883fe6d13945</td>
             <td></td>
             <td class="headerItem">Lines:</td>
-            <td class="headerCovTableEntry">133</td>
-            <td class="headerCovTableEntry">144</td>
-            <td class="headerCovTableEntryHi">92.4 %</td>
-          </tr>
-          <tr>
-            <td class="headerItem">Date:</td>
-            <td class="headerValue">2019-11-27 03:41:41</td>
-            <td></td>
-            <td class="headerItem">Functions:</td>
-            <td class="headerCovTableEntry">351</td>
-            <td class="headerCovTableEntry">353</td>
-            <td class="headerCovTableEntryHi">99.4 %</td>
-=======
-            <td class="headerValue">62f9b31690cd326528909dc900cfda9ba79bd101</td>
-            <td></td>
-            <td class="headerItem">Lines:</td>
-            <td class="headerCovTableEntry">139</td>
-            <td class="headerCovTableEntry">139</td>
+            <td class="headerCovTableEntry">140</td>
+            <td class="headerCovTableEntry">140</td>
             <td class="headerCovTableEntryHi">100.0 %</td>
           </tr>
           <tr>
             <td class="headerItem">Date:</td>
-            <td class="headerValue">2019-11-27 22:46:21</td>
+            <td class="headerValue">2019-11-27 23:47:46</td>
             <td></td>
             <td class="headerItem">Functions:</td>
-            <td class="headerCovTableEntry">132</td>
-            <td class="headerCovTableEntry">133</td>
-            <td class="headerCovTableEntryHi">99.2 %</td>
->>>>>>> c8d7535e
+            <td class="headerCovTableEntry">359</td>
+            <td class="headerCovTableEntry">360</td>
+            <td class="headerCovTableEntryHi">99.7 %</td>
           </tr>
           <tr>
             <td class="headerItem">Legend:</td>
@@ -94,30 +72,26 @@
               <td class="coverFnLo">0</td>
             </tr>
     <tr>
+              <td class="coverFn"><a href="Array.hpp.gcov.html#174">_ZN2AH10ArraySliceI16TransferFunctionILm3ELm3EdELm1ELb0ELb1EEC2EPKS2_</a></td>
+              <td class="coverFnHi">1</td>
+            </tr>
+    <tr>
+              <td class="coverFn"><a href="Array.hpp.gcov.html#174">_ZN2AH10ArraySliceI16TransferFunctionILm3ELm3EdELm2ELb0ELb1EEC2EPKS2_</a></td>
+              <td class="coverFnHi">1</td>
+            </tr>
+    <tr>
+              <td class="coverFn"><a href="Array.hpp.gcov.html#174">_ZN2AH10ArraySliceI16TransferFunctionILm3ELm3EdELm3ELb0ELb1EEC2EPKS2_</a></td>
+              <td class="coverFnHi">1</td>
+            </tr>
+    <tr>
+              <td class="coverFn"><a href="Array.hpp.gcov.html#174">_ZN2AH10ArraySliceIdLm32ELb0ELb1EEC2EPKd</a></td>
+              <td class="coverFnHi">1</td>
+            </tr>
+    <tr>
               <td class="coverFn"><a href="Array.hpp.gcov.html#174">_ZN2AH10ArraySliceIiLm2ELb0ELb0EEC2EPi</a></td>
               <td class="coverFnHi">1</td>
             </tr>
     <tr>
-              <td class="coverFn"><a href="Array.hpp.gcov.html#174">_ZN2AH10ArraySliceIiLm2ELb0ELb1EEC2EPKi</a></td>
-              <td class="coverFnHi">1</td>
-            </tr>
-    <tr>
-              <td class="coverFn"><a href="Array.hpp.gcov.html#174">_ZN2AH10ArraySliceI16TransferFunctionILm3ELm3EdELm1ELb0ELb1EEC2EPKS2_</a></td>
-              <td class="coverFnHi">1</td>
-            </tr>
-    <tr>
-              <td class="coverFn"><a href="Array.hpp.gcov.html#174">_ZN2AH10ArraySliceI16TransferFunctionILm3ELm3EdELm2ELb0ELb1EEC2EPKS2_</a></td>
-              <td class="coverFnHi">1</td>
-            </tr>
-    <tr>
-              <td class="coverFn"><a href="Array.hpp.gcov.html#174">_ZN2AH10ArraySliceI16TransferFunctionILm3ELm3EdELm3ELb0ELb1EEC2EPKS2_</a></td>
-              <td class="coverFnHi">1</td>
-            </tr>
-    <tr>
-              <td class="coverFn"><a href="Array.hpp.gcov.html#174">_ZN2AH10ArraySliceIdLm32ELb0ELb1EEC2EPKd</a></td>
-              <td class="coverFnHi">1</td>
-            </tr>
-    <tr>
               <td class="coverFn"><a href="Array.hpp.gcov.html#86">_ZN2AH5ArrayI10FixedPointIaLh2EsELm32EE3endEv</a></td>
               <td class="coverFnHi">1</td>
             </tr>
@@ -214,13 +188,10 @@
               <td class="coverFnHi">1</td>
             </tr>
     <tr>
-<<<<<<< HEAD
-=======
               <td class="coverFn"><a href="Array.hpp.gcov.html#276">_ZN2AH5ArrayIiLm5EE5sliceILm0ELm1EEENS_10ArraySliceIiXplclL_ZNS_8abs_diffImEET_RKS5_S7_ET_T0_ELi1EEXltT0_T_ELb0EEEv</a></td>
               <td class="coverFnHi">1</td>
             </tr>
     <tr>
->>>>>>> c8d7535e
               <td class="coverFn"><a href="Array.hpp.gcov.html#276">_ZN2AH5ArrayIiLm5EE5sliceILm1ELm4EEENS_10ArraySliceIiXplclL_ZNS_8abs_diffImEET_RKS5_S7_ET_T0_ELi1EEXltT0_T_ELb0EEEv</a></td>
               <td class="coverFnHi">1</td>
             </tr>
@@ -253,19 +224,15 @@
               <td class="coverFnHi">1</td>
             </tr>
     <tr>
-<<<<<<< HEAD
-              <td class="coverFn"><a href="Array.hpp.gcov.html#474">_ZN2AHdvIddLm32EEENS_5ArrayIDTdvtlT_EtlT0_EEXT1_EEERKNS1_IS2_XT1_EEES3_</a></td>
-              <td class="coverFnHi">1</td>
-            </tr>
-    <tr>
-              <td class="coverFn"><a href="Array.hpp.gcov.html#465">_ZN2AHdvIddLm32ELb0ELb1EEENS_5ArrayIDTdvtlT_EtlT0_EEXT1_EEENS_10ArraySliceIS2_XT1_EXT2_EXT3_EEES3_</a></td>
-              <td class="coverFnHi">1</td>
-            </tr>
-    <tr>
-              <td class="coverFn"><a href="Array.hpp.gcov.html#465">_ZN2AHdvIiiLm3ELb0ELb0EEENS_5ArrayIDTdvtlT_EtlT0_EEXT1_EEENS_10ArraySliceIS2_XT1_EXT2_EXT3_EEES3_</a></td>
-=======
+              <td class="coverFn"><a href="Array.hpp.gcov.html#498">_ZN2AHdvIddLm32EEENS_5ArrayIDTdvtlT_EtlT0_EEXT1_EEERKNS1_IS2_XT1_EEES3_</a></td>
+              <td class="coverFnHi">1</td>
+            </tr>
+    <tr>
+              <td class="coverFn"><a href="Array.hpp.gcov.html#489">_ZN2AHdvIddLm32ELb0ELb1EEENS_5ArrayIDTdvtlT_EtlT0_EEXT1_EEENS_10ArraySliceIS2_XT1_EXT2_EXT3_EEES3_</a></td>
+              <td class="coverFnHi">1</td>
+            </tr>
+    <tr>
               <td class="coverFn"><a href="Array.hpp.gcov.html#489">_ZN2AHdvIiiLm3ELb0ELb0EEENS_5ArrayIDTdvtlT_EtlT0_EEXT1_EEENS_10ArraySliceIS2_XT1_EXT2_EXT3_EEES3_</a></td>
->>>>>>> c8d7535e
               <td class="coverFnHi">1</td>
             </tr>
     <tr>
@@ -297,19 +264,15 @@
               <td class="coverFnHi">1</td>
             </tr>
     <tr>
-<<<<<<< HEAD
-              <td class="coverFn"><a href="Array.hpp.gcov.html#386">_ZN2AHmiIddLm65ELm65EEENS_5ArrayIDTmitlT_EtlT0_EEXT1_EEERKNS1_IS2_XT1_EEERKNS1_IS3_XT2_EEE</a></td>
-              <td class="coverFnHi">1</td>
-            </tr>
-    <tr>
-              <td class="coverFn"><a href="Array.hpp.gcov.html#375">_ZN2AHmiIddLm65ELm65ELb0ELb0ELb1ELb1EEENS_5ArrayIDTmitlT_EtlT0_EEXT1_EEENS_10ArraySliceIS2_XT1_EXT3_EXT5_EEENS6_IS3_XT2_EXT4_EXT6_EEE</a></td>
-              <td class="coverFnHi">1</td>
-            </tr>
-    <tr>
-              <td class="coverFn"><a href="Array.hpp.gcov.html#386">_ZN2AHmiIiiLm3ELm3EEENS_5ArrayIDTmitlT_EtlT0_EEXT1_EEERKNS1_IS2_XT1_EEERKNS1_IS3_XT2_EEE</a></td>
-=======
+              <td class="coverFn"><a href="Array.hpp.gcov.html#410">_ZN2AHmiIddLm65ELm65EEENS_5ArrayIDTmitlT_EtlT0_EEXT1_EEERKNS1_IS2_XT1_EEERKNS1_IS3_XT2_EEE</a></td>
+              <td class="coverFnHi">1</td>
+            </tr>
+    <tr>
+              <td class="coverFn"><a href="Array.hpp.gcov.html#399">_ZN2AHmiIddLm65ELm65ELb0ELb0ELb1ELb1EEENS_5ArrayIDTmitlT_EtlT0_EEXT1_EEENS_10ArraySliceIS2_XT1_EXT3_EXT5_EEENS6_IS3_XT2_EXT4_EXT6_EEE</a></td>
+              <td class="coverFnHi">1</td>
+            </tr>
+    <tr>
               <td class="coverFn"><a href="Array.hpp.gcov.html#410">_ZN2AHmiIiiLm3ELm3EEENS_5ArrayIDTmitlT_EtlT0_EEXT1_EEERKNS1_IS2_XT1_EEERKNS1_IS3_XT2_EEE</a></td>
->>>>>>> c8d7535e
               <td class="coverFnHi">1</td>
             </tr>
     <tr>
@@ -321,19 +284,15 @@
               <td class="coverFnHi">1</td>
             </tr>
     <tr>
-<<<<<<< HEAD
-              <td class="coverFn"><a href="Array.hpp.gcov.html#424">_ZN2AHmlIddLm65EEENS_5ArrayIDTmltlT_EtlT0_EEXT1_EEERKNS1_IS2_XT1_EEES3_</a></td>
-              <td class="coverFnHi">1</td>
-            </tr>
-    <tr>
-              <td class="coverFn"><a href="Array.hpp.gcov.html#415">_ZN2AHmlIddLm65ELb0ELb1EEENS_5ArrayIDTmltlT_EtlT0_EEXT1_EEENS_10ArraySliceIS2_XT1_EXT2_EXT3_EEES3_</a></td>
-              <td class="coverFnHi">1</td>
-            </tr>
-    <tr>
-              <td class="coverFn"><a href="Array.hpp.gcov.html#415">_ZN2AHmlIiiLm3ELb0ELb0EEENS_5ArrayIDTmltlT_EtlT0_EEXT1_EEENS_10ArraySliceIS2_XT1_EXT2_EXT3_EEES3_</a></td>
-=======
+              <td class="coverFn"><a href="Array.hpp.gcov.html#448">_ZN2AHmlIddLm65EEENS_5ArrayIDTmltlT_EtlT0_EEXT1_EEERKNS1_IS2_XT1_EEES3_</a></td>
+              <td class="coverFnHi">1</td>
+            </tr>
+    <tr>
+              <td class="coverFn"><a href="Array.hpp.gcov.html#439">_ZN2AHmlIddLm65ELb0ELb1EEENS_5ArrayIDTmltlT_EtlT0_EEXT1_EEENS_10ArraySliceIS2_XT1_EXT2_EXT3_EEES3_</a></td>
+              <td class="coverFnHi">1</td>
+            </tr>
+    <tr>
               <td class="coverFn"><a href="Array.hpp.gcov.html#439">_ZN2AHmlIiiLm3ELb0ELb0EEENS_5ArrayIDTmltlT_EtlT0_EEXT1_EEENS_10ArraySliceIS2_XT1_EXT2_EXT3_EEES3_</a></td>
->>>>>>> c8d7535e
               <td class="coverFnHi">1</td>
             </tr>
     <tr>
@@ -381,19 +340,15 @@
               <td class="coverFnHi">1</td>
             </tr>
     <tr>
-<<<<<<< HEAD
-              <td class="coverFn"><a href="Array.hpp.gcov.html#345">_ZN2AHplIddLm65ELm65EEENS_5ArrayIDTpltlT_EtlT0_EEXT1_EEERKNS1_IS2_XT1_EEERKNS1_IS3_XT2_EEE</a></td>
-              <td class="coverFnHi">1</td>
-            </tr>
-    <tr>
-              <td class="coverFn"><a href="Array.hpp.gcov.html#334">_ZN2AHplIddLm65ELm65ELb0ELb0ELb1ELb1EEENS_5ArrayIDTpltlT_EtlT0_EEXT1_EEENS_10ArraySliceIS2_XT1_EXT3_EXT5_EEENS6_IS3_XT2_EXT4_EXT6_EEE</a></td>
-              <td class="coverFnHi">1</td>
-            </tr>
-    <tr>
-              <td class="coverFn"><a href="Array.hpp.gcov.html#345">_ZN2AHplIiiLm3ELm3EEENS_5ArrayIDTpltlT_EtlT0_EEXT1_EEERKNS1_IS2_XT1_EEERKNS1_IS3_XT2_EEE</a></td>
-=======
+              <td class="coverFn"><a href="Array.hpp.gcov.html#369">_ZN2AHplIddLm65ELm65EEENS_5ArrayIDTpltlT_EtlT0_EEXT1_EEERKNS1_IS2_XT1_EEERKNS1_IS3_XT2_EEE</a></td>
+              <td class="coverFnHi">1</td>
+            </tr>
+    <tr>
+              <td class="coverFn"><a href="Array.hpp.gcov.html#358">_ZN2AHplIddLm65ELm65ELb0ELb0ELb1ELb1EEENS_5ArrayIDTpltlT_EtlT0_EEXT1_EEENS_10ArraySliceIS2_XT1_EXT3_EXT5_EEENS6_IS3_XT2_EXT4_EXT6_EEE</a></td>
+              <td class="coverFnHi">1</td>
+            </tr>
+    <tr>
               <td class="coverFn"><a href="Array.hpp.gcov.html#369">_ZN2AHplIiiLm3ELm3EEENS_5ArrayIDTpltlT_EtlT0_EEXT1_EEERKNS1_IS2_XT1_EEERKNS1_IS3_XT2_EEE</a></td>
->>>>>>> c8d7535e
               <td class="coverFnHi">1</td>
             </tr>
     <tr>
@@ -405,7 +360,6 @@
               <td class="coverFnHi">1</td>
             </tr>
     <tr>
-<<<<<<< HEAD
               <td class="coverFn"><a href="Array.hpp.gcov.html#294">_ZNK2AH10ArraySliceI16TransferFunctionILm3ELm3EdELm2ELb0ELb1EE5sliceILm0ELm0EEENS0_IS2_XplclL_ZNS_8abs_diffImEET_RKS6_S8_ET0_T_ELi1EEXeoLb0EltT0_T_ELb1EEEv</a></td>
               <td class="coverFnHi">1</td>
             </tr>
@@ -414,18 +368,11 @@
               <td class="coverFnHi">1</td>
             </tr>
     <tr>
+              <td class="coverFn"><a href="Array.hpp.gcov.html#240">_ZNK2AH10ArraySliceIiLm2ELb0ELb0EEixEm</a></td>
+              <td class="coverFnHi">1</td>
+            </tr>
+    <tr>
               <td class="coverFn"><a href="Array.hpp.gcov.html#179">_ZNK2AH10ArraySliceIiLm3ELb0ELb0EE7asArrayEv</a></td>
-=======
-              <td class="coverFn"><a href="Array.hpp.gcov.html#240">_ZNK2AH10ArraySliceIiLm2ELb0ELb0EEixEm</a></td>
->>>>>>> c8d7535e
-              <td class="coverFnHi">1</td>
-            </tr>
-    <tr>
-              <td class="coverFn"><a href="Array.hpp.gcov.html#240">_ZNK2AH10ArraySliceIiLm2ELb0ELb1EEixEm</a></td>
-              <td class="coverFnHi">1</td>
-            </tr>
-    <tr>
-              <td class="coverFn"><a href="Array.hpp.gcov.html#179">_ZNK2AH10ArraySliceIiLm3ELb0ELb0EE7asArrayEv</a></td>
               <td class="coverFnHi">1</td>
             </tr>
     <tr>
@@ -461,9 +408,134 @@
               <td class="coverFnHi">1</td>
             </tr>
     <tr>
-<<<<<<< HEAD
               <td class="coverFn"><a href="Array.hpp.gcov.html#91">_ZNK2AH5ArrayI10FixedPointIaLh6EsELm48EE3endEv</a></td>
-=======
+              <td class="coverFnHi">1</td>
+            </tr>
+    <tr>
+              <td class="coverFn"><a href="Array.hpp.gcov.html#81">_ZNK2AH5ArrayI10FixedPointIaLh6EsELm48EE5beginEv</a></td>
+              <td class="coverFnHi">1</td>
+            </tr>
+    <tr>
+              <td class="coverFn"><a href="Array.hpp.gcov.html#91">_ZNK2AH5ArrayI10FixedPointIiLh24ElELm128EE3endEv</a></td>
+              <td class="coverFnHi">1</td>
+            </tr>
+    <tr>
+              <td class="coverFn"><a href="Array.hpp.gcov.html#81">_ZNK2AH5ArrayI10FixedPointIiLh24ElELm128EE5beginEv</a></td>
+              <td class="coverFnHi">1</td>
+            </tr>
+    <tr>
+              <td class="coverFn"><a href="Array.hpp.gcov.html#91">_ZNK2AH5ArrayI10FixedPointIsLh13EiELm64EE3endEv</a></td>
+              <td class="coverFnHi">1</td>
+            </tr>
+    <tr>
+              <td class="coverFn"><a href="Array.hpp.gcov.html#81">_ZNK2AH5ArrayI10FixedPointIsLh13EiELm64EE5beginEv</a></td>
+              <td class="coverFnHi">1</td>
+            </tr>
+    <tr>
+              <td class="coverFn"><a href="Array.hpp.gcov.html#91">_ZNK2AH5ArrayI16TransferFunctionILm3ELm3E10FixedPointIaLh6EsEELm6EE3endEv</a></td>
+              <td class="coverFnHi">1</td>
+            </tr>
+    <tr>
+              <td class="coverFn"><a href="Array.hpp.gcov.html#81">_ZNK2AH5ArrayI16TransferFunctionILm3ELm3E10FixedPointIaLh6EsEELm6EE5beginEv</a></td>
+              <td class="coverFnHi">1</td>
+            </tr>
+    <tr>
+              <td class="coverFn"><a href="Array.hpp.gcov.html#91">_ZNK2AH5ArrayI16TransferFunctionILm3ELm3E10FixedPointIiLh24ElEELm16EE3endEv</a></td>
+              <td class="coverFnHi">1</td>
+            </tr>
+    <tr>
+              <td class="coverFn"><a href="Array.hpp.gcov.html#81">_ZNK2AH5ArrayI16TransferFunctionILm3ELm3E10FixedPointIiLh24ElEELm16EE5beginEv</a></td>
+              <td class="coverFnHi">1</td>
+            </tr>
+    <tr>
+              <td class="coverFn"><a href="Array.hpp.gcov.html#91">_ZNK2AH5ArrayI16TransferFunctionILm3ELm3E10FixedPointIsLh13EiEELm8EE3endEv</a></td>
+              <td class="coverFnHi">1</td>
+            </tr>
+    <tr>
+              <td class="coverFn"><a href="Array.hpp.gcov.html#81">_ZNK2AH5ArrayI16TransferFunctionILm3ELm3E10FixedPointIsLh13EiEELm8EE5beginEv</a></td>
+              <td class="coverFnHi">1</td>
+            </tr>
+    <tr>
+              <td class="coverFn"><a href="Array.hpp.gcov.html#91">_ZNK2AH5ArrayI16TransferFunctionILm3ELm3EdELm16EE3endEv</a></td>
+              <td class="coverFnHi">1</td>
+            </tr>
+    <tr>
+              <td class="coverFn"><a href="Array.hpp.gcov.html#81">_ZNK2AH5ArrayI16TransferFunctionILm3ELm3EdELm16EE5beginEv</a></td>
+              <td class="coverFnHi">1</td>
+            </tr>
+    <tr>
+              <td class="coverFn"><a href="Array.hpp.gcov.html#91">_ZNK2AH5ArrayI16TransferFunctionILm3ELm3EdELm2EE3endEv</a></td>
+              <td class="coverFnHi">1</td>
+            </tr>
+    <tr>
+              <td class="coverFn"><a href="Array.hpp.gcov.html#81">_ZNK2AH5ArrayI16TransferFunctionILm3ELm3EdELm2EE5beginEv</a></td>
+              <td class="coverFnHi">1</td>
+            </tr>
+    <tr>
+              <td class="coverFn"><a href="Array.hpp.gcov.html#91">_ZNK2AH5ArrayI16TransferFunctionILm3ELm3EdELm3EE3endEv</a></td>
+              <td class="coverFnHi">1</td>
+            </tr>
+    <tr>
+              <td class="coverFn"><a href="Array.hpp.gcov.html#81">_ZNK2AH5ArrayI16TransferFunctionILm3ELm3EdELm3EE5beginEv</a></td>
+              <td class="coverFnHi">1</td>
+            </tr>
+    <tr>
+              <td class="coverFn"><a href="Array.hpp.gcov.html#91">_ZNK2AH5ArrayI16TransferFunctionILm3ELm3EdELm4EE3endEv</a></td>
+              <td class="coverFnHi">1</td>
+            </tr>
+    <tr>
+              <td class="coverFn"><a href="Array.hpp.gcov.html#81">_ZNK2AH5ArrayI16TransferFunctionILm3ELm3EdELm4EE5beginEv</a></td>
+              <td class="coverFnHi">1</td>
+            </tr>
+    <tr>
+              <td class="coverFn"><a href="Array.hpp.gcov.html#285">_ZNK2AH5ArrayI16TransferFunctionILm3ELm3EdELm4EE5sliceILm0ELm2EEENS_10ArraySliceIS2_XplclL_ZNS_8abs_diffImEET_RKS7_S9_ET_T0_ELi1EEXltT0_T_ELb1EEEv</a></td>
+              <td class="coverFnHi">1</td>
+            </tr>
+    <tr>
+              <td class="coverFn"><a href="Array.hpp.gcov.html#91">_ZNK2AH5ArrayI16TransferFunctionILm3ELm3EfELm6EE3endEv</a></td>
+              <td class="coverFnHi">1</td>
+            </tr>
+    <tr>
+              <td class="coverFn"><a href="Array.hpp.gcov.html#81">_ZNK2AH5ArrayI16TransferFunctionILm3ELm3EfELm6EE5beginEv</a></td>
+              <td class="coverFnHi">1</td>
+            </tr>
+    <tr>
+              <td class="coverFn"><a href="Array.hpp.gcov.html#91">_ZNK2AH5ArrayI16TransferFunctionILm3ELm3EfELm8EE3endEv</a></td>
+              <td class="coverFnHi">1</td>
+            </tr>
+    <tr>
+              <td class="coverFn"><a href="Array.hpp.gcov.html#81">_ZNK2AH5ArrayI16TransferFunctionILm3ELm3EfELm8EE5beginEv</a></td>
+              <td class="coverFnHi">1</td>
+            </tr>
+    <tr>
+              <td class="coverFn"><a href="Array.hpp.gcov.html#91">_ZNK2AH5ArrayI16TransferFunctionILm3ELm3EiELm2EE3endEv</a></td>
+              <td class="coverFnHi">1</td>
+            </tr>
+    <tr>
+              <td class="coverFn"><a href="Array.hpp.gcov.html#81">_ZNK2AH5ArrayI16TransferFunctionILm3ELm3EiELm2EE5beginEv</a></td>
+              <td class="coverFnHi">1</td>
+            </tr>
+    <tr>
+              <td class="coverFn"><a href="Array.hpp.gcov.html#99">_ZNK2AH5ArrayIZN21fillArray_simple_Test8TestBodyEvE1SLm4EEeqERKS3_</a></td>
+              <td class="coverFnHi">1</td>
+            </tr>
+    <tr>
+              <td class="coverFn"><a href="Array.hpp.gcov.html#285">_ZNK2AH5ArrayIdLm32EE5sliceILm0ELm31EEENS_10ArraySliceIdXplclL_ZNS_8abs_diffImEET_RKS5_S7_ET_T0_ELi1EEXltT0_T_ELb1EEEv</a></td>
+              <td class="coverFnHi">1</td>
+            </tr>
+    <tr>
+              <td class="coverFn"><a href="Array.hpp.gcov.html#65">_ZNK2AH5ArrayIdLm32EEixEm</a></td>
+              <td class="coverFnHi">1</td>
+            </tr>
+    <tr>
+              <td class="coverFn"><a href="Array.hpp.gcov.html#65">_ZNK2AH5ArrayIiLm1EEixEm</a></td>
+              <td class="coverFnHi">1</td>
+            </tr>
+    <tr>
+              <td class="coverFn"><a href="Array.hpp.gcov.html#99">_ZNK2AH5ArrayIiLm4EEeqERKS1_</a></td>
+              <td class="coverFnHi">1</td>
+            </tr>
+    <tr>
               <td class="coverFn"><a href="Array.hpp.gcov.html#91">_ZNK2AH5ArrayIiLm5EE3endEv</a></td>
               <td class="coverFnHi">1</td>
             </tr>
@@ -477,156 +549,229 @@
             </tr>
     <tr>
               <td class="coverFn"><a href="Array.hpp.gcov.html#91">_ZNK2AH5ArrayIiLm6EE3endEv</a></td>
->>>>>>> c8d7535e
-              <td class="coverFnHi">1</td>
-            </tr>
-    <tr>
-              <td class="coverFn"><a href="Array.hpp.gcov.html#81">_ZNK2AH5ArrayI10FixedPointIaLh6EsELm48EE5beginEv</a></td>
-              <td class="coverFnHi">1</td>
-            </tr>
-    <tr>
-              <td class="coverFn"><a href="Array.hpp.gcov.html#91">_ZNK2AH5ArrayI10FixedPointIiLh24ElELm128EE3endEv</a></td>
-              <td class="coverFnHi">1</td>
-            </tr>
-    <tr>
-<<<<<<< HEAD
-              <td class="coverFn"><a href="Array.hpp.gcov.html#81">_ZNK2AH5ArrayI10FixedPointIiLh24ElELm128EE5beginEv</a></td>
-              <td class="coverFnHi">1</td>
-            </tr>
-    <tr>
-              <td class="coverFn"><a href="Array.hpp.gcov.html#91">_ZNK2AH5ArrayI10FixedPointIsLh13EiELm64EE3endEv</a></td>
-              <td class="coverFnHi">1</td>
-=======
+              <td class="coverFnHi">1</td>
+            </tr>
+    <tr>
+              <td class="coverFn"><a href="Array.hpp.gcov.html#81">_ZNK2AH5ArrayIiLm6EE5beginEv</a></td>
+              <td class="coverFnHi">1</td>
+            </tr>
+    <tr>
+              <td class="coverFn"><a href="Array.hpp.gcov.html#99">_ZNK2AH5ArrayIiLm7EEeqERKS1_</a></td>
+              <td class="coverFnHi">1</td>
+            </tr>
+    <tr>
+              <td class="coverFn"><a href="Array.hpp.gcov.html#174">_ZN2AH10ArraySliceIdLm5ELb0ELb1EEC2EPKd</a></td>
+              <td class="coverFnHi">2</td>
+            </tr>
+    <tr>
+              <td class="coverFn"><a href="Array.hpp.gcov.html#174">_ZN2AH10ArraySliceIdLm7ELb0ELb1EEC2EPKd</a></td>
+              <td class="coverFnHi">2</td>
+            </tr>
+    <tr>
               <td class="coverFn"><a href="Array.hpp.gcov.html#201">_ZN2AH10ArraySliceIiLm5ELb0ELb0EE8IteratorppEv</a></td>
               <td class="coverFnHi">2</td>
->>>>>>> c8d7535e
-            </tr>
-    <tr>
-              <td class="coverFn"><a href="Array.hpp.gcov.html#81">_ZNK2AH5ArrayI10FixedPointIsLh13EiELm64EE5beginEv</a></td>
-              <td class="coverFnHi">1</td>
-            </tr>
-    <tr>
-              <td class="coverFn"><a href="Array.hpp.gcov.html#91">_ZNK2AH5ArrayI16TransferFunctionILm3ELm3E10FixedPointIaLh6EsEELm6EE3endEv</a></td>
-              <td class="coverFnHi">1</td>
-            </tr>
-    <tr>
-              <td class="coverFn"><a href="Array.hpp.gcov.html#81">_ZNK2AH5ArrayI16TransferFunctionILm3ELm3E10FixedPointIaLh6EsEELm6EE5beginEv</a></td>
-              <td class="coverFnHi">1</td>
-            </tr>
-    <tr>
-<<<<<<< HEAD
-              <td class="coverFn"><a href="Array.hpp.gcov.html#91">_ZNK2AH5ArrayI16TransferFunctionILm3ELm3E10FixedPointIiLh24ElEELm16EE3endEv</a></td>
-              <td class="coverFnHi">1</td>
-=======
+            </tr>
+    <tr>
+              <td class="coverFn"><a href="Array.hpp.gcov.html#86">_ZN2AH5ArrayI10FixedPointIaLh6EsELm48EE3endEv</a></td>
+              <td class="coverFnHi">2</td>
+            </tr>
+    <tr>
+              <td class="coverFn"><a href="Array.hpp.gcov.html#86">_ZN2AH5ArrayI10FixedPointIiLh24ElELm128EE3endEv</a></td>
+              <td class="coverFnHi">2</td>
+            </tr>
+    <tr>
+              <td class="coverFn"><a href="Array.hpp.gcov.html#86">_ZN2AH5ArrayI10FixedPointIsLh13EiELm64EE3endEv</a></td>
+              <td class="coverFnHi">2</td>
+            </tr>
+    <tr>
+              <td class="coverFn"><a href="Array.hpp.gcov.html#48">_ZN2AH5ArrayI16TransferFunctionILm3ELm3EdELm2EEixEm</a></td>
+              <td class="coverFnHi">2</td>
+            </tr>
+    <tr>
+              <td class="coverFn"><a href="Array.hpp.gcov.html#86">_ZN2AH5ArrayI16TransferFunctionILm3ELm3EdELm4EE3endEv</a></td>
+              <td class="coverFnHi">2</td>
+            </tr>
+    <tr>
+              <td class="coverFn"><a href="Array.hpp.gcov.html#34">_ZN2AH5ArrayI16TransferFunctionILm3ELm3EdELm4EEC2Ev</a></td>
+              <td class="coverFnHi">2</td>
+            </tr>
+    <tr>
+              <td class="coverFn"><a href="Array.hpp.gcov.html#86">_ZN2AH5ArrayIdLm65EE3endEv</a></td>
+              <td class="coverFnHi">2</td>
+            </tr>
+    <tr>
+              <td class="coverFn"><a href="Array.hpp.gcov.html#276">_ZN2AH5ArrayIiLm9EE5sliceILm2ELm4EEENS_10ArraySliceIiXplclL_ZNS_8abs_diffImEET_RKS5_S7_ET_T0_ELi1EEXltT0_T_ELb0EEEv</a></td>
+              <td class="coverFnHi">2</td>
+            </tr>
+    <tr>
+              <td class="coverFn"><a href="Array.hpp.gcov.html#86">_ZN2AH5ArrayIsLm65EE3endEv</a></td>
+              <td class="coverFnHi">2</td>
+            </tr>
+    <tr>
+              <td class="coverFn"><a href="Array.hpp.gcov.html#76">_ZN2AH5ArrayIsLm65EE5beginEv</a></td>
+              <td class="coverFnHi">2</td>
+            </tr>
+    <tr>
+              <td class="coverFn"><a href="Array.hpp.gcov.html#498">_ZN2AHdvIddLm65EEENS_5ArrayIDTdvtlT_EtlT0_EEXT1_EEERKNS1_IS2_XT1_EEES3_</a></td>
+              <td class="coverFnHi">2</td>
+            </tr>
+    <tr>
+              <td class="coverFn"><a href="Array.hpp.gcov.html#489">_ZN2AHdvIddLm65ELb0ELb1EEENS_5ArrayIDTdvtlT_EtlT0_EEXT1_EEENS_10ArraySliceIS2_XT1_EXT2_EXT3_EEES3_</a></td>
+              <td class="coverFnHi">2</td>
+            </tr>
+    <tr>
+              <td class="coverFn"><a href="Array.hpp.gcov.html#323">_ZN2AHeqIiiLm5ELm5ELb0ELb0EEEbNS_10ArraySliceIT_XT1_EXT3_EXT4_EEERKNS_5ArrayIT0_XT2_EEE</a></td>
+              <td class="coverFnHi">2</td>
+            </tr>
+    <tr>
+              <td class="coverFn"><a href="Array.hpp.gcov.html#305">_ZN2AHeqIiiLm5ELm5ELb0ELb0ELb0ELb1EEEbNS_10ArraySliceIT_XT1_EXT3_EXT5_EEENS1_IT0_XT2_EXT4_EXT6_EEE</a></td>
+              <td class="coverFnHi">2</td>
+            </tr>
+    <tr>
+              <td class="coverFn"><a href="Array.hpp.gcov.html#240">_ZNK2AH10ArraySliceI16TransferFunctionILm3ELm3EdELm1ELb0ELb1EEixEm</a></td>
+              <td class="coverFnHi">2</td>
+            </tr>
+    <tr>
               <td class="coverFn"><a href="Array.hpp.gcov.html#219">_ZNK2AH10ArraySliceIiLm5ELb0ELb0EE8IteratormiEl</a></td>
               <td class="coverFnHi">2</td>
->>>>>>> c8d7535e
-            </tr>
-    <tr>
-              <td class="coverFn"><a href="Array.hpp.gcov.html#81">_ZNK2AH5ArrayI16TransferFunctionILm3ELm3E10FixedPointIiLh24ElEELm16EE5beginEv</a></td>
-              <td class="coverFnHi">1</td>
-            </tr>
-    <tr>
-              <td class="coverFn"><a href="Array.hpp.gcov.html#91">_ZNK2AH5ArrayI16TransferFunctionILm3ELm3E10FixedPointIsLh13EiEELm8EE3endEv</a></td>
-              <td class="coverFnHi">1</td>
-            </tr>
-    <tr>
-<<<<<<< HEAD
-              <td class="coverFn"><a href="Array.hpp.gcov.html#81">_ZNK2AH5ArrayI16TransferFunctionILm3ELm3E10FixedPointIsLh13EiEELm8EE5beginEv</a></td>
-              <td class="coverFnHi">1</td>
-=======
+            </tr>
+    <tr>
+              <td class="coverFn"><a href="Array.hpp.gcov.html#251">_ZNK2AH10ArraySliceIiLm5ELb1ELb0EE5beginEv</a></td>
+              <td class="coverFnHi">2</td>
+            </tr>
+    <tr>
+              <td class="coverFn"><a href="Array.hpp.gcov.html#197">_ZNK2AH10ArraySliceIiLm5ELb1ELb0EE8IteratoreqES2_</a></td>
+              <td class="coverFnHi">2</td>
+            </tr>
+    <tr>
               <td class="coverFn"><a href="Array.hpp.gcov.html#219">_ZNK2AH10ArraySliceIiLm5ELb1ELb0EE8IteratormiEl</a></td>
               <td class="coverFnHi">2</td>
             </tr>
     <tr>
+              <td class="coverFn"><a href="Array.hpp.gcov.html#65">_ZNK2AH5ArrayI16TransferFunctionILm3ELm3EdELm4EEixEm</a></td>
+              <td class="coverFnHi">2</td>
+            </tr>
+    <tr>
+              <td class="coverFn"><a href="Array.hpp.gcov.html#285">_ZNK2AH5ArrayIdLm5EE5sliceILm0ELm4EEENS_10ArraySliceIdXplclL_ZNS_8abs_diffImEET_RKS5_S7_ET_T0_ELi1EEXltT0_T_ELb1EEEv</a></td>
+              <td class="coverFnHi">2</td>
+            </tr>
+    <tr>
+              <td class="coverFn"><a href="Array.hpp.gcov.html#285">_ZNK2AH5ArrayIdLm7EE5sliceILm0ELm6EEENS_10ArraySliceIdXplclL_ZNS_8abs_diffImEET_RKS5_S7_ET_T0_ELi1EEXltT0_T_ELb1EEEv</a></td>
+              <td class="coverFnHi">2</td>
+            </tr>
+    <tr>
+              <td class="coverFn"><a href="Array.hpp.gcov.html#65">_ZNK2AH5ArrayIdLm7EEixEm</a></td>
+              <td class="coverFnHi">2</td>
+            </tr>
+    <tr>
+              <td class="coverFn"><a href="Array.hpp.gcov.html#91">_ZNK2AH5ArrayIsLm65EE3endEv</a></td>
+              <td class="coverFnHi">2</td>
+            </tr>
+    <tr>
+              <td class="coverFn"><a href="Array.hpp.gcov.html#81">_ZNK2AH5ArrayIsLm65EE5beginEv</a></td>
+              <td class="coverFnHi">2</td>
+            </tr>
+    <tr>
               <td class="coverFn"><a href="Array.hpp.gcov.html#174">_ZN2AH10ArraySliceIiLm4ELb0ELb0EEC2EPi</a></td>
               <td class="coverFnHi">3</td>
->>>>>>> c8d7535e
-            </tr>
-    <tr>
-              <td class="coverFn"><a href="Array.hpp.gcov.html#91">_ZNK2AH5ArrayI16TransferFunctionILm3ELm3EdELm16EE3endEv</a></td>
-              <td class="coverFnHi">1</td>
-            </tr>
-    <tr>
-              <td class="coverFn"><a href="Array.hpp.gcov.html#81">_ZNK2AH5ArrayI16TransferFunctionILm3ELm3EdELm16EE5beginEv</a></td>
-              <td class="coverFnHi">1</td>
-            </tr>
-    <tr>
-<<<<<<< HEAD
-              <td class="coverFn"><a href="Array.hpp.gcov.html#91">_ZNK2AH5ArrayI16TransferFunctionILm3ELm3EdELm2EE3endEv</a></td>
-              <td class="coverFnHi">1</td>
-            </tr>
-    <tr>
-              <td class="coverFn"><a href="Array.hpp.gcov.html#81">_ZNK2AH5ArrayI16TransferFunctionILm3ELm3EdELm2EE5beginEv</a></td>
-              <td class="coverFnHi">1</td>
-=======
+            </tr>
+    <tr>
+              <td class="coverFn"><a href="Array.hpp.gcov.html#174">_ZN2AH10ArraySliceIiLm4ELb0ELb1EEC2EPKi</a></td>
+              <td class="coverFnHi">3</td>
+            </tr>
+    <tr>
+              <td class="coverFn"><a href="Array.hpp.gcov.html#206">_ZN2AH10ArraySliceIiLm5ELb0ELb0EE8IteratormmEv</a></td>
+              <td class="coverFnHi">3</td>
+            </tr>
+    <tr>
+              <td class="coverFn"><a href="Array.hpp.gcov.html#76">_ZN2AH5ArrayI10FixedPointIaLh6EsELm48EE5beginEv</a></td>
+              <td class="coverFnHi">3</td>
+            </tr>
+    <tr>
+              <td class="coverFn"><a href="Array.hpp.gcov.html#86">_ZN2AH5ArrayI10FixedPointIaLh6EsELm65EE3endEv</a></td>
+              <td class="coverFnHi">3</td>
+            </tr>
+    <tr>
+              <td class="coverFn"><a href="Array.hpp.gcov.html#76">_ZN2AH5ArrayI10FixedPointIaLh6EsELm65EE5beginEv</a></td>
+              <td class="coverFnHi">3</td>
+            </tr>
+    <tr>
+              <td class="coverFn"><a href="Array.hpp.gcov.html#34">_ZN2AH5ArrayI10FixedPointIaLh6EsELm65EEC2Ev</a></td>
+              <td class="coverFnHi">3</td>
+            </tr>
+    <tr>
+              <td class="coverFn"><a href="Array.hpp.gcov.html#76">_ZN2AH5ArrayI10FixedPointIiLh24ElELm128EE5beginEv</a></td>
+              <td class="coverFnHi">3</td>
+            </tr>
+    <tr>
+              <td class="coverFn"><a href="Array.hpp.gcov.html#76">_ZN2AH5ArrayI10FixedPointIsLh13EiELm64EE5beginEv</a></td>
+              <td class="coverFnHi">3</td>
+            </tr>
+    <tr>
+              <td class="coverFn"><a href="Array.hpp.gcov.html#48">_ZN2AH5ArrayI16TransferFunctionILm3ELm3EdELm3EEixEm</a></td>
+              <td class="coverFnHi">3</td>
+            </tr>
+    <tr>
+              <td class="coverFn"><a href="Array.hpp.gcov.html#76">_ZN2AH5ArrayIdLm128EE5beginEv</a></td>
+              <td class="coverFnHi">3</td>
+            </tr>
+    <tr>
+              <td class="coverFn"><a href="Array.hpp.gcov.html#76">_ZN2AH5ArrayIfLm48EE5beginEv</a></td>
+              <td class="coverFnHi">3</td>
+            </tr>
+    <tr>
+              <td class="coverFn"><a href="Array.hpp.gcov.html#76">_ZN2AH5ArrayIfLm64EE5beginEv</a></td>
+              <td class="coverFnHi">3</td>
+            </tr>
+    <tr>
               <td class="coverFn"><a href="Array.hpp.gcov.html#276">_ZN2AH5ArrayIiLm5EE5sliceILm2ELm4EEENS_10ArraySliceIiXplclL_ZNS_8abs_diffImEET_RKS5_S7_ET_T0_ELi1EEXltT0_T_ELb0EEEv</a></td>
               <td class="coverFnHi">3</td>
->>>>>>> c8d7535e
-            </tr>
-    <tr>
-              <td class="coverFn"><a href="Array.hpp.gcov.html#91">_ZNK2AH5ArrayI16TransferFunctionILm3ELm3EdELm3EE3endEv</a></td>
-              <td class="coverFnHi">1</td>
-            </tr>
-    <tr>
-              <td class="coverFn"><a href="Array.hpp.gcov.html#81">_ZNK2AH5ArrayI16TransferFunctionILm3ELm3EdELm3EE5beginEv</a></td>
-              <td class="coverFnHi">1</td>
-            </tr>
-    <tr>
-              <td class="coverFn"><a href="Array.hpp.gcov.html#91">_ZNK2AH5ArrayI16TransferFunctionILm3ELm3EdELm4EE3endEv</a></td>
-              <td class="coverFnHi">1</td>
-            </tr>
-    <tr>
-<<<<<<< HEAD
-              <td class="coverFn"><a href="Array.hpp.gcov.html#81">_ZNK2AH5ArrayI16TransferFunctionILm3ELm3EdELm4EE5beginEv</a></td>
-              <td class="coverFnHi">1</td>
-=======
+            </tr>
+    <tr>
+              <td class="coverFn"><a href="Array.hpp.gcov.html#86">_ZN2AH5ArrayIjLm4EE3endEv</a></td>
+              <td class="coverFnHi">3</td>
+            </tr>
+    <tr>
+              <td class="coverFn"><a href="Array.hpp.gcov.html#76">_ZN2AH5ArrayIjLm4EE5beginEv</a></td>
+              <td class="coverFnHi">3</td>
+            </tr>
+    <tr>
+              <td class="coverFn"><a href="Array.hpp.gcov.html#240">_ZNK2AH10ArraySliceI16TransferFunctionILm3ELm3EdELm2ELb0ELb1EEixEm</a></td>
+              <td class="coverFnHi">3</td>
+            </tr>
+    <tr>
+              <td class="coverFn"><a href="Array.hpp.gcov.html#240">_ZNK2AH10ArraySliceI16TransferFunctionILm3ELm3EdELm3ELb0ELb1EEixEm</a></td>
+              <td class="coverFnHi">3</td>
+            </tr>
+    <tr>
               <td class="coverFn"><a href="Array.hpp.gcov.html#258">_ZNK2AH10ArraySliceIiLm5ELb0ELb0EE3endEv</a></td>
               <td class="coverFnHi">3</td>
             </tr>
     <tr>
               <td class="coverFn"><a href="Array.hpp.gcov.html#223">_ZNK2AH10ArraySliceIiLm5ELb0ELb0EE8IteratorltES2_</a></td>
               <td class="coverFnHi">3</td>
->>>>>>> c8d7535e
-            </tr>
-    <tr>
-              <td class="coverFn"><a href="Array.hpp.gcov.html#285">_ZNK2AH5ArrayI16TransferFunctionILm3ELm3EdELm4EE5sliceILm0ELm2EEENS_10ArraySliceIS2_XplclL_ZNS_8abs_diffImEET_RKS7_S9_ET_T0_ELi1EEXltT0_T_ELb1EEEv</a></td>
-              <td class="coverFnHi">1</td>
-            </tr>
-    <tr>
-              <td class="coverFn"><a href="Array.hpp.gcov.html#91">_ZNK2AH5ArrayI16TransferFunctionILm3ELm3EfELm6EE3endEv</a></td>
-              <td class="coverFnHi">1</td>
-            </tr>
-    <tr>
-<<<<<<< HEAD
-              <td class="coverFn"><a href="Array.hpp.gcov.html#81">_ZNK2AH5ArrayI16TransferFunctionILm3ELm3EfELm6EE5beginEv</a></td>
-              <td class="coverFnHi">1</td>
-            </tr>
-    <tr>
-              <td class="coverFn"><a href="Array.hpp.gcov.html#91">_ZNK2AH5ArrayI16TransferFunctionILm3ELm3EfELm8EE3endEv</a></td>
-              <td class="coverFnHi">1</td>
-=======
-              <td class="coverFn"><a href="Array.hpp.gcov.html#48">_ZN2AH5ArrayIiLm4EEixEm</a></td>
+            </tr>
+    <tr>
+              <td class="coverFn"><a href="Array.hpp.gcov.html#91">_ZNK2AH5ArrayI10FixedPointIaLh6EsELm65EE3endEv</a></td>
+              <td class="coverFnHi">3</td>
+            </tr>
+    <tr>
+              <td class="coverFn"><a href="Array.hpp.gcov.html#81">_ZNK2AH5ArrayI10FixedPointIaLh6EsELm65EE5beginEv</a></td>
+              <td class="coverFnHi">3</td>
+            </tr>
+    <tr>
+              <td class="coverFn"><a href="Array.hpp.gcov.html#285">_ZNK2AH5ArrayIiLm4EE5sliceILm0ELm3EEENS_10ArraySliceIiXplclL_ZNS_8abs_diffImEET_RKS5_S7_ET_T0_ELi1EEXltT0_T_ELb1EEEv</a></td>
+              <td class="coverFnHi">3</td>
+            </tr>
+    <tr>
+              <td class="coverFn"><a href="Array.hpp.gcov.html#99">_ZNK2AH5ArrayIjLm4EEeqERKS1_</a></td>
+              <td class="coverFnHi">3</td>
+            </tr>
+    <tr>
+              <td class="coverFn"><a href="Array.hpp.gcov.html#276">_ZN2AH5ArrayIiLm5EE5sliceILm0ELm2EEENS_10ArraySliceIiXplclL_ZNS_8abs_diffImEET_RKS5_S7_ET_T0_ELi1EEXltT0_T_ELb0EEEv</a></td>
               <td class="coverFnHi">4</td>
->>>>>>> c8d7535e
-            </tr>
-    <tr>
-              <td class="coverFn"><a href="Array.hpp.gcov.html#81">_ZNK2AH5ArrayI16TransferFunctionILm3ELm3EfELm8EE5beginEv</a></td>
-              <td class="coverFnHi">1</td>
-            </tr>
-    <tr>
-<<<<<<< HEAD
-              <td class="coverFn"><a href="Array.hpp.gcov.html#91">_ZNK2AH5ArrayI16TransferFunctionILm3ELm3EiELm2EE3endEv</a></td>
-              <td class="coverFnHi">1</td>
-            </tr>
-    <tr>
-              <td class="coverFn"><a href="Array.hpp.gcov.html#81">_ZNK2AH5ArrayI16TransferFunctionILm3ELm3EiELm2EE5beginEv</a></td>
-              <td class="coverFnHi">1</td>
-            </tr>
-    <tr>
-              <td class="coverFn"><a href="Array.hpp.gcov.html#99">_ZNK2AH5ArrayIZN21fillArray_simple_Test8TestBodyEvE1SLm4EEeqERKS3_</a></td>
-              <td class="coverFnHi">1</td>
-=======
+            </tr>
+    <tr>
               <td class="coverFn"><a href="Array.hpp.gcov.html#305">_ZN2AHeqIiiLm3ELm3ELb0ELb0ELb0ELb0EEEbNS_10ArraySliceIT_XT1_EXT3_EXT5_EEENS1_IT0_XT2_EXT4_EXT6_EEE</a></td>
               <td class="coverFnHi">4</td>
             </tr>
@@ -635,44 +780,50 @@
               <td class="coverFnHi">4</td>
             </tr>
     <tr>
+              <td class="coverFn"><a href="Array.hpp.gcov.html#522">_ZN2AHngIiLm2ELb0ELb1EEENS_5ArrayIDTngtlT_EEXT0_EEENS_10ArraySliceIS2_XT0_EXT1_EXT2_EEE</a></td>
+              <td class="coverFnHi">4</td>
+            </tr>
+    <tr>
               <td class="coverFn"><a href="Array.hpp.gcov.html#258">_ZNK2AH10ArraySliceIiLm5ELb1ELb0EE3endEv</a></td>
               <td class="coverFnHi">4</td>
->>>>>>> c8d7535e
-            </tr>
-    <tr>
-              <td class="coverFn"><a href="Array.hpp.gcov.html#285">_ZNK2AH5ArrayIdLm32EE5sliceILm0ELm31EEENS_10ArraySliceIdXplclL_ZNS_8abs_diffImEET_RKS5_S7_ET_T0_ELi1EEXltT0_T_ELb1EEEv</a></td>
-              <td class="coverFnHi">1</td>
-            </tr>
-    <tr>
-              <td class="coverFn"><a href="Array.hpp.gcov.html#65">_ZNK2AH5ArrayIdLm32EEixEm</a></td>
-              <td class="coverFnHi">1</td>
-            </tr>
-    <tr>
-              <td class="coverFn"><a href="Array.hpp.gcov.html#65">_ZNK2AH5ArrayIiLm1EEixEm</a></td>
-              <td class="coverFnHi">1</td>
-            </tr>
-    <tr>
-              <td class="coverFn"><a href="Array.hpp.gcov.html#99">_ZNK2AH5ArrayIiLm4EEeqERKS1_</a></td>
-              <td class="coverFnHi">1</td>
-            </tr>
-    <tr>
-<<<<<<< HEAD
-              <td class="coverFn"><a href="Array.hpp.gcov.html#91">_ZNK2AH5ArrayIiLm5EE3endEv</a></td>
-              <td class="coverFnHi">1</td>
-=======
+            </tr>
+    <tr>
+              <td class="coverFn"><a href="Array.hpp.gcov.html#215">_ZNK2AH10ArraySliceIiLm5ELb1ELb0EE8IteratorplEl</a></td>
+              <td class="coverFnHi">4</td>
+            </tr>
+    <tr>
+              <td class="coverFn"><a href="Array.hpp.gcov.html#285">_ZNK2AH5ArrayIiLm3EE5sliceILm1ELm2EEENS_10ArraySliceIiXplclL_ZNS_8abs_diffImEET_RKS5_S7_ET_T0_ELi1EEXltT0_T_ELb1EEEv</a></td>
+              <td class="coverFnHi">4</td>
+            </tr>
+    <tr>
+              <td class="coverFn"><a href="Array.hpp.gcov.html#114">_ZNK2AH5ArrayIiLm5EEneERKS1_</a></td>
+              <td class="coverFnHi">4</td>
+            </tr>
+    <tr>
+              <td class="coverFn"><a href="Array.hpp.gcov.html#91">_ZNK2AH5ArrayItLm3EE3endEv</a></td>
+              <td class="coverFnHi">4</td>
+            </tr>
+    <tr>
+              <td class="coverFn"><a href="Array.hpp.gcov.html#81">_ZNK2AH5ArrayItLm3EE5beginEv</a></td>
+              <td class="coverFnHi">4</td>
+            </tr>
+    <tr>
+              <td class="coverFn"><a href="Array.hpp.gcov.html#174">_ZN2AH10ArraySliceIiLm2ELb0ELb1EEC2EPKi</a></td>
+              <td class="coverFnHi">5</td>
+            </tr>
+    <tr>
               <td class="coverFn"><a href="Array.hpp.gcov.html#276">_ZN2AH5ArrayIiLm5EE5sliceILm4ELm0EEENS_10ArraySliceIiXplclL_ZNS_8abs_diffImEET_RKS5_S7_ET_T0_ELi1EEXltT0_T_ELb0EEEv</a></td>
               <td class="coverFnHi">5</td>
->>>>>>> c8d7535e
-            </tr>
-    <tr>
-              <td class="coverFn"><a href="Array.hpp.gcov.html#81">_ZNK2AH5ArrayIiLm5EE5beginEv</a></td>
-              <td class="coverFnHi">1</td>
-            </tr>
-    <tr>
-<<<<<<< HEAD
-              <td class="coverFn"><a href="Array.hpp.gcov.html#91">_ZNK2AH5ArrayIiLm6EE3endEv</a></td>
-              <td class="coverFnHi">1</td>
-=======
+            </tr>
+    <tr>
+              <td class="coverFn"><a href="Array.hpp.gcov.html#99">_ZNK2AH5ArrayIiLm6EEeqERKS1_</a></td>
+              <td class="coverFnHi">5</td>
+            </tr>
+    <tr>
+              <td class="coverFn"><a href="Array.hpp.gcov.html#174">_ZN2AH10ArraySliceI10FixedPointIaLh6EsELm2ELb0ELb1EEC2EPKS2_</a></td>
+              <td class="coverFnHi">6</td>
+            </tr>
+    <tr>
               <td class="coverFn"><a href="Array.hpp.gcov.html#188">_ZN2AH10ArraySliceIiLm5ELb0ELb0EE8IteratorC2EPi</a></td>
               <td class="coverFnHi">6</td>
             </tr>
@@ -681,425 +832,124 @@
               <td class="coverFnHi">6</td>
             </tr>
     <tr>
+              <td class="coverFn"><a href="Array.hpp.gcov.html#48">_ZN2AH5ArrayI16TransferFunctionILm3ELm3E10FixedPointIaLh6EsEELm6EEixEm</a></td>
+              <td class="coverFnHi">6</td>
+            </tr>
+    <tr>
+              <td class="coverFn"><a href="Array.hpp.gcov.html#48">_ZN2AH5ArrayI16TransferFunctionILm3ELm3EdELm4EEixEm</a></td>
+              <td class="coverFnHi">6</td>
+            </tr>
+    <tr>
+              <td class="coverFn"><a href="Array.hpp.gcov.html#48">_ZN2AH5ArrayI16TransferFunctionILm3ELm3EfELm6EEixEm</a></td>
+              <td class="coverFnHi">6</td>
+            </tr>
+    <tr>
               <td class="coverFn"><a href="Array.hpp.gcov.html#48">_ZN2AH5ArrayINS0_IiLm2EEELm3EEixEm</a></td>
               <td class="coverFnHi">6</td>
->>>>>>> c8d7535e
-            </tr>
-    <tr>
-              <td class="coverFn"><a href="Array.hpp.gcov.html#81">_ZNK2AH5ArrayIiLm6EE5beginEv</a></td>
-              <td class="coverFnHi">1</td>
-            </tr>
-    <tr>
-<<<<<<< HEAD
-              <td class="coverFn"><a href="Array.hpp.gcov.html#99">_ZNK2AH5ArrayIiLm7EEeqERKS1_</a></td>
-              <td class="coverFnHi">1</td>
-            </tr>
-    <tr>
-              <td class="coverFn"><a href="Array.hpp.gcov.html#174">_ZN2AH10ArraySliceIdLm5ELb0ELb1EEC2EPKd</a></td>
-              <td class="coverFnHi">2</td>
-=======
+            </tr>
+    <tr>
+              <td class="coverFn"><a href="Array.hpp.gcov.html#522">_ZN2AHngI10FixedPointIaLh6EsELm2ELb0ELb1EEENS_5ArrayIDTngtlT_EEXT0_EEENS_10ArraySliceIS4_XT0_EXT1_EXT2_EEE</a></td>
+              <td class="coverFnHi">6</td>
+            </tr>
+    <tr>
               <td class="coverFn"><a href="Array.hpp.gcov.html#199">_ZNK2AH10ArraySliceIiLm5ELb0ELb0EE8IteratordeEv</a></td>
               <td class="coverFnHi">6</td>
             </tr>
     <tr>
+              <td class="coverFn"><a href="Array.hpp.gcov.html#285">_ZNK2AH5ArrayI10FixedPointIaLh6EsELm3EE5sliceILm1ELm2EEENS_10ArraySliceIS2_XplclL_ZNS_8abs_diffImEET_RKS7_S9_ET_T0_ELi1EEXltT0_T_ELb1EEEv</a></td>
+              <td class="coverFnHi">6</td>
+            </tr>
+    <tr>
+              <td class="coverFn"><a href="Array.hpp.gcov.html#174">_ZN2AH10ArraySliceIdLm65ELb0ELb1EEC2EPKd</a></td>
+              <td class="coverFnHi">7</td>
+            </tr>
+    <tr>
               <td class="coverFn"><a href="Array.hpp.gcov.html#174">_ZN2AH10ArraySliceIiLm5ELb0ELb1EEC2EPKi</a></td>
               <td class="coverFnHi">7</td>
             </tr>
     <tr>
+              <td class="coverFn"><a href="Array.hpp.gcov.html#76">_ZN2AH5ArrayIdLm65EE5beginEv</a></td>
+              <td class="coverFnHi">7</td>
+            </tr>
+    <tr>
               <td class="coverFn"><a href="Array.hpp.gcov.html#276">_ZN2AH5ArrayIiLm5EE5sliceILm0ELm4EEENS_10ArraySliceIiXplclL_ZNS_8abs_diffImEET_RKS5_S7_ET_T0_ELi1EEXltT0_T_ELb0EEEv</a></td>
               <td class="coverFnHi">7</td>
             </tr>
     <tr>
+              <td class="coverFn"><a href="Array.hpp.gcov.html#285">_ZNK2AH5ArrayIdLm65EE5sliceILm0ELm64EEENS_10ArraySliceIdXplclL_ZNS_8abs_diffImEET_RKS5_S7_ET_T0_ELi1EEXltT0_T_ELb1EEEv</a></td>
+              <td class="coverFnHi">7</td>
+            </tr>
+    <tr>
+              <td class="coverFn"><a href="Array.hpp.gcov.html#65">_ZNK2AH5ArrayIdLm65EEixEm</a></td>
+              <td class="coverFnHi">7</td>
+            </tr>
+    <tr>
               <td class="coverFn"><a href="Array.hpp.gcov.html#285">_ZNK2AH5ArrayIiLm5EE5sliceILm0ELm4EEENS_10ArraySliceIiXplclL_ZNS_8abs_diffImEET_RKS5_S7_ET_T0_ELi1EEXltT0_T_ELb1EEEv</a></td>
               <td class="coverFnHi">7</td>
->>>>>>> c8d7535e
-            </tr>
-    <tr>
-              <td class="coverFn"><a href="Array.hpp.gcov.html#174">_ZN2AH10ArraySliceIdLm7ELb0ELb1EEC2EPKd</a></td>
-              <td class="coverFnHi">2</td>
-            </tr>
-    <tr>
-<<<<<<< HEAD
-              <td class="coverFn"><a href="Array.hpp.gcov.html#188">_ZN2AH10ArraySliceIiLm5ELb0ELb0EE8IteratorC2EPi</a></td>
-              <td class="coverFnHi">2</td>
-=======
+            </tr>
+    <tr>
+              <td class="coverFn"><a href="Array.hpp.gcov.html#174">_ZN2AH10ArraySliceI10FixedPointIsLh13EiELm2ELb0ELb1EEC2EPKS2_</a></td>
+              <td class="coverFnHi">8</td>
+            </tr>
+    <tr>
+              <td class="coverFn"><a href="Array.hpp.gcov.html#174">_ZN2AH10ArraySliceIiLm3ELb0ELb1EEC2EPKi</a></td>
+              <td class="coverFnHi">8</td>
+            </tr>
+    <tr>
               <td class="coverFn"><a href="Array.hpp.gcov.html#174">_ZN2AH10ArraySliceIiLm5ELb0ELb0EEC2EPi</a></td>
               <td class="coverFnHi">8</td>
->>>>>>> c8d7535e
-            </tr>
-    <tr>
-              <td class="coverFn"><a href="Array.hpp.gcov.html#201">_ZN2AH10ArraySliceIiLm5ELb0ELb0EE8IteratorppEv</a></td>
-              <td class="coverFnHi">2</td>
-            </tr>
-    <tr>
-              <td class="coverFn"><a href="Array.hpp.gcov.html#86">_ZN2AH5ArrayI10FixedPointIaLh6EsELm48EE3endEv</a></td>
-              <td class="coverFnHi">2</td>
-            </tr>
-    <tr>
-              <td class="coverFn"><a href="Array.hpp.gcov.html#86">_ZN2AH5ArrayI10FixedPointIiLh24ElELm128EE3endEv</a></td>
-              <td class="coverFnHi">2</td>
-            </tr>
-    <tr>
-              <td class="coverFn"><a href="Array.hpp.gcov.html#86">_ZN2AH5ArrayI10FixedPointIsLh13EiELm64EE3endEv</a></td>
-              <td class="coverFnHi">2</td>
-            </tr>
-    <tr>
-              <td class="coverFn"><a href="Array.hpp.gcov.html#48">_ZN2AH5ArrayI16TransferFunctionILm3ELm3EdELm2EEixEm</a></td>
-              <td class="coverFnHi">2</td>
-            </tr>
-    <tr>
-<<<<<<< HEAD
-              <td class="coverFn"><a href="Array.hpp.gcov.html#86">_ZN2AH5ArrayI16TransferFunctionILm3ELm3EdELm4EE3endEv</a></td>
-              <td class="coverFnHi">2</td>
-=======
+            </tr>
+    <tr>
+              <td class="coverFn"><a href="Array.hpp.gcov.html#201">_ZN2AH10ArraySliceIiLm5ELb1ELb0EE8IteratorppEv</a></td>
+              <td class="coverFnHi">8</td>
+            </tr>
+    <tr>
+              <td class="coverFn"><a href="Array.hpp.gcov.html#48">_ZN2AH5ArrayI16TransferFunctionILm3ELm3E10FixedPointIsLh13EiEELm8EEixEm</a></td>
+              <td class="coverFnHi">8</td>
+            </tr>
+    <tr>
+              <td class="coverFn"><a href="Array.hpp.gcov.html#48">_ZN2AH5ArrayI16TransferFunctionILm3ELm3EfELm8EEixEm</a></td>
+              <td class="coverFnHi">8</td>
+            </tr>
+    <tr>
+              <td class="coverFn"><a href="Array.hpp.gcov.html#276">_ZN2AH5ArrayIiLm5EE5sliceILm1ELm3EEENS_10ArraySliceIiXplclL_ZNS_8abs_diffImEET_RKS5_S7_ET_T0_ELi1EEXltT0_T_ELb0EEEv</a></td>
+              <td class="coverFnHi">8</td>
+            </tr>
+    <tr>
+              <td class="coverFn"><a href="Array.hpp.gcov.html#522">_ZN2AHngI10FixedPointIsLh13EiELm2ELb0ELb1EEENS_5ArrayIDTngtlT_EEXT0_EEENS_10ArraySliceIS4_XT0_EXT1_EXT2_EEE</a></td>
+              <td class="coverFnHi">8</td>
+            </tr>
+    <tr>
+              <td class="coverFn"><a href="Array.hpp.gcov.html#211">_ZNK2AH10ArraySliceIiLm5ELb1ELb0EE8IteratormiES2_</a></td>
+              <td class="coverFnHi">8</td>
+            </tr>
+    <tr>
+              <td class="coverFn"><a href="Array.hpp.gcov.html#285">_ZNK2AH5ArrayI10FixedPointIsLh13EiELm3EE5sliceILm1ELm2EEENS_10ArraySliceIS2_XplclL_ZNS_8abs_diffImEET_RKS7_S9_ET_T0_ELi1EEXltT0_T_ELb1EEEv</a></td>
+              <td class="coverFnHi">8</td>
+            </tr>
+    <tr>
+              <td class="coverFn"><a href="Array.hpp.gcov.html#65">_ZNK2AH5ArrayIZN21fillArray_simple_Test8TestBodyEvE1SLm4EEixEm</a></td>
+              <td class="coverFnHi">8</td>
+            </tr>
+    <tr>
+              <td class="coverFn"><a href="Array.hpp.gcov.html#285">_ZNK2AH5ArrayIiLm3EE5sliceILm0ELm2EEENS_10ArraySliceIiXplclL_ZNS_8abs_diffImEET_RKS5_S7_ET_T0_ELi1EEXltT0_T_ELb1EEEv</a></td>
+              <td class="coverFnHi">8</td>
+            </tr>
+    <tr>
               <td class="coverFn"><a href="Array.hpp.gcov.html#305">_ZN2AHeqIiiLm5ELm5ELb0ELb0ELb0ELb0EEEbNS_10ArraySliceIT_XT1_EXT3_EXT5_EEENS1_IT0_XT2_EXT4_EXT6_EEE</a></td>
               <td class="coverFnHi">9</td>
             </tr>
     <tr>
+              <td class="coverFn"><a href="Array.hpp.gcov.html#240">_ZNK2AH10ArraySliceIiLm2ELb0ELb1EEixEm</a></td>
+              <td class="coverFnHi">9</td>
+            </tr>
+    <tr>
+              <td class="coverFn"><a href="Array.hpp.gcov.html#48">_ZN2AH5ArrayIfLm5EEixEm</a></td>
+              <td class="coverFnHi">10</td>
+            </tr>
+    <tr>
               <td class="coverFn"><a href="Array.hpp.gcov.html#99">_ZNK2AH5ArrayIiLm3EEeqERKS1_</a></td>
               <td class="coverFnHi">10</td>
->>>>>>> c8d7535e
-            </tr>
-    <tr>
-              <td class="coverFn"><a href="Array.hpp.gcov.html#34">_ZN2AH5ArrayI16TransferFunctionILm3ELm3EdELm4EEC2Ev</a></td>
-              <td class="coverFnHi">2</td>
-            </tr>
-    <tr>
-              <td class="coverFn"><a href="Array.hpp.gcov.html#86">_ZN2AH5ArrayIdLm65EE3endEv</a></td>
-              <td class="coverFnHi">2</td>
-            </tr>
-    <tr>
-              <td class="coverFn"><a href="Array.hpp.gcov.html#276">_ZN2AH5ArrayIiLm9EE5sliceILm2ELm4EEENS_10ArraySliceIiXplclL_ZNS_8abs_diffImEET_RKS5_S7_ET_T0_ELi1EEXltT0_T_ELb0EEEv</a></td>
-              <td class="coverFnHi">2</td>
-            </tr>
-    <tr>
-<<<<<<< HEAD
-              <td class="coverFn"><a href="Array.hpp.gcov.html#86">_ZN2AH5ArrayIsLm65EE3endEv</a></td>
-              <td class="coverFnHi">2</td>
-            </tr>
-    <tr>
-              <td class="coverFn"><a href="Array.hpp.gcov.html#76">_ZN2AH5ArrayIsLm65EE5beginEv</a></td>
-              <td class="coverFnHi">2</td>
-            </tr>
-    <tr>
-              <td class="coverFn"><a href="Array.hpp.gcov.html#474">_ZN2AHdvIddLm65EEENS_5ArrayIDTdvtlT_EtlT0_EEXT1_EEERKNS1_IS2_XT1_EEES3_</a></td>
-              <td class="coverFnHi">2</td>
-            </tr>
-    <tr>
-              <td class="coverFn"><a href="Array.hpp.gcov.html#465">_ZN2AHdvIddLm65ELb0ELb1EEENS_5ArrayIDTdvtlT_EtlT0_EEXT1_EEENS_10ArraySliceIS2_XT1_EXT2_EXT3_EEES3_</a></td>
-              <td class="coverFnHi">2</td>
-            </tr>
-    <tr>
-              <td class="coverFn"><a href="Array.hpp.gcov.html#323">_ZN2AHeqIiiLm5ELm5ELb0ELb0EEEbNS_10ArraySliceIT_XT1_EXT3_EXT4_EEERKNS_5ArrayIT0_XT2_EEE</a></td>
-              <td class="coverFnHi">2</td>
-            </tr>
-    <tr>
-              <td class="coverFn"><a href="Array.hpp.gcov.html#305">_ZN2AHeqIiiLm5ELm5ELb0ELb0ELb0ELb1EEEbNS_10ArraySliceIT_XT1_EXT3_EXT5_EEENS1_IT0_XT2_EXT4_EXT6_EEE</a></td>
-              <td class="coverFnHi">2</td>
-            </tr>
-    <tr>
-              <td class="coverFn"><a href="Array.hpp.gcov.html#240">_ZNK2AH10ArraySliceI16TransferFunctionILm3ELm3EdELm1ELb0ELb1EEixEm</a></td>
-              <td class="coverFnHi">2</td>
-            </tr>
-    <tr>
-              <td class="coverFn"><a href="Array.hpp.gcov.html#258">_ZNK2AH10ArraySliceIiLm5ELb1ELb0EE3endEv</a></td>
-              <td class="coverFnHi">2</td>
-            </tr>
-    <tr>
-              <td class="coverFn"><a href="Array.hpp.gcov.html#251">_ZNK2AH10ArraySliceIiLm5ELb1ELb0EE5beginEv</a></td>
-              <td class="coverFnHi">2</td>
-            </tr>
-    <tr>
-              <td class="coverFn"><a href="Array.hpp.gcov.html#197">_ZNK2AH10ArraySliceIiLm5ELb1ELb0EE8IteratoreqES2_</a></td>
-              <td class="coverFnHi">2</td>
-            </tr>
-    <tr>
-              <td class="coverFn"><a href="Array.hpp.gcov.html#65">_ZNK2AH5ArrayI16TransferFunctionILm3ELm3EdELm4EEixEm</a></td>
-              <td class="coverFnHi">2</td>
-            </tr>
-    <tr>
-              <td class="coverFn"><a href="Array.hpp.gcov.html#285">_ZNK2AH5ArrayIdLm5EE5sliceILm0ELm4EEENS_10ArraySliceIdXplclL_ZNS_8abs_diffImEET_RKS5_S7_ET_T0_ELi1EEXltT0_T_ELb1EEEv</a></td>
-              <td class="coverFnHi">2</td>
-            </tr>
-    <tr>
-              <td class="coverFn"><a href="Array.hpp.gcov.html#285">_ZNK2AH5ArrayIdLm7EE5sliceILm0ELm6EEENS_10ArraySliceIdXplclL_ZNS_8abs_diffImEET_RKS5_S7_ET_T0_ELi1EEXltT0_T_ELb1EEEv</a></td>
-              <td class="coverFnHi">2</td>
-            </tr>
-    <tr>
-              <td class="coverFn"><a href="Array.hpp.gcov.html#65">_ZNK2AH5ArrayIdLm7EEixEm</a></td>
-              <td class="coverFnHi">2</td>
-            </tr>
-    <tr>
-              <td class="coverFn"><a href="Array.hpp.gcov.html#91">_ZNK2AH5ArrayIsLm65EE3endEv</a></td>
-              <td class="coverFnHi">2</td>
-            </tr>
-    <tr>
-              <td class="coverFn"><a href="Array.hpp.gcov.html#81">_ZNK2AH5ArrayIsLm65EE5beginEv</a></td>
-              <td class="coverFnHi">2</td>
-            </tr>
-    <tr>
-              <td class="coverFn"><a href="Array.hpp.gcov.html#174">_ZN2AH10ArraySliceIiLm4ELb0ELb0EEC2EPi</a></td>
-              <td class="coverFnHi">3</td>
-            </tr>
-    <tr>
-              <td class="coverFn"><a href="Array.hpp.gcov.html#174">_ZN2AH10ArraySliceIiLm4ELb0ELb1EEC2EPKi</a></td>
-              <td class="coverFnHi">3</td>
-            </tr>
-    <tr>
-              <td class="coverFn"><a href="Array.hpp.gcov.html#206">_ZN2AH10ArraySliceIiLm5ELb0ELb0EE8IteratormmEv</a></td>
-              <td class="coverFnHi">3</td>
-            </tr>
-    <tr>
-              <td class="coverFn"><a href="Array.hpp.gcov.html#76">_ZN2AH5ArrayI10FixedPointIaLh6EsELm48EE5beginEv</a></td>
-              <td class="coverFnHi">3</td>
-            </tr>
-    <tr>
-              <td class="coverFn"><a href="Array.hpp.gcov.html#86">_ZN2AH5ArrayI10FixedPointIaLh6EsELm65EE3endEv</a></td>
-              <td class="coverFnHi">3</td>
-            </tr>
-    <tr>
-              <td class="coverFn"><a href="Array.hpp.gcov.html#76">_ZN2AH5ArrayI10FixedPointIaLh6EsELm65EE5beginEv</a></td>
-              <td class="coverFnHi">3</td>
-            </tr>
-    <tr>
-              <td class="coverFn"><a href="Array.hpp.gcov.html#34">_ZN2AH5ArrayI10FixedPointIaLh6EsELm65EEC2Ev</a></td>
-              <td class="coverFnHi">3</td>
-            </tr>
-    <tr>
-              <td class="coverFn"><a href="Array.hpp.gcov.html#76">_ZN2AH5ArrayI10FixedPointIiLh24ElELm128EE5beginEv</a></td>
-              <td class="coverFnHi">3</td>
-            </tr>
-    <tr>
-              <td class="coverFn"><a href="Array.hpp.gcov.html#76">_ZN2AH5ArrayI10FixedPointIsLh13EiELm64EE5beginEv</a></td>
-              <td class="coverFnHi">3</td>
-            </tr>
-    <tr>
-              <td class="coverFn"><a href="Array.hpp.gcov.html#48">_ZN2AH5ArrayI16TransferFunctionILm3ELm3EdELm3EEixEm</a></td>
-              <td class="coverFnHi">3</td>
-            </tr>
-    <tr>
-              <td class="coverFn"><a href="Array.hpp.gcov.html#76">_ZN2AH5ArrayIdLm128EE5beginEv</a></td>
-              <td class="coverFnHi">3</td>
-            </tr>
-    <tr>
-              <td class="coverFn"><a href="Array.hpp.gcov.html#76">_ZN2AH5ArrayIfLm48EE5beginEv</a></td>
-              <td class="coverFnHi">3</td>
-            </tr>
-    <tr>
-              <td class="coverFn"><a href="Array.hpp.gcov.html#76">_ZN2AH5ArrayIfLm64EE5beginEv</a></td>
-              <td class="coverFnHi">3</td>
-            </tr>
-    <tr>
-              <td class="coverFn"><a href="Array.hpp.gcov.html#276">_ZN2AH5ArrayIiLm5EE5sliceILm0ELm4EEENS_10ArraySliceIiXplclL_ZNS_8abs_diffImEET_RKS5_S7_ET_T0_ELi1EEXltT0_T_ELb0EEEv</a></td>
-              <td class="coverFnHi">3</td>
-            </tr>
-    <tr>
-              <td class="coverFn"><a href="Array.hpp.gcov.html#276">_ZN2AH5ArrayIiLm5EE5sliceILm2ELm4EEENS_10ArraySliceIiXplclL_ZNS_8abs_diffImEET_RKS5_S7_ET_T0_ELi1EEXltT0_T_ELb0EEEv</a></td>
-              <td class="coverFnHi">3</td>
-            </tr>
-    <tr>
-              <td class="coverFn"><a href="Array.hpp.gcov.html#86">_ZN2AH5ArrayIjLm4EE3endEv</a></td>
-              <td class="coverFnHi">3</td>
-            </tr>
-    <tr>
-              <td class="coverFn"><a href="Array.hpp.gcov.html#76">_ZN2AH5ArrayIjLm4EE5beginEv</a></td>
-              <td class="coverFnHi">3</td>
-            </tr>
-    <tr>
-              <td class="coverFn"><a href="Array.hpp.gcov.html#240">_ZNK2AH10ArraySliceI16TransferFunctionILm3ELm3EdELm2ELb0ELb1EEixEm</a></td>
-              <td class="coverFnHi">3</td>
-            </tr>
-    <tr>
-              <td class="coverFn"><a href="Array.hpp.gcov.html#240">_ZNK2AH10ArraySliceI16TransferFunctionILm3ELm3EdELm3ELb0ELb1EEixEm</a></td>
-              <td class="coverFnHi">3</td>
-            </tr>
-    <tr>
-              <td class="coverFn"><a href="Array.hpp.gcov.html#223">_ZNK2AH10ArraySliceIiLm5ELb0ELb0EE8IteratorltES2_</a></td>
-              <td class="coverFnHi">3</td>
-            </tr>
-    <tr>
-              <td class="coverFn"><a href="Array.hpp.gcov.html#91">_ZNK2AH5ArrayI10FixedPointIaLh6EsELm65EE3endEv</a></td>
-              <td class="coverFnHi">3</td>
-            </tr>
-    <tr>
-              <td class="coverFn"><a href="Array.hpp.gcov.html#81">_ZNK2AH5ArrayI10FixedPointIaLh6EsELm65EE5beginEv</a></td>
-              <td class="coverFnHi">3</td>
-            </tr>
-    <tr>
-              <td class="coverFn"><a href="Array.hpp.gcov.html#285">_ZNK2AH5ArrayIiLm4EE5sliceILm0ELm3EEENS_10ArraySliceIiXplclL_ZNS_8abs_diffImEET_RKS5_S7_ET_T0_ELi1EEXltT0_T_ELb1EEEv</a></td>
-              <td class="coverFnHi">3</td>
-            </tr>
-    <tr>
-              <td class="coverFn"><a href="Array.hpp.gcov.html#99">_ZNK2AH5ArrayIjLm4EEeqERKS1_</a></td>
-              <td class="coverFnHi">3</td>
-            </tr>
-    <tr>
-              <td class="coverFn"><a href="Array.hpp.gcov.html#174">_ZN2AH10ArraySliceIiLm2ELb0ELb1EEC2EPKi</a></td>
-              <td class="coverFnHi">4</td>
-            </tr>
-    <tr>
-              <td class="coverFn"><a href="Array.hpp.gcov.html#174">_ZN2AH10ArraySliceIiLm5ELb0ELb0EEC2EPi</a></td>
-              <td class="coverFnHi">4</td>
-            </tr>
-    <tr>
-              <td class="coverFn"><a href="Array.hpp.gcov.html#276">_ZN2AH5ArrayIiLm5EE5sliceILm0ELm2EEENS_10ArraySliceIiXplclL_ZNS_8abs_diffImEET_RKS5_S7_ET_T0_ELi1EEXltT0_T_ELb0EEEv</a></td>
-              <td class="coverFnHi">4</td>
-            </tr>
-    <tr>
-              <td class="coverFn"><a href="Array.hpp.gcov.html#276">_ZN2AH5ArrayIiLm5EE5sliceILm4ELm0EEENS_10ArraySliceIiXplclL_ZNS_8abs_diffImEET_RKS5_S7_ET_T0_ELi1EEXltT0_T_ELb0EEEv</a></td>
-              <td class="coverFnHi">4</td>
-            </tr>
-    <tr>
-              <td class="coverFn"><a href="Array.hpp.gcov.html#305">_ZN2AHeqIiiLm3ELm3ELb0ELb0ELb0ELb0EEEbNS_10ArraySliceIT_XT1_EXT3_EXT5_EEENS1_IT0_XT2_EXT4_EXT6_EEE</a></td>
-              <td class="coverFnHi">4</td>
-            </tr>
-    <tr>
-              <td class="coverFn"><a href="Array.hpp.gcov.html#498">_ZN2AHngIiLm2ELb0ELb1EEENS_5ArrayIDTngtlT_EEXT0_EEENS_10ArraySliceIS2_XT0_EXT1_EXT2_EEE</a></td>
-              <td class="coverFnHi">4</td>
-            </tr>
-    <tr>
-              <td class="coverFn"><a href="Array.hpp.gcov.html#199">_ZNK2AH10ArraySliceIiLm5ELb0ELb0EE8IteratordeEv</a></td>
-              <td class="coverFnHi">4</td>
-            </tr>
-    <tr>
-              <td class="coverFn"><a href="Array.hpp.gcov.html#215">_ZNK2AH10ArraySliceIiLm5ELb1ELb0EE8IteratorplEl</a></td>
-              <td class="coverFnHi">4</td>
-            </tr>
-    <tr>
-              <td class="coverFn"><a href="Array.hpp.gcov.html#285">_ZNK2AH5ArrayIiLm3EE5sliceILm1ELm2EEENS_10ArraySliceIiXplclL_ZNS_8abs_diffImEET_RKS5_S7_ET_T0_ELi1EEXltT0_T_ELb1EEEv</a></td>
-              <td class="coverFnHi">4</td>
-            </tr>
-    <tr>
-              <td class="coverFn"><a href="Array.hpp.gcov.html#114">_ZNK2AH5ArrayIiLm5EEneERKS1_</a></td>
-              <td class="coverFnHi">4</td>
-            </tr>
-    <tr>
-              <td class="coverFn"><a href="Array.hpp.gcov.html#91">_ZNK2AH5ArrayItLm3EE3endEv</a></td>
-              <td class="coverFnHi">4</td>
-            </tr>
-    <tr>
-              <td class="coverFn"><a href="Array.hpp.gcov.html#81">_ZNK2AH5ArrayItLm3EE5beginEv</a></td>
-              <td class="coverFnHi">4</td>
-            </tr>
-    <tr>
-              <td class="coverFn"><a href="Array.hpp.gcov.html#174">_ZN2AH10ArraySliceIiLm5ELb1ELb0EEC2EPi</a></td>
-              <td class="coverFnHi">5</td>
-            </tr>
-    <tr>
-              <td class="coverFn"><a href="Array.hpp.gcov.html#99">_ZNK2AH5ArrayIiLm6EEeqERKS1_</a></td>
-              <td class="coverFnHi">5</td>
-            </tr>
-    <tr>
-              <td class="coverFn"><a href="Array.hpp.gcov.html#174">_ZN2AH10ArraySliceI10FixedPointIaLh6EsELm2ELb0ELb1EEC2EPKS2_</a></td>
-              <td class="coverFnHi">6</td>
-            </tr>
-    <tr>
-              <td class="coverFn"><a href="Array.hpp.gcov.html#48">_ZN2AH5ArrayI16TransferFunctionILm3ELm3E10FixedPointIaLh6EsEELm6EEixEm</a></td>
-              <td class="coverFnHi">6</td>
-            </tr>
-    <tr>
-              <td class="coverFn"><a href="Array.hpp.gcov.html#48">_ZN2AH5ArrayI16TransferFunctionILm3ELm3EdELm4EEixEm</a></td>
-              <td class="coverFnHi">6</td>
-            </tr>
-    <tr>
-              <td class="coverFn"><a href="Array.hpp.gcov.html#48">_ZN2AH5ArrayI16TransferFunctionILm3ELm3EfELm6EEixEm</a></td>
-              <td class="coverFnHi">6</td>
-            </tr>
-    <tr>
-              <td class="coverFn"><a href="Array.hpp.gcov.html#48">_ZN2AH5ArrayINS0_IiLm2EEELm3EEixEm</a></td>
-              <td class="coverFnHi">6</td>
-            </tr>
-    <tr>
-              <td class="coverFn"><a href="Array.hpp.gcov.html#498">_ZN2AHngI10FixedPointIaLh6EsELm2ELb0ELb1EEENS_5ArrayIDTngtlT_EEXT0_EEENS_10ArraySliceIS4_XT0_EXT1_EXT2_EEE</a></td>
-              <td class="coverFnHi">6</td>
-            </tr>
-    <tr>
-              <td class="coverFn"><a href="Array.hpp.gcov.html#285">_ZNK2AH5ArrayI10FixedPointIaLh6EsELm3EE5sliceILm1ELm2EEENS_10ArraySliceIS2_XplclL_ZNS_8abs_diffImEET_RKS7_S9_ET_T0_ELi1EEXltT0_T_ELb1EEEv</a></td>
-              <td class="coverFnHi">6</td>
-            </tr>
-    <tr>
-              <td class="coverFn"><a href="Array.hpp.gcov.html#174">_ZN2AH10ArraySliceIdLm65ELb0ELb1EEC2EPKd</a></td>
-              <td class="coverFnHi">7</td>
-            </tr>
-    <tr>
-              <td class="coverFn"><a href="Array.hpp.gcov.html#174">_ZN2AH10ArraySliceIiLm5ELb0ELb1EEC2EPKi</a></td>
-              <td class="coverFnHi">7</td>
-            </tr>
-    <tr>
-              <td class="coverFn"><a href="Array.hpp.gcov.html#76">_ZN2AH5ArrayIdLm65EE5beginEv</a></td>
-              <td class="coverFnHi">7</td>
-            </tr>
-    <tr>
-              <td class="coverFn"><a href="Array.hpp.gcov.html#285">_ZNK2AH5ArrayIdLm65EE5sliceILm0ELm64EEENS_10ArraySliceIdXplclL_ZNS_8abs_diffImEET_RKS5_S7_ET_T0_ELi1EEXltT0_T_ELb1EEEv</a></td>
-              <td class="coverFnHi">7</td>
-            </tr>
-    <tr>
-              <td class="coverFn"><a href="Array.hpp.gcov.html#65">_ZNK2AH5ArrayIdLm65EEixEm</a></td>
-              <td class="coverFnHi">7</td>
-            </tr>
-    <tr>
-              <td class="coverFn"><a href="Array.hpp.gcov.html#285">_ZNK2AH5ArrayIiLm5EE5sliceILm0ELm4EEENS_10ArraySliceIiXplclL_ZNS_8abs_diffImEET_RKS5_S7_ET_T0_ELi1EEXltT0_T_ELb1EEEv</a></td>
-              <td class="coverFnHi">7</td>
-            </tr>
-    <tr>
-              <td class="coverFn"><a href="Array.hpp.gcov.html#174">_ZN2AH10ArraySliceI10FixedPointIsLh13EiELm2ELb0ELb1EEC2EPKS2_</a></td>
-              <td class="coverFnHi">8</td>
-            </tr>
-    <tr>
-              <td class="coverFn"><a href="Array.hpp.gcov.html#174">_ZN2AH10ArraySliceIiLm3ELb0ELb1EEC2EPKi</a></td>
-              <td class="coverFnHi">8</td>
-            </tr>
-    <tr>
-              <td class="coverFn"><a href="Array.hpp.gcov.html#188">_ZN2AH10ArraySliceIiLm5ELb1ELb0EE8IteratorC2EPi</a></td>
-              <td class="coverFnHi">8</td>
-            </tr>
-    <tr>
-              <td class="coverFn"><a href="Array.hpp.gcov.html#201">_ZN2AH10ArraySliceIiLm5ELb1ELb0EE8IteratorppEv</a></td>
-              <td class="coverFnHi">8</td>
-            </tr>
-    <tr>
-              <td class="coverFn"><a href="Array.hpp.gcov.html#48">_ZN2AH5ArrayI16TransferFunctionILm3ELm3E10FixedPointIsLh13EiEELm8EEixEm</a></td>
-              <td class="coverFnHi">8</td>
-            </tr>
-    <tr>
-              <td class="coverFn"><a href="Array.hpp.gcov.html#48">_ZN2AH5ArrayI16TransferFunctionILm3ELm3EfELm8EEixEm</a></td>
-              <td class="coverFnHi">8</td>
-            </tr>
-    <tr>
-              <td class="coverFn"><a href="Array.hpp.gcov.html#276">_ZN2AH5ArrayIiLm5EE5sliceILm1ELm3EEENS_10ArraySliceIiXplclL_ZNS_8abs_diffImEET_RKS5_S7_ET_T0_ELi1EEXltT0_T_ELb0EEEv</a></td>
-              <td class="coverFnHi">8</td>
-            </tr>
-    <tr>
-              <td class="coverFn"><a href="Array.hpp.gcov.html#498">_ZN2AHngI10FixedPointIsLh13EiELm2ELb0ELb1EEENS_5ArrayIDTngtlT_EEXT0_EEENS_10ArraySliceIS4_XT0_EXT1_EXT2_EEE</a></td>
-              <td class="coverFnHi">8</td>
-            </tr>
-    <tr>
-              <td class="coverFn"><a href="Array.hpp.gcov.html#240">_ZNK2AH10ArraySliceIiLm2ELb0ELb1EEixEm</a></td>
-              <td class="coverFnHi">8</td>
-            </tr>
-    <tr>
-              <td class="coverFn"><a href="Array.hpp.gcov.html#211">_ZNK2AH10ArraySliceIiLm5ELb1ELb0EE8IteratormiES2_</a></td>
-              <td class="coverFnHi">8</td>
-            </tr>
-    <tr>
-              <td class="coverFn"><a href="Array.hpp.gcov.html#285">_ZNK2AH5ArrayI10FixedPointIsLh13EiELm3EE5sliceILm1ELm2EEENS_10ArraySliceIS2_XplclL_ZNS_8abs_diffImEET_RKS7_S9_ET_T0_ELi1EEXltT0_T_ELb1EEEv</a></td>
-              <td class="coverFnHi">8</td>
-            </tr>
-    <tr>
-              <td class="coverFn"><a href="Array.hpp.gcov.html#65">_ZNK2AH5ArrayIZN21fillArray_simple_Test8TestBodyEvE1SLm4EEixEm</a></td>
-              <td class="coverFnHi">8</td>
-            </tr>
-    <tr>
-              <td class="coverFn"><a href="Array.hpp.gcov.html#285">_ZNK2AH5ArrayIiLm3EE5sliceILm0ELm2EEENS_10ArraySliceIiXplclL_ZNS_8abs_diffImEET_RKS5_S7_ET_T0_ELi1EEXltT0_T_ELb1EEEv</a></td>
-              <td class="coverFnHi">8</td>
-            </tr>
-    <tr>
-              <td class="coverFn"><a href="Array.hpp.gcov.html#48">_ZN2AH5ArrayIfLm5EEixEm</a></td>
-              <td class="coverFnHi">10</td>
-            </tr>
-    <tr>
-              <td class="coverFn"><a href="Array.hpp.gcov.html#99">_ZNK2AH5ArrayIiLm3EEeqERKS1_</a></td>
-              <td class="coverFnHi">10</td>
             </tr>
     <tr>
               <td class="coverFn"><a href="Array.hpp.gcov.html#91">_ZNK2AH5ArrayItLm4EE3endEv</a></td>
@@ -1110,16 +960,16 @@
               <td class="coverFnHi">11</td>
             </tr>
     <tr>
+              <td class="coverFn"><a href="Array.hpp.gcov.html#188">_ZN2AH10ArraySliceIiLm5ELb1ELb0EE8IteratorC2EPi</a></td>
+              <td class="coverFnHi">12</td>
+            </tr>
+    <tr>
               <td class="coverFn"><a href="Array.hpp.gcov.html#240">_ZNK2AH10ArraySliceI10FixedPointIaLh6EsELm2ELb0ELb1EEixEm</a></td>
-=======
-              <td class="coverFn"><a href="Array.hpp.gcov.html#188">_ZN2AH10ArraySliceIiLm5ELb1ELb0EE8IteratorC2EPi</a></td>
->>>>>>> c8d7535e
               <td class="coverFnHi">12</td>
             </tr>
     <tr>
               <td class="coverFn"><a href="Array.hpp.gcov.html#196">_ZNK2AH10ArraySliceIiLm5ELb1ELb0EE8IteratorneES2_</a></td>
               <td class="coverFnHi">12</td>
-<<<<<<< HEAD
             </tr>
     <tr>
               <td class="coverFn"><a href="Array.hpp.gcov.html#240">_ZNK2AH10ArraySliceIiLm5ELb1ELb0EEixEm</a></td>
@@ -1154,29 +1004,27 @@
               <td class="coverFnHi">16</td>
             </tr>
     <tr>
-              <td class="coverFn"><a href="Array.hpp.gcov.html#474">_ZN2AHdvIffLm2EEENS_5ArrayIDTdvtlT_EtlT0_EEXT1_EEERKNS1_IS2_XT1_EEES3_</a></td>
+              <td class="coverFn"><a href="Array.hpp.gcov.html#498">_ZN2AHdvIffLm2EEENS_5ArrayIDTdvtlT_EtlT0_EEXT1_EEERKNS1_IS2_XT1_EEES3_</a></td>
               <td class="coverFnHi">16</td>
             </tr>
     <tr>
-              <td class="coverFn"><a href="Array.hpp.gcov.html#465">_ZN2AHdvIffLm2ELb0ELb1EEENS_5ArrayIDTdvtlT_EtlT0_EEXT1_EEENS_10ArraySliceIS2_XT1_EXT2_EXT3_EEES3_</a></td>
+              <td class="coverFn"><a href="Array.hpp.gcov.html#489">_ZN2AHdvIffLm2ELb0ELb1EEENS_5ArrayIDTdvtlT_EtlT0_EEXT1_EEENS_10ArraySliceIS2_XT1_EXT2_EXT3_EEES3_</a></td>
               <td class="coverFnHi">16</td>
-=======
->>>>>>> c8d7535e
-            </tr>
-    <tr>
-              <td class="coverFn"><a href="Array.hpp.gcov.html#474">_ZN2AHdvIffLm3EEENS_5ArrayIDTdvtlT_EtlT0_EEXT1_EEERKNS1_IS2_XT1_EEES3_</a></td>
+            </tr>
+    <tr>
+              <td class="coverFn"><a href="Array.hpp.gcov.html#498">_ZN2AHdvIffLm3EEENS_5ArrayIDTdvtlT_EtlT0_EEXT1_EEERKNS1_IS2_XT1_EEES3_</a></td>
               <td class="coverFnHi">16</td>
             </tr>
     <tr>
-              <td class="coverFn"><a href="Array.hpp.gcov.html#465">_ZN2AHdvIffLm3ELb0ELb1EEENS_5ArrayIDTdvtlT_EtlT0_EEXT1_EEENS_10ArraySliceIS2_XT1_EXT2_EXT3_EEES3_</a></td>
+              <td class="coverFn"><a href="Array.hpp.gcov.html#489">_ZN2AHdvIffLm3ELb0ELb1EEENS_5ArrayIDTdvtlT_EtlT0_EEXT1_EEENS_10ArraySliceIS2_XT1_EXT2_EXT3_EEES3_</a></td>
               <td class="coverFnHi">16</td>
             </tr>
     <tr>
-              <td class="coverFn"><a href="Array.hpp.gcov.html#498">_ZN2AHngI10FixedPointIiLh24ElELm2ELb0ELb1EEENS_5ArrayIDTngtlT_EEXT0_EEENS_10ArraySliceIS4_XT0_EXT1_EXT2_EEE</a></td>
+              <td class="coverFn"><a href="Array.hpp.gcov.html#522">_ZN2AHngI10FixedPointIiLh24ElELm2ELb0ELb1EEENS_5ArrayIDTngtlT_EEXT0_EEENS_10ArraySliceIS4_XT0_EXT1_EXT2_EEE</a></td>
               <td class="coverFnHi">16</td>
             </tr>
     <tr>
-              <td class="coverFn"><a href="Array.hpp.gcov.html#498">_ZN2AHngIfLm2ELb0ELb1EEENS_5ArrayIDTngtlT_EEXT0_EEENS_10ArraySliceIS2_XT0_EXT1_EXT2_EEE</a></td>
+              <td class="coverFn"><a href="Array.hpp.gcov.html#522">_ZN2AHngIfLm2ELb0ELb1EEENS_5ArrayIDTngtlT_EEXT0_EEENS_10ArraySliceIS2_XT0_EXT1_EXT2_EEE</a></td>
               <td class="coverFnHi">16</td>
             </tr>
     <tr>
@@ -1212,7 +1060,6 @@
               <td class="coverFnHi">19</td>
             </tr>
     <tr>
-<<<<<<< HEAD
               <td class="coverFn"><a href="Array.hpp.gcov.html#86">_ZN2AH5ArrayI15BiQuadFilterDF1IdELm2EE3endEv</a></td>
               <td class="coverFnHi">20</td>
             </tr>
@@ -1253,10 +1100,6 @@
               <td class="coverFnHi">20</td>
             </tr>
     <tr>
-              <td class="coverFn"><a href="Array.hpp.gcov.html#240">_ZNK2AH10ArraySliceIiLm5ELb0ELb0EEixEm</a></td>
-              <td class="coverFnHi">20</td>
-            </tr>
-    <tr>
               <td class="coverFn"><a href="Array.hpp.gcov.html#76">_ZN2AH5ArrayI15BiQuadFilterDF1IdELm2EE5beginEv</a></td>
               <td class="coverFnHi">21</td>
             </tr>
@@ -1286,13 +1129,6 @@
             </tr>
     <tr>
               <td class="coverFn"><a href="Array.hpp.gcov.html#206">_ZN2AH10ArraySliceIiLm5ELb1ELb0EE8IteratormmEv</a></td>
-=======
-              <td class="coverFn"><a href="Array.hpp.gcov.html#206">_ZN2AH10ArraySliceIiLm5ELb1ELb0EE8IteratormmEv</a></td>
-              <td class="coverFnHi">22</td>
-            </tr>
-    <tr>
-              <td class="coverFn"><a href="Array.hpp.gcov.html#99">_ZNK2AH5ArrayIiLm5EEeqERKS1_</a></td>
->>>>>>> c8d7535e
               <td class="coverFnHi">22</td>
             </tr>
     <tr>
@@ -1304,23 +1140,23 @@
               <td class="coverFnHi">24</td>
             </tr>
     <tr>
-              <td class="coverFn"><a href="Array.hpp.gcov.html#474">_ZN2AHdvIddLm2EEENS_5ArrayIDTdvtlT_EtlT0_EEXT1_EEERKNS1_IS2_XT1_EEES3_</a></td>
+              <td class="coverFn"><a href="Array.hpp.gcov.html#498">_ZN2AHdvIddLm2EEENS_5ArrayIDTdvtlT_EtlT0_EEXT1_EEERKNS1_IS2_XT1_EEES3_</a></td>
               <td class="coverFnHi">25</td>
             </tr>
     <tr>
-              <td class="coverFn"><a href="Array.hpp.gcov.html#465">_ZN2AHdvIddLm2ELb0ELb1EEENS_5ArrayIDTdvtlT_EtlT0_EEXT1_EEENS_10ArraySliceIS2_XT1_EXT2_EXT3_EEES3_</a></td>
+              <td class="coverFn"><a href="Array.hpp.gcov.html#489">_ZN2AHdvIddLm2ELb0ELb1EEENS_5ArrayIDTdvtlT_EtlT0_EEXT1_EEENS_10ArraySliceIS2_XT1_EXT2_EXT3_EEES3_</a></td>
               <td class="coverFnHi">25</td>
             </tr>
     <tr>
-              <td class="coverFn"><a href="Array.hpp.gcov.html#474">_ZN2AHdvIddLm3EEENS_5ArrayIDTdvtlT_EtlT0_EEXT1_EEERKNS1_IS2_XT1_EEES3_</a></td>
+              <td class="coverFn"><a href="Array.hpp.gcov.html#498">_ZN2AHdvIddLm3EEENS_5ArrayIDTdvtlT_EtlT0_EEXT1_EEERKNS1_IS2_XT1_EEES3_</a></td>
               <td class="coverFnHi">25</td>
             </tr>
     <tr>
-              <td class="coverFn"><a href="Array.hpp.gcov.html#465">_ZN2AHdvIddLm3ELb0ELb1EEENS_5ArrayIDTdvtlT_EtlT0_EEXT1_EEENS_10ArraySliceIS2_XT1_EXT2_EXT3_EEES3_</a></td>
+              <td class="coverFn"><a href="Array.hpp.gcov.html#489">_ZN2AHdvIddLm3ELb0ELb1EEENS_5ArrayIDTdvtlT_EtlT0_EEXT1_EEENS_10ArraySliceIS2_XT1_EXT2_EXT3_EEES3_</a></td>
               <td class="coverFnHi">25</td>
             </tr>
     <tr>
-              <td class="coverFn"><a href="Array.hpp.gcov.html#498">_ZN2AHngIdLm2ELb0ELb1EEENS_5ArrayIDTngtlT_EEXT0_EEENS_10ArraySliceIS2_XT0_EXT1_EXT2_EEE</a></td>
+              <td class="coverFn"><a href="Array.hpp.gcov.html#522">_ZN2AHngIdLm2ELb0ELb1EEENS_5ArrayIDTngtlT_EEXT0_EEENS_10ArraySliceIS2_XT0_EXT1_EXT2_EEE</a></td>
               <td class="coverFnHi">25</td>
             </tr>
     <tr>
@@ -1380,7 +1216,6 @@
               <td class="coverFnHi">36</td>
             </tr>
     <tr>
-<<<<<<< HEAD
               <td class="coverFn"><a href="Array.hpp.gcov.html#48">_ZN2AH5ArrayIdLm7EEixEm</a></td>
               <td class="coverFnHi">37</td>
             </tr>
@@ -1449,16 +1284,10 @@
               <td class="coverFnHi">50</td>
             </tr>
     <tr>
-=======
->>>>>>> c8d7535e
               <td class="coverFn"><a href="Array.hpp.gcov.html#240">_ZNK2AH10ArraySliceIiLm3ELb0ELb1EEixEm</a></td>
               <td class="coverFnHi">51</td>
             </tr>
     <tr>
-              <td class="coverFn"><a href="Array.hpp.gcov.html#48">_ZN2AH5ArrayIiLm5EEixEm</a></td>
-              <td class="coverFnHi">55</td>
-            </tr>
-    <tr>
               <td class="coverFn"><a href="Array.hpp.gcov.html#199">_ZNK2AH10ArraySliceIiLm5ELb1ELb0EE8IteratordeEv</a></td>
               <td class="coverFnHi">56</td>
             </tr>
@@ -1515,7 +1344,6 @@
               <td class="coverFnHi">87</td>
             </tr>
     <tr>
-<<<<<<< HEAD
               <td class="coverFn"><a href="Array.hpp.gcov.html#48">_ZN2AH5ArrayIdLm4EEixEm</a></td>
               <td class="coverFnHi">100</td>
             </tr>
@@ -1524,6 +1352,10 @@
               <td class="coverFnHi">100</td>
             </tr>
     <tr>
+              <td class="coverFn"><a href="Array.hpp.gcov.html#240">_ZNK2AH10ArraySliceIiLm5ELb0ELb0EEixEm</a></td>
+              <td class="coverFnHi">110</td>
+            </tr>
+    <tr>
               <td class="coverFn"><a href="Array.hpp.gcov.html#48">_ZN2AH5ArrayI10FixedPointIiLh24ElELm128EEixEm</a></td>
               <td class="coverFnHi">128</td>
             </tr>
@@ -1577,7 +1409,7 @@
             </tr>
     <tr>
               <td class="coverFn"><a href="Array.hpp.gcov.html#65">_ZNK2AH5ArrayIiLm5EEixEm</a></td>
-              <td class="coverFnHi">224</td>
+              <td class="coverFnHi">225</td>
             </tr>
     <tr>
               <td class="coverFn"><a href="Array.hpp.gcov.html#48">_ZN2AH5ArrayIiLm11EEixEm</a></td>
@@ -1597,7 +1429,7 @@
             </tr>
     <tr>
               <td class="coverFn"><a href="Array.hpp.gcov.html#48">_ZN2AH5ArrayIiLm5EEixEm</a></td>
-              <td class="coverFnHi">299</td>
+              <td class="coverFnHi">305</td>
             </tr>
     <tr>
               <td class="coverFn"><a href="Array.hpp.gcov.html#65">_ZNK2AH5ArrayIiLm3EEixEm</a></td>
@@ -1674,14 +1506,6 @@
     <tr>
               <td class="coverFn"><a href="Array.hpp.gcov.html#48">_ZN2AH5ArrayIdLm2EEixEm</a></td>
               <td class="coverFnHi">24668</td>
-=======
-              <td class="coverFn"><a href="Array.hpp.gcov.html#240">_ZNK2AH10ArraySliceIiLm5ELb0ELb0EEixEm</a></td>
-              <td class="coverFnHi">110</td>
-            </tr>
-    <tr>
-              <td class="coverFn"><a href="Array.hpp.gcov.html#65">_ZNK2AH5ArrayIiLm5EEixEm</a></td>
-              <td class="coverFnHi">199</td>
->>>>>>> c8d7535e
             </tr>
   </table>
   <br>
