--- conflicted
+++ resolved
@@ -4,11 +4,7 @@
 
 <head>
   <meta http-equiv="Content-Type" content="text/html; charset=UTF-8">
-<<<<<<< HEAD
-  <title>LCOV - 95785df3fa86d2e1717f8badf92976c68109ec15 - src/AH/Containers/Array.hpp - functions</title>
-=======
-  <title>LCOV - 6fd1baf13f5afff08b54bfb4b1138fa306a18226 - src/AH/Containers/Array.hpp - functions</title>
->>>>>>> 7af469c8
+  <title>LCOV - 1270918f1150070c8f60c4e4cb82f7292bf947f1 - src/AH/Containers/Array.hpp - functions</title>
   <link rel="stylesheet" type="text/css" href="../../../gcov.css">
 </head>
 
@@ -32,11 +28,7 @@
           </tr>
           <tr>
             <td class="headerItem">Test:</td>
-<<<<<<< HEAD
-            <td class="headerValue">95785df3fa86d2e1717f8badf92976c68109ec15</td>
-=======
-            <td class="headerValue">6fd1baf13f5afff08b54bfb4b1138fa306a18226</td>
->>>>>>> 7af469c8
+            <td class="headerValue">1270918f1150070c8f60c4e4cb82f7292bf947f1</td>
             <td></td>
             <td class="headerItem">Lines:</td>
             <td class="headerCovTableEntry">91</td>
@@ -45,19 +37,11 @@
           </tr>
           <tr>
             <td class="headerItem">Date:</td>
-<<<<<<< HEAD
-            <td class="headerValue">2019-11-11 17:36:43</td>
+            <td class="headerValue">2019-11-11 21:20:31</td>
             <td></td>
             <td class="headerItem">Functions:</td>
-            <td class="headerCovTableEntry">48</td>
-            <td class="headerCovTableEntry">48</td>
-=======
-            <td class="headerValue">2019-11-11 21:18:20</td>
-            <td></td>
-            <td class="headerItem">Functions:</td>
-            <td class="headerCovTableEntry">74</td>
-            <td class="headerCovTableEntry">74</td>
->>>>>>> 7af469c8
+            <td class="headerCovTableEntry">96</td>
+            <td class="headerCovTableEntry">96</td>
             <td class="headerCovTableEntryHi">100.0 %</td>
           </tr>
           <tr>
@@ -92,15 +76,11 @@
               <td class="coverFnHi">1</td>
             </tr>
     <tr>
-<<<<<<< HEAD
-              <td class="coverFn"><a href="Array.hpp.gcov.html#72">_ZN2AH5ArrayIiLm6EE3endEv</a></td>
-=======
               <td class="coverFn"><a href="Array.hpp.gcov.html#66">_ZN2AH5ArrayIZN21fillArray_simple_Test8TestBodyEvE1SLm4EE5beginEv</a></td>
               <td class="coverFnHi">1</td>
             </tr>
     <tr>
               <td class="coverFn"><a href="Array.hpp.gcov.html#156">_ZN2AH5ArrayIiLm3EE5sliceILm0ELm3EEENS_10ArraySliceIiLm3EXT_EXT0_ELb0EEEv</a></td>
->>>>>>> 7af469c8
               <td class="coverFnHi">1</td>
             </tr>
     <tr>
@@ -112,15 +92,7 @@
               <td class="coverFnHi">1</td>
             </tr>
     <tr>
-<<<<<<< HEAD
-              <td class="coverFn"><a href="Array.hpp.gcov.html#51">_ZNK2AH5ArrayIiLm1EEixEm</a></td>
-              <td class="coverFnHi">1</td>
-            </tr>
-    <tr>
-              <td class="coverFn"><a href="Array.hpp.gcov.html#77">_ZNK2AH5ArrayIiLm6EE3endEv</a></td>
-=======
               <td class="coverFn"><a href="Array.hpp.gcov.html#362">_ZN2AHdVIiiLm5EEERNS_5ArrayIT_XT1_EEES4_T0_</a></td>
->>>>>>> 7af469c8
               <td class="coverFnHi">1</td>
             </tr>
     <tr>
@@ -128,17 +100,6 @@
               <td class="coverFnHi">1</td>
             </tr>
     <tr>
-<<<<<<< HEAD
-              <td class="coverFn"><a href="Array.hpp.gcov.html#34">_ZN2AH5ArrayIdLm3EEixEm</a></td>
-              <td class="coverFnHi">3</td>
-            </tr>
-    <tr>
-              <td class="coverFn"><a href="Array.hpp.gcov.html#34">_ZN2AH5ArrayIiLm3EEixEm</a></td>
-              <td class="coverFnHi">3</td>
-            </tr>
-    <tr>
-              <td class="coverFn"><a href="Array.hpp.gcov.html#72">_ZN2AH5ArrayIjLm4EE3endEv</a></td>
-=======
               <td class="coverFn"><a href="Array.hpp.gcov.html#354">_ZN2AHdVIiiLm5ELm1ELm4ELb0EEERKNS_10ArraySliceIT_XT1_EXT2_EXT3_EXT4_EEES5_T0_</a></td>
               <td class="coverFnHi">1</td>
             </tr>
@@ -232,6 +193,10 @@
             </tr>
     <tr>
               <td class="coverFn"><a href="Array.hpp.gcov.html#89">_ZNK2AH5ArrayIZN21fillArray_simple_Test8TestBodyEvE1SLm4EEeqERKS3_</a></td>
+              <td class="coverFnHi">1</td>
+            </tr>
+    <tr>
+              <td class="coverFn"><a href="Array.hpp.gcov.html#55">_ZNK2AH5ArrayIiLm1EEixEm</a></td>
               <td class="coverFnHi">1</td>
             </tr>
     <tr>
@@ -260,7 +225,10 @@
             </tr>
     <tr>
               <td class="coverFn"><a href="Array.hpp.gcov.html#128">_ZN2AH10ArraySliceIiLm5ELm2ELm5ELb0EEC2ERNS_5ArrayIiLm5EEE</a></td>
->>>>>>> 7af469c8
+              <td class="coverFnHi">3</td>
+            </tr>
+    <tr>
+              <td class="coverFn"><a href="Array.hpp.gcov.html#38">_ZN2AH5ArrayIdLm3EEixEm</a></td>
               <td class="coverFnHi">3</td>
             </tr>
     <tr>
@@ -272,17 +240,6 @@
               <td class="coverFnHi">3</td>
             </tr>
     <tr>
-<<<<<<< HEAD
-              <td class="coverFn"><a href="Array.hpp.gcov.html#51">_ZNK2AH5ArrayIdLm3EEixEm</a></td>
-              <td class="coverFnHi">4</td>
-            </tr>
-    <tr>
-              <td class="coverFn"><a href="Array.hpp.gcov.html#51">_ZNK2AH5ArrayIiLm3EEixEm</a></td>
-              <td class="coverFnHi">4</td>
-            </tr>
-    <tr>
-              <td class="coverFn"><a href="Array.hpp.gcov.html#100">_ZNK2AH5ArrayIiLm5EEneERKS1_</a></td>
-=======
               <td class="coverFn"><a href="Array.hpp.gcov.html#66">_ZN2AH5ArrayIjLm4EE5beginEv</a></td>
               <td class="coverFnHi">3</td>
             </tr>
@@ -307,8 +264,11 @@
               <td class="coverFnHi">4</td>
             </tr>
     <tr>
+              <td class="coverFn"><a href="Array.hpp.gcov.html#55">_ZNK2AH5ArrayIdLm3EEixEm</a></td>
+              <td class="coverFnHi">4</td>
+            </tr>
+    <tr>
               <td class="coverFn"><a href="Array.hpp.gcov.html#104">_ZNK2AH5ArrayIiLm5EEneERKS1_</a></td>
->>>>>>> 7af469c8
               <td class="coverFnHi">4</td>
             </tr>
     <tr>
@@ -336,56 +296,43 @@
               <td class="coverFnHi">6</td>
             </tr>
     <tr>
-<<<<<<< HEAD
-              <td class="coverFn"><a href="Array.hpp.gcov.html#51">_ZNK2AH5ArrayIiLm6EEixEm</a></td>
-              <td class="coverFnHi">6</td>
-            </tr>
-    <tr>
-              <td class="coverFn"><a href="Array.hpp.gcov.html#34">_ZN2AH5ArrayIiLm7EEixEm</a></td>
-              <td class="coverFnHi">7</td>
-            </tr>
-    <tr>
-              <td class="coverFn"><a href="Array.hpp.gcov.html#51">_ZNK2AH5ArrayIiLm4EEixEm</a></td>
-              <td class="coverFnHi">7</td>
-=======
-              <td class="coverFn"><a href="Array.hpp.gcov.html#38">_ZN2AH5ArrayIiLm2EEixEm</a></td>
-              <td class="coverFnHi">6</td>
-            </tr>
-    <tr>
               <td class="coverFn"><a href="Array.hpp.gcov.html#156">_ZN2AH5ArrayIiLm5EE5sliceILm1ELm4EEENS_10ArraySliceIiLm5EXT_EXT0_ELb0EEEv</a></td>
               <td class="coverFnHi">6</td>
->>>>>>> 7af469c8
             </tr>
     <tr>
               <td class="coverFn"><a href="Array.hpp.gcov.html#55">_ZNK2AH5ArrayIiLm6EEixEm</a></td>
               <td class="coverFnHi">6</td>
             </tr>
     <tr>
+              <td class="coverFn"><a href="Array.hpp.gcov.html#38">_ZN2AH5ArrayIiLm7EEixEm</a></td>
+              <td class="coverFnHi">7</td>
+            </tr>
+    <tr>
+              <td class="coverFn"><a href="Array.hpp.gcov.html#55">_ZNK2AH5ArrayIiLm4EEixEm</a></td>
+              <td class="coverFnHi">7</td>
+            </tr>
+    <tr>
               <td class="coverFn"><a href="Array.hpp.gcov.html#55">_ZNK2AH5ArrayIZN21fillArray_simple_Test8TestBodyEvE1SLm4EEixEm</a></td>
               <td class="coverFnHi">8</td>
             </tr>
     <tr>
-<<<<<<< HEAD
-              <td class="coverFn"><a href="Array.hpp.gcov.html#34">_ZN2AH5ArrayIdLm9EEixEm</a></td>
+              <td class="coverFn"><a href="Array.hpp.gcov.html#38">_ZN2AH5ArrayIdLm9EEixEm</a></td>
               <td class="coverFnHi">9</td>
             </tr>
     <tr>
-              <td class="coverFn"><a href="Array.hpp.gcov.html#34">_ZN2AH5ArrayIiLm9EEixEm</a></td>
+              <td class="coverFn"><a href="Array.hpp.gcov.html#38">_ZN2AH5ArrayIiLm9EEixEm</a></td>
               <td class="coverFnHi">9</td>
             </tr>
     <tr>
-              <td class="coverFn"><a href="Array.hpp.gcov.html#51">_ZNK2AH5ArrayIdLm5EEixEm</a></td>
-              <td class="coverFnHi">9</td>
-            </tr>
-    <tr>
-              <td class="coverFn"><a href="Array.hpp.gcov.html#85">_ZNK2AH5ArrayIiLm5EEeqERKS1_</a></td>
-=======
               <td class="coverFn"><a href="Array.hpp.gcov.html#146">_ZNK2AH10ArraySliceIiLm5ELm2ELm5ELb0EEixEm</a></td>
               <td class="coverFnHi">9</td>
             </tr>
     <tr>
+              <td class="coverFn"><a href="Array.hpp.gcov.html#55">_ZNK2AH5ArrayIdLm5EEixEm</a></td>
+              <td class="coverFnHi">9</td>
+            </tr>
+    <tr>
               <td class="coverFn"><a href="Array.hpp.gcov.html#89">_ZNK2AH5ArrayIiLm3EEeqERKS1_</a></td>
->>>>>>> 7af469c8
               <td class="coverFnHi">9</td>
             </tr>
     <tr>
@@ -405,78 +352,6 @@
               <td class="coverFnHi">13</td>
             </tr>
     <tr>
-<<<<<<< HEAD
-              <td class="coverFn"><a href="Array.hpp.gcov.html#72">_ZN2AH5ArrayIdLm3EE3endEv</a></td>
-              <td class="coverFnHi">20</td>
-            </tr>
-    <tr>
-              <td class="coverFn"><a href="Array.hpp.gcov.html#72">_ZN2AH5ArrayIdLm9EE3endEv</a></td>
-              <td class="coverFnHi">20</td>
-            </tr>
-    <tr>
-              <td class="coverFn"><a href="Array.hpp.gcov.html#72">_ZN2AH5ArrayIiLm1EE3endEv</a></td>
-              <td class="coverFnHi">20</td>
-            </tr>
-    <tr>
-              <td class="coverFn"><a href="Array.hpp.gcov.html#72">_ZN2AH5ArrayIiLm21EE3endEv</a></td>
-              <td class="coverFnHi">20</td>
-            </tr>
-    <tr>
-              <td class="coverFn"><a href="Array.hpp.gcov.html#72">_ZN2AH5ArrayIiLm3EE3endEv</a></td>
-              <td class="coverFnHi">20</td>
-            </tr>
-    <tr>
-              <td class="coverFn"><a href="Array.hpp.gcov.html#72">_ZN2AH5ArrayIiLm7EE3endEv</a></td>
-              <td class="coverFnHi">20</td>
-            </tr>
-    <tr>
-              <td class="coverFn"><a href="Array.hpp.gcov.html#72">_ZN2AH5ArrayIiLm9EE3endEv</a></td>
-              <td class="coverFnHi">20</td>
-            </tr>
-    <tr>
-              <td class="coverFn"><a href="Array.hpp.gcov.html#34">_ZN2AH5ArrayIiLm21EEixEm</a></td>
-              <td class="coverFnHi">21</td>
-            </tr>
-    <tr>
-              <td class="coverFn"><a href="Array.hpp.gcov.html#51">_ZNK2AH5ArrayIiLm11EEixEm</a></td>
-              <td class="coverFnHi">21</td>
-            </tr>
-    <tr>
-              <td class="coverFn"><a href="Array.hpp.gcov.html#51">_ZNK2AH5ArrayIjLm4EEixEm</a></td>
-              <td class="coverFnHi">24</td>
-            </tr>
-    <tr>
-              <td class="coverFn"><a href="Array.hpp.gcov.html#34">_ZN2AH5ArrayIiLm1EEixEm</a></td>
-              <td class="coverFnHi">41</td>
-            </tr>
-    <tr>
-              <td class="coverFn"><a href="Array.hpp.gcov.html#34">_ZN2AH5ArrayIdLm2EEixEm</a></td>
-              <td class="coverFnHi">60</td>
-            </tr>
-    <tr>
-              <td class="coverFn"><a href="Array.hpp.gcov.html#34">_ZN2AH5ArrayIiLm2EEixEm</a></td>
-              <td class="coverFnHi">66</td>
-            </tr>
-    <tr>
-              <td class="coverFn"><a href="Array.hpp.gcov.html#51">_ZNK2AH5ArrayIiLm5EEixEm</a></td>
-              <td class="coverFnHi">70</td>
-            </tr>
-    <tr>
-              <td class="coverFn"><a href="Array.hpp.gcov.html#34">_ZN2AH5ArrayIiLm4EEixEm</a></td>
-              <td class="coverFnHi">100</td>
-            </tr>
-    <tr>
-              <td class="coverFn"><a href="Array.hpp.gcov.html#34">_ZN2AH5ArrayIdLm5EEixEm</a></td>
-              <td class="coverFnHi">120</td>
-            </tr>
-    <tr>
-              <td class="coverFn"><a href="Array.hpp.gcov.html#34">_ZN2AH5ArrayIiLm5EEixEm</a></td>
-              <td class="coverFnHi">121</td>
-            </tr>
-    <tr>
-              <td class="coverFn"><a href="Array.hpp.gcov.html#34">_ZN2AH5ArrayIiLm11EEixEm</a></td>
-              <td class="coverFnHi">240</td>
-=======
               <td class="coverFn"><a href="Array.hpp.gcov.html#146">_ZNK2AH10ArraySliceIiLm3ELm0ELm3ELb1EEixEm</a></td>
               <td class="coverFnHi">15</td>
             </tr>
@@ -493,29 +368,88 @@
               <td class="coverFnHi">19</td>
             </tr>
     <tr>
-              <td class="coverFn"><a href="Array.hpp.gcov.html#38">_ZN2AH5ArrayIiLm3EEixEm</a></td>
-              <td class="coverFnHi">24</td>
+              <td class="coverFn"><a href="Array.hpp.gcov.html#76">_ZN2AH5ArrayIdLm3EE3endEv</a></td>
+              <td class="coverFnHi">20</td>
+            </tr>
+    <tr>
+              <td class="coverFn"><a href="Array.hpp.gcov.html#76">_ZN2AH5ArrayIdLm9EE3endEv</a></td>
+              <td class="coverFnHi">20</td>
+            </tr>
+    <tr>
+              <td class="coverFn"><a href="Array.hpp.gcov.html#76">_ZN2AH5ArrayIiLm1EE3endEv</a></td>
+              <td class="coverFnHi">20</td>
+            </tr>
+    <tr>
+              <td class="coverFn"><a href="Array.hpp.gcov.html#76">_ZN2AH5ArrayIiLm21EE3endEv</a></td>
+              <td class="coverFnHi">20</td>
+            </tr>
+    <tr>
+              <td class="coverFn"><a href="Array.hpp.gcov.html#76">_ZN2AH5ArrayIiLm3EE3endEv</a></td>
+              <td class="coverFnHi">20</td>
+            </tr>
+    <tr>
+              <td class="coverFn"><a href="Array.hpp.gcov.html#76">_ZN2AH5ArrayIiLm7EE3endEv</a></td>
+              <td class="coverFnHi">20</td>
+            </tr>
+    <tr>
+              <td class="coverFn"><a href="Array.hpp.gcov.html#76">_ZN2AH5ArrayIiLm9EE3endEv</a></td>
+              <td class="coverFnHi">20</td>
+            </tr>
+    <tr>
+              <td class="coverFn"><a href="Array.hpp.gcov.html#38">_ZN2AH5ArrayIiLm21EEixEm</a></td>
+              <td class="coverFnHi">21</td>
+            </tr>
+    <tr>
+              <td class="coverFn"><a href="Array.hpp.gcov.html#55">_ZNK2AH5ArrayIiLm11EEixEm</a></td>
+              <td class="coverFnHi">21</td>
             </tr>
     <tr>
               <td class="coverFn"><a href="Array.hpp.gcov.html#55">_ZNK2AH5ArrayIjLm4EEixEm</a></td>
               <td class="coverFnHi">24</td>
             </tr>
     <tr>
+              <td class="coverFn"><a href="Array.hpp.gcov.html#38">_ZN2AH5ArrayIiLm3EEixEm</a></td>
+              <td class="coverFnHi">27</td>
+            </tr>
+    <tr>
               <td class="coverFn"><a href="Array.hpp.gcov.html#146">_ZNK2AH10ArraySliceIiLm5ELm1ELm4ELb0EEixEm</a></td>
               <td class="coverFnHi">27</td>
             </tr>
     <tr>
+              <td class="coverFn"><a href="Array.hpp.gcov.html#38">_ZN2AH5ArrayIiLm1EEixEm</a></td>
+              <td class="coverFnHi">41</td>
+            </tr>
+    <tr>
+              <td class="coverFn"><a href="Array.hpp.gcov.html#38">_ZN2AH5ArrayIdLm2EEixEm</a></td>
+              <td class="coverFnHi">60</td>
+            </tr>
+    <tr>
+              <td class="coverFn"><a href="Array.hpp.gcov.html#38">_ZN2AH5ArrayIiLm2EEixEm</a></td>
+              <td class="coverFnHi">66</td>
+            </tr>
+    <tr>
               <td class="coverFn"><a href="Array.hpp.gcov.html#55">_ZNK2AH5ArrayIiLm3EEixEm</a></td>
-              <td class="coverFnHi">69</td>
+              <td class="coverFnHi">73</td>
+            </tr>
+    <tr>
+              <td class="coverFn"><a href="Array.hpp.gcov.html#38">_ZN2AH5ArrayIiLm4EEixEm</a></td>
+              <td class="coverFnHi">100</td>
+            </tr>
+    <tr>
+              <td class="coverFn"><a href="Array.hpp.gcov.html#38">_ZN2AH5ArrayIdLm5EEixEm</a></td>
+              <td class="coverFnHi">120</td>
+            </tr>
+    <tr>
+              <td class="coverFn"><a href="Array.hpp.gcov.html#55">_ZNK2AH5ArrayIiLm5EEixEm</a></td>
+              <td class="coverFnHi">185</td>
             </tr>
     <tr>
               <td class="coverFn"><a href="Array.hpp.gcov.html#38">_ZN2AH5ArrayIiLm5EEixEm</a></td>
-              <td class="coverFnHi">77</td>
-            </tr>
-    <tr>
-              <td class="coverFn"><a href="Array.hpp.gcov.html#55">_ZNK2AH5ArrayIiLm5EEixEm</a></td>
-              <td class="coverFnHi">176</td>
->>>>>>> 7af469c8
+              <td class="coverFnHi">197</td>
+            </tr>
+    <tr>
+              <td class="coverFn"><a href="Array.hpp.gcov.html#38">_ZN2AH5ArrayIiLm11EEixEm</a></td>
+              <td class="coverFnHi">240</td>
             </tr>
   </table>
   <br>
