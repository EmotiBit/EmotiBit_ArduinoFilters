<!DOCTYPE HTML PUBLIC "-//W3C//DTD HTML 4.01 Transitional//EN">

<html lang="en">

<head>
  <meta http-equiv="Content-Type" content="text/html; charset=UTF-8">
<<<<<<< HEAD
  <title>LCOV - 1270918f1150070c8f60c4e4cb82f7292bf947f1 - src/AH/Containers/Array.hpp - functions</title>
=======
  <title>LCOV - 7af469c8d1838a54ffd56c17f41992241b1e5f61 - src/AH/Containers/Array.hpp - functions</title>
>>>>>>> 42eb5e3b
  <link rel="stylesheet" type="text/css" href="../../../gcov.css">
</head>

<body>

  <table width="100%" border=0 cellspacing=0 cellpadding=0>
    <tr><td class="title">LCOV - code coverage report</td></tr>
    <tr><td class="ruler"><img src="../../../glass.png" width=3 height=3 alt=""></td></tr>

    <tr>
      <td width="100%">
        <table cellpadding=1 border=0 width="100%">
          <tr>
            <td width="10%" class="headerItem">Current view:</td>
            <td width="35%" class="headerValue"><a href="../../../index.html">top level</a> - <a href="index.html">src/AH/Containers</a> - Array.hpp<span style="font-size: 80%;"> (<a href="Array.hpp.gcov.html">source</a> / functions)</span></td>
            <td width="5%"></td>
            <td width="15%"></td>
            <td width="10%" class="headerCovTableHead">Hit</td>
            <td width="10%" class="headerCovTableHead">Total</td>
            <td width="15%" class="headerCovTableHead">Coverage</td>
          </tr>
          <tr>
            <td class="headerItem">Test:</td>
<<<<<<< HEAD
            <td class="headerValue">1270918f1150070c8f60c4e4cb82f7292bf947f1</td>
=======
            <td class="headerValue">7af469c8d1838a54ffd56c17f41992241b1e5f61</td>
>>>>>>> 42eb5e3b
            <td></td>
            <td class="headerItem">Lines:</td>
            <td class="headerCovTableEntry">96</td>
            <td class="headerCovTableEntry">101</td>
            <td class="headerCovTableEntryHi">95.0 %</td>
          </tr>
          <tr>
            <td class="headerItem">Date:</td>
<<<<<<< HEAD
            <td class="headerValue">2019-11-11 21:20:31</td>
            <td></td>
            <td class="headerItem">Functions:</td>
            <td class="headerCovTableEntry">96</td>
            <td class="headerCovTableEntry">96</td>
=======
            <td class="headerValue">2019-11-11 21:46:09</td>
            <td></td>
            <td class="headerItem">Functions:</td>
            <td class="headerCovTableEntry">75</td>
            <td class="headerCovTableEntry">75</td>
>>>>>>> 42eb5e3b
            <td class="headerCovTableEntryHi">100.0 %</td>
          </tr>
          <tr>
            <td class="headerItem">Legend:</td>
            <td class="headerValueLeg">            Lines:
            <span class="coverLegendCov">hit</span>
            <span class="coverLegendNoCov">not hit</span>
</td>
            <td></td>
          </tr>
          <tr><td><img src="../../../glass.png" width=3 height=3 alt=""></td></tr>
        </table>
      </td>
    </tr>

    <tr><td class="ruler"><img src="../../../glass.png" width=3 height=3 alt=""></td></tr>
  </table>

  <center>
  <table width="60%" cellpadding=1 cellspacing=1 border=0>
    <tr><td><br></td></tr>
    <tr>
      <td width="80%" class="tableHead">Function Name <span class="tableHeadSort"><a href="Array.hpp.func.html"><img src="../../../updown.png" width=10 height=14 alt="Sort by function name" title="Sort by function name" border=0></a></span></td>
      <td width="20%" class="tableHead">Hit count <span class="tableHeadSort"><img src="../../../glass.png" width=10 height=14 alt="Sort by hit count" title="Sort by hit count" border=0></span></td>
    </tr>
    <tr>
              <td class="coverFn"><a href="Array.hpp.gcov.html#165">_ZN2AH10ArraySliceIiLm3ELm0ELm3ELb0EEC2ERNS_5ArrayIiLm3EEE</a></td>
              <td class="coverFnHi">1</td>
            </tr>
    <tr>
              <td class="coverFn"><a href="Array.hpp.gcov.html#76">_ZN2AH5ArrayIZN21fillArray_simple_Test8TestBodyEvE1SLm4EE3endEv</a></td>
              <td class="coverFnHi">1</td>
            </tr>
    <tr>
              <td class="coverFn"><a href="Array.hpp.gcov.html#66">_ZN2AH5ArrayIZN21fillArray_simple_Test8TestBodyEvE1SLm4EE5beginEv</a></td>
              <td class="coverFnHi">1</td>
            </tr>
    <tr>
              <td class="coverFn"><a href="Array.hpp.gcov.html#196">_ZN2AH5ArrayIiLm3EE5sliceILm0ELm3EEENS_10ArraySliceIiLm3EXT_EXT0_ELb0EEEv</a></td>
              <td class="coverFnHi">1</td>
            </tr>
    <tr>
              <td class="coverFn"><a href="Array.hpp.gcov.html#76">_ZN2AH5ArrayIiLm6EE3endEv</a></td>
              <td class="coverFnHi">1</td>
            </tr>
    <tr>
              <td class="coverFn"><a href="Array.hpp.gcov.html#66">_ZN2AH5ArrayIiLm6EE5beginEv</a></td>
              <td class="coverFnHi">1</td>
            </tr>
    <tr>
              <td class="coverFn"><a href="Array.hpp.gcov.html#402">_ZN2AHdVIiiLm5EEERNS_5ArrayIT_XT1_EEES4_T0_</a></td>
              <td class="coverFnHi">1</td>
            </tr>
    <tr>
              <td class="coverFn"><a href="Array.hpp.gcov.html#394">_ZN2AHdVIiiLm5ELm0ELm5ELb0EEERKNS_10ArraySliceIT_XT1_EXT2_EXT3_EXT4_EEES5_T0_</a></td>
              <td class="coverFnHi">1</td>
            </tr>
    <tr>
              <td class="coverFn"><a href="Array.hpp.gcov.html#394">_ZN2AHdVIiiLm5ELm1ELm4ELb0EEERKNS_10ArraySliceIT_XT1_EXT2_EXT3_EXT4_EEES5_T0_</a></td>
              <td class="coverFnHi">1</td>
            </tr>
    <tr>
              <td class="coverFn"><a href="Array.hpp.gcov.html#386">_ZN2AHdvIiiLm5EEENS_5ArrayIDTdvtlT_EtlT0_EEXT1_EEERKNS1_IS2_XT1_EEES3_</a></td>
              <td class="coverFnHi">1</td>
            </tr>
    <tr>
              <td class="coverFn"><a href="Array.hpp.gcov.html#377">_ZN2AHdvIiiLm5ELm0ELm5ELb1EEENS_5ArrayIDTdvtlT_EtlT0_EEXmiT3_T2_EEENS_10ArraySliceIS2_XT1_EXT2_EXT3_EXT4_EEES3_</a></td>
              <td class="coverFnHi">1</td>
            </tr>
    <tr>
              <td class="coverFn"><a href="Array.hpp.gcov.html#377">_ZN2AHdvIiiLm5ELm1ELm4ELb0EEENS_5ArrayIDTdvtlT_EtlT0_EEXmiT3_T2_EEENS_10ArraySliceIS2_XT1_EXT2_EXT3_EXT4_EEES3_</a></td>
              <td class="coverFnHi">1</td>
            </tr>
    <tr>
              <td class="coverFn"><a href="Array.hpp.gcov.html#211">_ZN2AHeqIiiLm5ELm5ELm0ELm0ELm3ELm3ELb0ELb0EEEbNS_10ArraySliceIT_XT1_EXT3_EXT5_EXT7_EEENS1_IT0_XT2_EXT4_EXT6_EXT8_EEE</a></td>
              <td class="coverFnHi">1</td>
            </tr>
    <tr>
              <td class="coverFn"><a href="Array.hpp.gcov.html#366">_ZN2AHmLIiiLm5EEERNS_5ArrayIT_XT1_EEES4_T0_</a></td>
              <td class="coverFnHi">1</td>
            </tr>
    <tr>
              <td class="coverFn"><a href="Array.hpp.gcov.html#358">_ZN2AHmLIiiLm5ELm0ELm5ELb0EEERKNS_10ArraySliceIT_XT1_EXT2_EXT3_EXT4_EEES5_T0_</a></td>
              <td class="coverFnHi">1</td>
            </tr>
    <tr>
              <td class="coverFn"><a href="Array.hpp.gcov.html#358">_ZN2AHmLIiiLm5ELm1ELm4ELb0EEERKNS_10ArraySliceIT_XT1_EXT2_EXT3_EXT4_EEES5_T0_</a></td>
              <td class="coverFnHi">1</td>
            </tr>
    <tr>
              <td class="coverFn"><a href="Array.hpp.gcov.html#294">_ZN2AHmiIiiLm3ELm3EEENS_5ArrayIDTmitlT_EtlT0_EEXT1_EEERKNS1_IS2_XT1_EEERKNS1_IS3_XT2_EEE</a></td>
              <td class="coverFnHi">1</td>
            </tr>
    <tr>
              <td class="coverFn"><a href="Array.hpp.gcov.html#283">_ZN2AHmiIiiLm3ELm3ELm0ELm0ELm3ELm3ELb1ELb1EEENS_5ArrayIDTmitlT_EtlT0_EEXmiT5_T3_EEENS_10ArraySliceIS2_XT1_EXT3_EXT5_EXT7_EEENS6_IS3_XT2_EXT4_EXT6_EXT8_EEE</a></td>
              <td class="coverFnHi">1</td>
            </tr>
    <tr>
              <td class="coverFn"><a href="Array.hpp.gcov.html#283">_ZN2AHmiIiiLm5ELm5ELm0ELm2ELm3ELm5ELb0ELb0EEENS_5ArrayIDTmitlT_EtlT0_EEXmiT5_T3_EEENS_10ArraySliceIS2_XT1_EXT3_EXT5_EXT7_EEENS6_IS3_XT2_EXT4_EXT6_EXT8_EEE</a></td>
              <td class="coverFnHi">1</td>
            </tr>
    <tr>
              <td class="coverFn"><a href="Array.hpp.gcov.html#333">_ZN2AHmlIiiLm5EEENS_5ArrayIDTmltlT_EtlT0_EEXT1_EEERKNS1_IS2_XT1_EEES3_</a></td>
              <td class="coverFnHi">1</td>
            </tr>
    <tr>
              <td class="coverFn"><a href="Array.hpp.gcov.html#350">_ZN2AHmlIiiLm5EEENS_5ArrayIDTmltlT_EtlT0_EEXT1_EEES2_RKNS1_IS3_XT1_EEE</a></td>
              <td class="coverFnHi">1</td>
            </tr>
    <tr>
              <td class="coverFn"><a href="Array.hpp.gcov.html#324">_ZN2AHmlIiiLm5ELm0ELm5ELb1EEENS_5ArrayIDTmltlT_EtlT0_EEXmiT3_T2_EEENS_10ArraySliceIS2_XT1_EXT2_EXT3_EXT4_EEES3_</a></td>
              <td class="coverFnHi">1</td>
            </tr>
    <tr>
              <td class="coverFn"><a href="Array.hpp.gcov.html#341">_ZN2AHmlIiiLm5ELm0ELm5ELb1EEENS_5ArrayIDTmltlT_EtlT0_EEXmiT3_T2_EEES2_NS_10ArraySliceIS3_XT1_EXT2_EXT3_EXT4_EEE</a></td>
              <td class="coverFnHi">1</td>
            </tr>
    <tr>
              <td class="coverFn"><a href="Array.hpp.gcov.html#324">_ZN2AHmlIiiLm5ELm1ELm4ELb0EEENS_5ArrayIDTmltlT_EtlT0_EEXmiT3_T2_EEENS_10ArraySliceIS2_XT1_EXT2_EXT3_EXT4_EEES3_</a></td>
              <td class="coverFnHi">1</td>
            </tr>
    <tr>
              <td class="coverFn"><a href="Array.hpp.gcov.html#341">_ZN2AHmlIiiLm5ELm1ELm4ELb0EEENS_5ArrayIDTmltlT_EtlT0_EEXmiT3_T2_EEES2_NS_10ArraySliceIS3_XT1_EXT2_EXT3_EXT4_EEE</a></td>
              <td class="coverFnHi">1</td>
            </tr>
    <tr>
              <td class="coverFn"><a href="Array.hpp.gcov.html#272">_ZN2AHpLIiiLm3ELm3EEERNS_5ArrayIT_XT1_EEES4_RKNS1_IT0_XT2_EEE</a></td>
              <td class="coverFnHi">1</td>
            </tr>
    <tr>
              <td class="coverFn"><a href="Array.hpp.gcov.html#262">_ZN2AHpLIiiLm3ELm3ELm0ELm0ELm3ELm3ELb0ELb1EEERKNS_10ArraySliceIT_XT1_EXT3_EXT5_EXT7_EEES5_RKNS1_IT0_XT2_EXT4_EXT6_EXT8_EEE</a></td>
              <td class="coverFnHi">1</td>
            </tr>
    <tr>
              <td class="coverFn"><a href="Array.hpp.gcov.html#262">_ZN2AHpLIiiLm5ELm5ELm0ELm2ELm3ELm5ELb0ELb0EEERKNS_10ArraySliceIT_XT1_EXT3_EXT5_EXT7_EEES5_RKNS1_IT0_XT2_EXT4_EXT6_EXT8_EEE</a></td>
              <td class="coverFnHi">1</td>
            </tr>
    <tr>
              <td class="coverFn"><a href="Array.hpp.gcov.html#253">_ZN2AHplIiiLm3ELm3EEENS_5ArrayIDTpltlT_EtlT0_EEXT1_EEERKNS1_IS2_XT1_EEERKNS1_IS3_XT2_EEE</a></td>
              <td class="coverFnHi">1</td>
            </tr>
    <tr>
              <td class="coverFn"><a href="Array.hpp.gcov.html#242">_ZN2AHplIiiLm3ELm3ELm0ELm0ELm3ELm3ELb1ELb1EEENS_5ArrayIDTpltlT_EtlT0_EEXmiT5_T3_EEENS_10ArraySliceIS2_XT1_EXT3_EXT5_EXT7_EEENS6_IS3_XT2_EXT4_EXT6_EXT8_EEE</a></td>
              <td class="coverFnHi">1</td>
            </tr>
    <tr>
              <td class="coverFn"><a href="Array.hpp.gcov.html#242">_ZN2AHplIiiLm5ELm5ELm0ELm2ELm3ELm5ELb0ELb0EEENS_5ArrayIDTpltlT_EtlT0_EEXmiT5_T3_EEENS_10ArraySliceIS2_XT1_EXT3_EXT5_EXT7_EEENS6_IS3_XT2_EXT4_EXT6_EXT8_EEE</a></td>
              <td class="coverFnHi">1</td>
            </tr>
    <tr>
              <td class="coverFn"><a href="Array.hpp.gcov.html#170">_ZNK2AH10ArraySliceIiLm5ELm1ELm4ELb0EE7asArrayEv</a></td>
              <td class="coverFnHi">1</td>
            </tr>
    <tr>
              <td class="coverFn"><a href="Array.hpp.gcov.html#89">_ZNK2AH5ArrayIZN21fillArray_simple_Test8TestBodyEvE1SLm4EEeqERKS3_</a></td>
              <td class="coverFnHi">1</td>
            </tr>
    <tr>
              <td class="coverFn"><a href="Array.hpp.gcov.html#55">_ZNK2AH5ArrayIiLm1EEixEm</a></td>
              <td class="coverFnHi">1</td>
            </tr>
    <tr>
              <td class="coverFn"><a href="Array.hpp.gcov.html#81">_ZNK2AH5ArrayIiLm6EE3endEv</a></td>
              <td class="coverFnHi">1</td>
            </tr>
    <tr>
              <td class="coverFn"><a href="Array.hpp.gcov.html#71">_ZNK2AH5ArrayIiLm6EE5beginEv</a></td>
              <td class="coverFnHi">1</td>
            </tr>
    <tr>
              <td class="coverFn"><a href="Array.hpp.gcov.html#165">_ZN2AH10ArraySliceIiLm5ELm0ELm5ELb0EEC2ERNS_5ArrayIiLm5EEE</a></td>
              <td class="coverFnHi">2</td>
            </tr>
    <tr>
              <td class="coverFn"><a href="Array.hpp.gcov.html#196">_ZN2AH5ArrayIiLm5EE5sliceILm0ELm5EEENS_10ArraySliceIiLm5EXT_EXT0_ELb0EEEv</a></td>
              <td class="coverFnHi">2</td>
            </tr>
    <tr>
              <td class="coverFn"><a href="Array.hpp.gcov.html#211">_ZN2AHeqIiiLm5ELm5ELm1ELm1ELm4ELm4ELb0ELb0EEEbNS_10ArraySliceIT_XT1_EXT3_EXT5_EXT7_EEENS1_IT0_XT2_EXT4_EXT6_EXT8_EEE</a></td>
              <td class="coverFnHi">2</td>
            </tr>
    <tr>
              <td class="coverFn"><a href="Array.hpp.gcov.html#165">_ZN2AH10ArraySliceIiLm5ELm0ELm5ELb1EEC2ERKNS_5ArrayIiLm5EEE</a></td>
              <td class="coverFnHi">3</td>
            </tr>
    <tr>
              <td class="coverFn"><a href="Array.hpp.gcov.html#165">_ZN2AH10ArraySliceIiLm5ELm2ELm5ELb0EEC2ERNS_5ArrayIiLm5EEE</a></td>
              <td class="coverFnHi">3</td>
            </tr>
    <tr>
<<<<<<< HEAD
              <td class="coverFn"><a href="Array.hpp.gcov.html#38">_ZN2AH5ArrayIdLm3EEixEm</a></td>
              <td class="coverFnHi">3</td>
            </tr>
    <tr>
              <td class="coverFn"><a href="Array.hpp.gcov.html#156">_ZN2AH5ArrayIiLm5EE5sliceILm2ELm5EEENS_10ArraySliceIiLm5EXT_EXT0_ELb0EEEv</a></td>
=======
              <td class="coverFn"><a href="Array.hpp.gcov.html#196">_ZN2AH5ArrayIiLm5EE5sliceILm2ELm5EEENS_10ArraySliceIiLm5EXT_EXT0_ELb0EEEv</a></td>
>>>>>>> 42eb5e3b
              <td class="coverFnHi">3</td>
            </tr>
    <tr>
              <td class="coverFn"><a href="Array.hpp.gcov.html#76">_ZN2AH5ArrayIjLm4EE3endEv</a></td>
              <td class="coverFnHi">3</td>
            </tr>
    <tr>
              <td class="coverFn"><a href="Array.hpp.gcov.html#66">_ZN2AH5ArrayIjLm4EE5beginEv</a></td>
              <td class="coverFnHi">3</td>
            </tr>
    <tr>
              <td class="coverFn"><a href="Array.hpp.gcov.html#186">_ZNK2AH10ArraySliceIiLm3ELm0ELm3ELb0EEixEm</a></td>
              <td class="coverFnHi">3</td>
            </tr>
    <tr>
              <td class="coverFn"><a href="Array.hpp.gcov.html#202">_ZNK2AH5ArrayIiLm5EE5sliceILm0ELm5EEENS_10ArraySliceIiLm5EXT_EXT0_ELb1EEEv</a></td>
              <td class="coverFnHi">3</td>
            </tr>
    <tr>
              <td class="coverFn"><a href="Array.hpp.gcov.html#89">_ZNK2AH5ArrayIjLm4EEeqERKS1_</a></td>
              <td class="coverFnHi">3</td>
            </tr>
    <tr>
              <td class="coverFn"><a href="Array.hpp.gcov.html#165">_ZN2AH10ArraySliceIiLm5ELm0ELm3ELb0EEC2ERNS_5ArrayIiLm5EEE</a></td>
              <td class="coverFnHi">4</td>
            </tr>
    <tr>
              <td class="coverFn"><a href="Array.hpp.gcov.html#196">_ZN2AH5ArrayIiLm5EE5sliceILm0ELm3EEENS_10ArraySliceIiLm5EXT_EXT0_ELb0EEEv</a></td>
              <td class="coverFnHi">4</td>
            </tr>
    <tr>
              <td class="coverFn"><a href="Array.hpp.gcov.html#55">_ZNK2AH5ArrayIdLm3EEixEm</a></td>
              <td class="coverFnHi">4</td>
            </tr>
    <tr>
              <td class="coverFn"><a href="Array.hpp.gcov.html#104">_ZNK2AH5ArrayIiLm5EEneERKS1_</a></td>
              <td class="coverFnHi">4</td>
            </tr>
    <tr>
              <td class="coverFn"><a href="Array.hpp.gcov.html#81">_ZNK2AH5ArrayItLm3EE3endEv</a></td>
              <td class="coverFnHi">4</td>
            </tr>
    <tr>
              <td class="coverFn"><a href="Array.hpp.gcov.html#71">_ZNK2AH5ArrayItLm3EE5beginEv</a></td>
              <td class="coverFnHi">4</td>
            </tr>
    <tr>
              <td class="coverFn"><a href="Array.hpp.gcov.html#165">_ZN2AH10ArraySliceIiLm3ELm0ELm3ELb1EEC2ERKNS_5ArrayIiLm3EEE</a></td>
              <td class="coverFnHi">5</td>
            </tr>
    <tr>
              <td class="coverFn"><a href="Array.hpp.gcov.html#202">_ZNK2AH5ArrayIiLm3EE5sliceILm0ELm3EEENS_10ArraySliceIiLm3EXT_EXT0_ELb1EEEv</a></td>
              <td class="coverFnHi">5</td>
            </tr>
    <tr>
              <td class="coverFn"><a href="Array.hpp.gcov.html#38">_ZN2AH5ArrayINS0_IiLm2EEELm3EEixEm</a></td>
              <td class="coverFnHi">6</td>
            </tr>
    <tr>
<<<<<<< HEAD
              <td class="coverFn"><a href="Array.hpp.gcov.html#156">_ZN2AH5ArrayIiLm5EE5sliceILm1ELm4EEENS_10ArraySliceIiLm5EXT_EXT0_ELb0EEEv</a></td>
=======
              <td class="coverFn"><a href="Array.hpp.gcov.html#38">_ZN2AH5ArrayIiLm2EEixEm</a></td>
              <td class="coverFnHi">6</td>
            </tr>
    <tr>
              <td class="coverFn"><a href="Array.hpp.gcov.html#55">_ZNK2AH5ArrayIiLm6EEixEm</a></td>
>>>>>>> 42eb5e3b
              <td class="coverFnHi">6</td>
            </tr>
    <tr>
              <td class="coverFn"><a href="Array.hpp.gcov.html#165">_ZN2AH10ArraySliceIiLm5ELm1ELm4ELb0EEC2ERNS_5ArrayIiLm5EEE</a></td>
              <td class="coverFnHi">7</td>
            </tr>
    <tr>
              <td class="coverFn"><a href="Array.hpp.gcov.html#196">_ZN2AH5ArrayIiLm5EE5sliceILm1ELm4EEENS_10ArraySliceIiLm5EXT_EXT0_ELb0EEEv</a></td>
              <td class="coverFnHi">7</td>
            </tr>
    <tr>
              <td class="coverFn"><a href="Array.hpp.gcov.html#38">_ZN2AH5ArrayIiLm7EEixEm</a></td>
              <td class="coverFnHi">7</td>
            </tr>
    <tr>
              <td class="coverFn"><a href="Array.hpp.gcov.html#55">_ZNK2AH5ArrayIiLm4EEixEm</a></td>
              <td class="coverFnHi">7</td>
            </tr>
    <tr>
              <td class="coverFn"><a href="Array.hpp.gcov.html#55">_ZNK2AH5ArrayIZN21fillArray_simple_Test8TestBodyEvE1SLm4EEixEm</a></td>
              <td class="coverFnHi">8</td>
            </tr>
    <tr>
<<<<<<< HEAD
              <td class="coverFn"><a href="Array.hpp.gcov.html#38">_ZN2AH5ArrayIdLm9EEixEm</a></td>
              <td class="coverFnHi">9</td>
            </tr>
    <tr>
              <td class="coverFn"><a href="Array.hpp.gcov.html#38">_ZN2AH5ArrayIiLm9EEixEm</a></td>
              <td class="coverFnHi">9</td>
            </tr>
    <tr>
              <td class="coverFn"><a href="Array.hpp.gcov.html#146">_ZNK2AH10ArraySliceIiLm5ELm2ELm5ELb0EEixEm</a></td>
              <td class="coverFnHi">9</td>
            </tr>
    <tr>
              <td class="coverFn"><a href="Array.hpp.gcov.html#55">_ZNK2AH5ArrayIdLm5EEixEm</a></td>
              <td class="coverFnHi">9</td>
            </tr>
    <tr>
              <td class="coverFn"><a href="Array.hpp.gcov.html#89">_ZNK2AH5ArrayIiLm3EEeqERKS1_</a></td>
              <td class="coverFnHi">9</td>
=======
              <td class="coverFn"><a href="Array.hpp.gcov.html#186">_ZNK2AH10ArraySliceIiLm5ELm2ELm5ELb0EEixEm</a></td>
              <td class="coverFnHi">9</td>
            </tr>
    <tr>
              <td class="coverFn"><a href="Array.hpp.gcov.html#186">_ZNK2AH10ArraySliceIiLm5ELm0ELm5ELb0EEixEm</a></td>
              <td class="coverFnHi">10</td>
>>>>>>> 42eb5e3b
            </tr>
    <tr>
              <td class="coverFn"><a href="Array.hpp.gcov.html#89">_ZNK2AH5ArrayIiLm3EEeqERKS1_</a></td>
              <td class="coverFnHi">10</td>
            </tr>
    <tr>
              <td class="coverFn"><a href="Array.hpp.gcov.html#81">_ZNK2AH5ArrayItLm4EE3endEv</a></td>
              <td class="coverFnHi">11</td>
            </tr>
    <tr>
              <td class="coverFn"><a href="Array.hpp.gcov.html#71">_ZNK2AH5ArrayItLm4EE5beginEv</a></td>
              <td class="coverFnHi">11</td>
            </tr>
    <tr>
              <td class="coverFn"><a href="Array.hpp.gcov.html#38">_ZN2AH5ArrayIiLm6EEixEm</a></td>
              <td class="coverFnHi">13</td>
            </tr>
    <tr>
              <td class="coverFn"><a href="Array.hpp.gcov.html#186">_ZNK2AH10ArraySliceIiLm3ELm0ELm3ELb1EEixEm</a></td>
              <td class="coverFnHi">15</td>
            </tr>
    <tr>
              <td class="coverFn"><a href="Array.hpp.gcov.html#186">_ZNK2AH10ArraySliceIiLm5ELm0ELm3ELb0EEixEm</a></td>
              <td class="coverFnHi">15</td>
            </tr>
    <tr>
              <td class="coverFn"><a href="Array.hpp.gcov.html#186">_ZNK2AH10ArraySliceIiLm5ELm0ELm5ELb1EEixEm</a></td>
              <td class="coverFnHi">15</td>
            </tr>
    <tr>
              <td class="coverFn"><a href="Array.hpp.gcov.html#89">_ZNK2AH5ArrayIiLm5EEeqERKS1_</a></td>
              <td class="coverFnHi">19</td>
            </tr>
    <tr>
<<<<<<< HEAD
              <td class="coverFn"><a href="Array.hpp.gcov.html#76">_ZN2AH5ArrayIdLm3EE3endEv</a></td>
              <td class="coverFnHi">20</td>
            </tr>
    <tr>
              <td class="coverFn"><a href="Array.hpp.gcov.html#76">_ZN2AH5ArrayIdLm9EE3endEv</a></td>
              <td class="coverFnHi">20</td>
            </tr>
    <tr>
              <td class="coverFn"><a href="Array.hpp.gcov.html#76">_ZN2AH5ArrayIiLm1EE3endEv</a></td>
              <td class="coverFnHi">20</td>
            </tr>
    <tr>
              <td class="coverFn"><a href="Array.hpp.gcov.html#76">_ZN2AH5ArrayIiLm21EE3endEv</a></td>
              <td class="coverFnHi">20</td>
            </tr>
    <tr>
              <td class="coverFn"><a href="Array.hpp.gcov.html#76">_ZN2AH5ArrayIiLm3EE3endEv</a></td>
              <td class="coverFnHi">20</td>
            </tr>
    <tr>
              <td class="coverFn"><a href="Array.hpp.gcov.html#76">_ZN2AH5ArrayIiLm7EE3endEv</a></td>
              <td class="coverFnHi">20</td>
            </tr>
    <tr>
              <td class="coverFn"><a href="Array.hpp.gcov.html#76">_ZN2AH5ArrayIiLm9EE3endEv</a></td>
              <td class="coverFnHi">20</td>
            </tr>
    <tr>
              <td class="coverFn"><a href="Array.hpp.gcov.html#38">_ZN2AH5ArrayIiLm21EEixEm</a></td>
              <td class="coverFnHi">21</td>
            </tr>
    <tr>
              <td class="coverFn"><a href="Array.hpp.gcov.html#55">_ZNK2AH5ArrayIiLm11EEixEm</a></td>
              <td class="coverFnHi">21</td>
=======
              <td class="coverFn"><a href="Array.hpp.gcov.html#55">_ZNK2AH5ArrayIjLm4EEixEm</a></td>
              <td class="coverFnHi">24</td>
>>>>>>> 42eb5e3b
            </tr>
    <tr>
              <td class="coverFn"><a href="Array.hpp.gcov.html#38">_ZN2AH5ArrayIiLm3EEixEm</a></td>
              <td class="coverFnHi">27</td>
            </tr>
    <tr>
<<<<<<< HEAD
              <td class="coverFn"><a href="Array.hpp.gcov.html#38">_ZN2AH5ArrayIiLm3EEixEm</a></td>
              <td class="coverFnHi">27</td>
            </tr>
    <tr>
              <td class="coverFn"><a href="Array.hpp.gcov.html#146">_ZNK2AH10ArraySliceIiLm5ELm1ELm4ELb0EEixEm</a></td>
=======
              <td class="coverFn"><a href="Array.hpp.gcov.html#186">_ZNK2AH10ArraySliceIiLm5ELm1ELm4ELb0EEixEm</a></td>
>>>>>>> 42eb5e3b
              <td class="coverFnHi">27</td>
            </tr>
    <tr>
              <td class="coverFn"><a href="Array.hpp.gcov.html#38">_ZN2AH5ArrayIiLm1EEixEm</a></td>
              <td class="coverFnHi">41</td>
            </tr>
    <tr>
              <td class="coverFn"><a href="Array.hpp.gcov.html#38">_ZN2AH5ArrayIdLm2EEixEm</a></td>
              <td class="coverFnHi">60</td>
            </tr>
    <tr>
              <td class="coverFn"><a href="Array.hpp.gcov.html#38">_ZN2AH5ArrayIiLm2EEixEm</a></td>
              <td class="coverFnHi">66</td>
            </tr>
    <tr>
              <td class="coverFn"><a href="Array.hpp.gcov.html#55">_ZNK2AH5ArrayIiLm3EEixEm</a></td>
<<<<<<< HEAD
              <td class="coverFnHi">73</td>
            </tr>
    <tr>
              <td class="coverFn"><a href="Array.hpp.gcov.html#38">_ZN2AH5ArrayIiLm4EEixEm</a></td>
              <td class="coverFnHi">100</td>
            </tr>
    <tr>
              <td class="coverFn"><a href="Array.hpp.gcov.html#38">_ZN2AH5ArrayIdLm5EEixEm</a></td>
              <td class="coverFnHi">120</td>
=======
              <td class="coverFnHi">75</td>
            </tr>
    <tr>
              <td class="coverFn"><a href="Array.hpp.gcov.html#38">_ZN2AH5ArrayIiLm5EEixEm</a></td>
              <td class="coverFnHi">80</td>
>>>>>>> 42eb5e3b
            </tr>
    <tr>
              <td class="coverFn"><a href="Array.hpp.gcov.html#55">_ZNK2AH5ArrayIiLm5EEixEm</a></td>
              <td class="coverFnHi">185</td>
            </tr>
    <tr>
              <td class="coverFn"><a href="Array.hpp.gcov.html#38">_ZN2AH5ArrayIiLm5EEixEm</a></td>
              <td class="coverFnHi">197</td>
            </tr>
    <tr>
              <td class="coverFn"><a href="Array.hpp.gcov.html#38">_ZN2AH5ArrayIiLm11EEixEm</a></td>
              <td class="coverFnHi">240</td>
            </tr>
  </table>
  <br>
  </center>
  <table width="100%" border=0 cellspacing=0 cellpadding=0>
    <tr><td class="ruler"><img src="../../../glass.png" width=3 height=3 alt=""></td></tr>
    <tr><td class="versionInfo">Generated by: <a href="http://ltp.sourceforge.net/coverage/lcov.php" target="_parent">LCOV version 1.14-5-g4ff2ed6</a></td></tr>
  </table>
  <br>

</body>
</html><|MERGE_RESOLUTION|>--- conflicted
+++ resolved
@@ -4,11 +4,7 @@
 
 <head>
   <meta http-equiv="Content-Type" content="text/html; charset=UTF-8">
-<<<<<<< HEAD
-  <title>LCOV - 1270918f1150070c8f60c4e4cb82f7292bf947f1 - src/AH/Containers/Array.hpp - functions</title>
-=======
-  <title>LCOV - 7af469c8d1838a54ffd56c17f41992241b1e5f61 - src/AH/Containers/Array.hpp - functions</title>
->>>>>>> 42eb5e3b
+  <title>LCOV - a9de6ea976a3c862dfb7741c4e286ecfa1ad75fa - src/AH/Containers/Array.hpp - functions</title>
   <link rel="stylesheet" type="text/css" href="../../../gcov.css">
 </head>
 
@@ -32,11 +28,7 @@
           </tr>
           <tr>
             <td class="headerItem">Test:</td>
-<<<<<<< HEAD
-            <td class="headerValue">1270918f1150070c8f60c4e4cb82f7292bf947f1</td>
-=======
-            <td class="headerValue">7af469c8d1838a54ffd56c17f41992241b1e5f61</td>
->>>>>>> 42eb5e3b
+            <td class="headerValue">a9de6ea976a3c862dfb7741c4e286ecfa1ad75fa</td>
             <td></td>
             <td class="headerItem">Lines:</td>
             <td class="headerCovTableEntry">96</td>
@@ -45,19 +37,11 @@
           </tr>
           <tr>
             <td class="headerItem">Date:</td>
-<<<<<<< HEAD
-            <td class="headerValue">2019-11-11 21:20:31</td>
+            <td class="headerValue">2019-11-11 21:47:59</td>
             <td></td>
             <td class="headerItem">Functions:</td>
-            <td class="headerCovTableEntry">96</td>
-            <td class="headerCovTableEntry">96</td>
-=======
-            <td class="headerValue">2019-11-11 21:46:09</td>
-            <td></td>
-            <td class="headerItem">Functions:</td>
-            <td class="headerCovTableEntry">75</td>
-            <td class="headerCovTableEntry">75</td>
->>>>>>> 42eb5e3b
+            <td class="headerCovTableEntry">97</td>
+            <td class="headerCovTableEntry">97</td>
             <td class="headerCovTableEntryHi">100.0 %</td>
           </tr>
           <tr>
@@ -248,15 +232,11 @@
               <td class="coverFnHi">3</td>
             </tr>
     <tr>
-<<<<<<< HEAD
               <td class="coverFn"><a href="Array.hpp.gcov.html#38">_ZN2AH5ArrayIdLm3EEixEm</a></td>
               <td class="coverFnHi">3</td>
             </tr>
     <tr>
-              <td class="coverFn"><a href="Array.hpp.gcov.html#156">_ZN2AH5ArrayIiLm5EE5sliceILm2ELm5EEENS_10ArraySliceIiLm5EXT_EXT0_ELb0EEEv</a></td>
-=======
               <td class="coverFn"><a href="Array.hpp.gcov.html#196">_ZN2AH5ArrayIiLm5EE5sliceILm2ELm5EEENS_10ArraySliceIiLm5EXT_EXT0_ELb0EEEv</a></td>
->>>>>>> 42eb5e3b
               <td class="coverFnHi">3</td>
             </tr>
     <tr>
@@ -316,15 +296,7 @@
               <td class="coverFnHi">6</td>
             </tr>
     <tr>
-<<<<<<< HEAD
-              <td class="coverFn"><a href="Array.hpp.gcov.html#156">_ZN2AH5ArrayIiLm5EE5sliceILm1ELm4EEENS_10ArraySliceIiLm5EXT_EXT0_ELb0EEEv</a></td>
-=======
-              <td class="coverFn"><a href="Array.hpp.gcov.html#38">_ZN2AH5ArrayIiLm2EEixEm</a></td>
-              <td class="coverFnHi">6</td>
-            </tr>
-    <tr>
               <td class="coverFn"><a href="Array.hpp.gcov.html#55">_ZNK2AH5ArrayIiLm6EEixEm</a></td>
->>>>>>> 42eb5e3b
               <td class="coverFnHi">6</td>
             </tr>
     <tr>
@@ -348,7 +320,6 @@
               <td class="coverFnHi">8</td>
             </tr>
     <tr>
-<<<<<<< HEAD
               <td class="coverFn"><a href="Array.hpp.gcov.html#38">_ZN2AH5ArrayIdLm9EEixEm</a></td>
               <td class="coverFnHi">9</td>
             </tr>
@@ -357,7 +328,7 @@
               <td class="coverFnHi">9</td>
             </tr>
     <tr>
-              <td class="coverFn"><a href="Array.hpp.gcov.html#146">_ZNK2AH10ArraySliceIiLm5ELm2ELm5ELb0EEixEm</a></td>
+              <td class="coverFn"><a href="Array.hpp.gcov.html#186">_ZNK2AH10ArraySliceIiLm5ELm2ELm5ELb0EEixEm</a></td>
               <td class="coverFnHi">9</td>
             </tr>
     <tr>
@@ -365,16 +336,8 @@
               <td class="coverFnHi">9</td>
             </tr>
     <tr>
-              <td class="coverFn"><a href="Array.hpp.gcov.html#89">_ZNK2AH5ArrayIiLm3EEeqERKS1_</a></td>
-              <td class="coverFnHi">9</td>
-=======
-              <td class="coverFn"><a href="Array.hpp.gcov.html#186">_ZNK2AH10ArraySliceIiLm5ELm2ELm5ELb0EEixEm</a></td>
-              <td class="coverFnHi">9</td>
-            </tr>
-    <tr>
               <td class="coverFn"><a href="Array.hpp.gcov.html#186">_ZNK2AH10ArraySliceIiLm5ELm0ELm5ELb0EEixEm</a></td>
               <td class="coverFnHi">10</td>
->>>>>>> 42eb5e3b
             </tr>
     <tr>
               <td class="coverFn"><a href="Array.hpp.gcov.html#89">_ZNK2AH5ArrayIiLm3EEeqERKS1_</a></td>
@@ -409,7 +372,6 @@
               <td class="coverFnHi">19</td>
             </tr>
     <tr>
-<<<<<<< HEAD
               <td class="coverFn"><a href="Array.hpp.gcov.html#76">_ZN2AH5ArrayIdLm3EE3endEv</a></td>
               <td class="coverFnHi">20</td>
             </tr>
@@ -444,26 +406,18 @@
     <tr>
               <td class="coverFn"><a href="Array.hpp.gcov.html#55">_ZNK2AH5ArrayIiLm11EEixEm</a></td>
               <td class="coverFnHi">21</td>
-=======
+            </tr>
+    <tr>
               <td class="coverFn"><a href="Array.hpp.gcov.html#55">_ZNK2AH5ArrayIjLm4EEixEm</a></td>
               <td class="coverFnHi">24</td>
->>>>>>> 42eb5e3b
+            </tr>
+    <tr>
+              <td class="coverFn"><a href="Array.hpp.gcov.html#186">_ZNK2AH10ArraySliceIiLm5ELm1ELm4ELb0EEixEm</a></td>
+              <td class="coverFnHi">27</td>
             </tr>
     <tr>
               <td class="coverFn"><a href="Array.hpp.gcov.html#38">_ZN2AH5ArrayIiLm3EEixEm</a></td>
-              <td class="coverFnHi">27</td>
-            </tr>
-    <tr>
-<<<<<<< HEAD
-              <td class="coverFn"><a href="Array.hpp.gcov.html#38">_ZN2AH5ArrayIiLm3EEixEm</a></td>
-              <td class="coverFnHi">27</td>
-            </tr>
-    <tr>
-              <td class="coverFn"><a href="Array.hpp.gcov.html#146">_ZNK2AH10ArraySliceIiLm5ELm1ELm4ELb0EEixEm</a></td>
-=======
-              <td class="coverFn"><a href="Array.hpp.gcov.html#186">_ZNK2AH10ArraySliceIiLm5ELm1ELm4ELb0EEixEm</a></td>
->>>>>>> 42eb5e3b
-              <td class="coverFnHi">27</td>
+              <td class="coverFnHi">30</td>
             </tr>
     <tr>
               <td class="coverFn"><a href="Array.hpp.gcov.html#38">_ZN2AH5ArrayIiLm1EEixEm</a></td>
@@ -479,8 +433,7 @@
             </tr>
     <tr>
               <td class="coverFn"><a href="Array.hpp.gcov.html#55">_ZNK2AH5ArrayIiLm3EEixEm</a></td>
-<<<<<<< HEAD
-              <td class="coverFnHi">73</td>
+              <td class="coverFnHi">79</td>
             </tr>
     <tr>
               <td class="coverFn"><a href="Array.hpp.gcov.html#38">_ZN2AH5ArrayIiLm4EEixEm</a></td>
@@ -489,13 +442,6 @@
     <tr>
               <td class="coverFn"><a href="Array.hpp.gcov.html#38">_ZN2AH5ArrayIdLm5EEixEm</a></td>
               <td class="coverFnHi">120</td>
-=======
-              <td class="coverFnHi">75</td>
-            </tr>
-    <tr>
-              <td class="coverFn"><a href="Array.hpp.gcov.html#38">_ZN2AH5ArrayIiLm5EEixEm</a></td>
-              <td class="coverFnHi">80</td>
->>>>>>> 42eb5e3b
             </tr>
     <tr>
               <td class="coverFn"><a href="Array.hpp.gcov.html#55">_ZNK2AH5ArrayIiLm5EEixEm</a></td>
@@ -503,7 +449,7 @@
             </tr>
     <tr>
               <td class="coverFn"><a href="Array.hpp.gcov.html#38">_ZN2AH5ArrayIiLm5EEixEm</a></td>
-              <td class="coverFnHi">197</td>
+              <td class="coverFnHi">200</td>
             </tr>
     <tr>
               <td class="coverFn"><a href="Array.hpp.gcov.html#38">_ZN2AH5ArrayIiLm11EEixEm</a></td>
