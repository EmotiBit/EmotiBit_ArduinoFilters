<!DOCTYPE HTML PUBLIC "-//W3C//DTD HTML 4.01 Transitional//EN">

<html lang="en">

<head>
  <meta http-equiv="Content-Type" content="text/html; charset=UTF-8">
<<<<<<< HEAD
  <title>LCOV - 1270918f1150070c8f60c4e4cb82f7292bf947f1 - src/AH/Containers/Array.hpp</title>
=======
  <title>LCOV - 7af469c8d1838a54ffd56c17f41992241b1e5f61 - src/AH/Containers/Array.hpp</title>
>>>>>>> 42eb5e3b
  <link rel="stylesheet" type="text/css" href="../../../gcov.css">
</head>

<body>

  <table width="100%" border=0 cellspacing=0 cellpadding=0>
    <tr><td class="title">LCOV - code coverage report</td></tr>
    <tr><td class="ruler"><img src="../../../glass.png" width=3 height=3 alt=""></td></tr>

    <tr>
      <td width="100%">
        <table cellpadding=1 border=0 width="100%">
          <tr>
            <td width="10%" class="headerItem">Current view:</td>
            <td width="35%" class="headerValue"><a href="../../../index.html">top level</a> - <a href="index.html">src/AH/Containers</a> - Array.hpp<span style="font-size: 80%;"> (source / <a href="Array.hpp.func-sort-c.html">functions</a>)</span></td>
            <td width="5%"></td>
            <td width="15%"></td>
            <td width="10%" class="headerCovTableHead">Hit</td>
            <td width="10%" class="headerCovTableHead">Total</td>
            <td width="15%" class="headerCovTableHead">Coverage</td>
          </tr>
          <tr>
            <td class="headerItem">Test:</td>
<<<<<<< HEAD
            <td class="headerValue">1270918f1150070c8f60c4e4cb82f7292bf947f1</td>
=======
            <td class="headerValue">7af469c8d1838a54ffd56c17f41992241b1e5f61</td>
>>>>>>> 42eb5e3b
            <td></td>
            <td class="headerItem">Lines:</td>
            <td class="headerCovTableEntry">96</td>
            <td class="headerCovTableEntry">101</td>
            <td class="headerCovTableEntryHi">95.0 %</td>
          </tr>
          <tr>
            <td class="headerItem">Date:</td>
<<<<<<< HEAD
            <td class="headerValue">2019-11-11 21:20:31</td>
            <td></td>
            <td class="headerItem">Functions:</td>
            <td class="headerCovTableEntry">96</td>
            <td class="headerCovTableEntry">96</td>
=======
            <td class="headerValue">2019-11-11 21:46:09</td>
            <td></td>
            <td class="headerItem">Functions:</td>
            <td class="headerCovTableEntry">75</td>
            <td class="headerCovTableEntry">75</td>
>>>>>>> 42eb5e3b
            <td class="headerCovTableEntryHi">100.0 %</td>
          </tr>
          <tr>
            <td class="headerItem">Legend:</td>
            <td class="headerValueLeg">            Lines:
            <span class="coverLegendCov">hit</span>
            <span class="coverLegendNoCov">not hit</span>
</td>
            <td></td>
          </tr>
          <tr><td><img src="../../../glass.png" width=3 height=3 alt=""></td></tr>
        </table>
      </td>
    </tr>

    <tr><td class="ruler"><img src="../../../glass.png" width=3 height=3 alt=""></td></tr>
  </table>

  <table cellpadding=0 cellspacing=0 border=0>
    <tr>
      <td><br></td>
    </tr>
    <tr>
      <td>
<pre class="sourceHeading">          Line data    Source code</pre>
<pre class="source">
<a name="1"><span class="lineNum">       1 </span>            : /* ✔ */</a>
<a name="2"><span class="lineNum">       2 </span>            : </a>
<a name="3"><span class="lineNum">       3 </span>            : #pragma once</a>
<a name="4"><span class="lineNum">       4 </span>            : </a>
<a name="5"><span class="lineNum">       5 </span>            : #include &lt;AH/Error/Error.hpp&gt;</a>
<a name="6"><span class="lineNum">       6 </span>            : #include &lt;AH/STL/type_traits&gt; // conditional</a>
<a name="7"><span class="lineNum">       7 </span>            : #include &lt;stddef.h&gt;           // size_t</a>
<a name="8"><span class="lineNum">       8 </span>            : </a>
<a name="9"><span class="lineNum">       9 </span>            : BEGIN_AH_NAMESPACE</a>
<a name="10"><span class="lineNum">      10 </span>            : </a>
<a name="11"><span class="lineNum">      11 </span>            : /// @addtogroup Containers</a>
<a name="12"><span class="lineNum">      12 </span>            : /// @{</a>
<a name="13"><span class="lineNum">      13 </span>            : </a>
<a name="14"><span class="lineNum">      14 </span>            : template &lt;class T, size_t N, size_t Start, size_t End, bool Const&gt;</a>
<a name="15"><span class="lineNum">      15 </span>            : class ArraySlice;</a>
<a name="16"><span class="lineNum">      16 </span>            : </a>
<a name="17"><span class="lineNum">      17 </span>            : /**</a>
<a name="18"><span class="lineNum">      18 </span>            :  * @brief   An array wrapper for easy copying, comparing, and iterating.</a>
<a name="19"><span class="lineNum">      19 </span>            :  * </a>
<a name="20"><span class="lineNum">      20 </span>            :  * @tparam  T</a>
<a name="21"><span class="lineNum">      21 </span>            :  *          The type of the elements in the array.</a>
<a name="22"><span class="lineNum">      22 </span>            :  * @tparam  N </a>
<a name="23"><span class="lineNum">      23 </span>            :  *          The number of elements in the array.</a>
<a name="24"><span class="lineNum">      24 </span>            :  */</a>
<a name="25"><span class="lineNum">      25 </span>            : template &lt;class T, size_t N&gt;</a>
<a name="26"><span class="lineNum">      26 </span>            : struct Array {</a>
<a name="27"><span class="lineNum">      27 </span>            :     T data[N];</a>
<a name="28"><span class="lineNum">      28 </span>            :     using type = T;</a>
<a name="29"><span class="lineNum">      29 </span>            :     constexpr static size_t length = N;</a>
<a name="30"><span class="lineNum">      30 </span>            : </a>
<a name="31"><span class="lineNum">      31 </span>            :     /**</a>
<a name="32"><span class="lineNum">      32 </span>            :      * @brief   Get the element at the given index.</a>
<a name="33"><span class="lineNum">      33 </span>            :      * </a>
<a name="34"><span class="lineNum">      34 </span>            :      * @note    Bounds checking is performed. If fatal errors are disabled, the</a>
<a name="35"><span class="lineNum">      35 </span>            :      *          last element is returned if the index is out of bounds. </a>
<a name="36"><span class="lineNum">      36 </span>            :      * </a>
<a name="37"><span class="lineNum">      37 </span>            :      * @param   index</a>
<a name="38"><span class="lineNum">      38 </span>            :      *          The (zero-based) index of the element to return.</a>
<a name="39"><span class="lineNum">      39 </span>            :      */</a>
<<<<<<< HEAD
<a name="40"><span class="lineNum">      40 </span><span class="lineCov">        919 :     T &amp;operator[](size_t index) {</span></a>
<a name="41"><span class="lineNum">      41 </span><span class="lineCov">        919 :         if (index &gt;= N) { // TODO</span></a>
<a name="42"><span class="lineNum">      42 </span><span class="lineCov">          1 :             ERROR(F(&quot;Index out of bounds: &quot;) &lt;&lt; index &lt;&lt; F(&quot; ≥ &quot;) &lt;&lt; N, 0xEDED);</span></a>
<a name="43"><span class="lineNum">      43 </span><span class="lineNoCov">          0 :             index = N - 1;</span></a>
<a name="44"><span class="lineNum">      44 </span><span class="lineNoCov">          0 :         }</span></a>
<a name="45"><span class="lineNum">      45 </span><span class="lineCov">        918 :         return data[index];</span></a>
=======
<a name="40"><span class="lineNum">      40 </span><span class="lineCov">        132 :     T &amp;operator[](size_t index) {</span></a>
<a name="41"><span class="lineNum">      41 </span><span class="lineCov">        132 :         if (index &gt;= N) { // TODO</span></a>
<a name="42"><span class="lineNum">      42 </span><span class="lineCov">          1 :             ERROR(F(&quot;Index out of bounds: &quot;) &lt;&lt; index &lt;&lt; F(&quot; ≥ &quot;) &lt;&lt; N, 0xEDED);</span></a>
<a name="43"><span class="lineNum">      43 </span><span class="lineNoCov">          0 :             index = N - 1;</span></a>
<a name="44"><span class="lineNum">      44 </span><span class="lineNoCov">          0 :         }</span></a>
<a name="45"><span class="lineNum">      45 </span><span class="lineCov">        131 :         return data[index];</span></a>
>>>>>>> 42eb5e3b
<a name="46"><span class="lineNum">      46 </span><span class="lineCov">          1 :     }</span></a>
<a name="47"><span class="lineNum">      47 </span>            : </a>
<a name="48"><span class="lineNum">      48 </span>            :     /**</a>
<a name="49"><span class="lineNum">      49 </span>            :      * @brief   Get the element at the given index.</a>
<a name="50"><span class="lineNum">      50 </span>            :      * </a>
<a name="51"><span class="lineNum">      51 </span>            :      * @note    Bounds checking is performed. If fatal errors are disabled, the</a>
<a name="52"><span class="lineNum">      52 </span>            :      *          last element is returned if the index is out of bounds. </a>
<a name="53"><span class="lineNum">      53 </span>            :      * </a>
<a name="54"><span class="lineNum">      54 </span>            :      * @param   index</a>
<a name="55"><span class="lineNum">      55 </span>            :      *          The (zero-based) index of the element to return.</a>
<a name="56"><span class="lineNum">      56 </span>            :      */</a>
<<<<<<< HEAD
<a name="57"><span class="lineNum">      57 </span><span class="lineCov">        338 :     const T &amp;operator[](size_t index) const {</span></a>
<a name="58"><span class="lineNum">      58 </span><span class="lineCov">        338 :         if (index &gt;= N) { // TODO</span></a>
<a name="59"><span class="lineNum">      59 </span><span class="lineCov">          1 :             ERROR(F(&quot;Index out of bounds: &quot;) &lt;&lt; index &lt;&lt; F(&quot; ≥ &quot;) &lt;&lt; N, 0xEDED);</span></a>
<a name="60"><span class="lineNum">      60 </span><span class="lineNoCov">          0 :             index = N - 1;</span></a>
<a name="61"><span class="lineNum">      61 </span><span class="lineNoCov">          0 :         }</span></a>
<a name="62"><span class="lineNum">      62 </span><span class="lineCov">        337 :         return data[index];</span></a>
=======
<a name="57"><span class="lineNum">      57 </span><span class="lineCov">        289 :     const T &amp;operator[](size_t index) const {</span></a>
<a name="58"><span class="lineNum">      58 </span><span class="lineCov">        289 :         if (index &gt;= N) { // TODO</span></a>
<a name="59"><span class="lineNum">      59 </span><span class="lineCov">          1 :             ERROR(F(&quot;Index out of bounds: &quot;) &lt;&lt; index &lt;&lt; F(&quot; ≥ &quot;) &lt;&lt; N, 0xEDED);</span></a>
<a name="60"><span class="lineNum">      60 </span><span class="lineNoCov">          0 :             index = N - 1;</span></a>
<a name="61"><span class="lineNum">      61 </span><span class="lineNoCov">          0 :         }</span></a>
<a name="62"><span class="lineNum">      62 </span><span class="lineCov">        288 :         return data[index];</span></a>
>>>>>>> 42eb5e3b
<a name="63"><span class="lineNum">      63 </span><span class="lineCov">          1 :     }</span></a>
<a name="64"><span class="lineNum">      64 </span>            : </a>
<a name="65"><span class="lineNum">      65 </span>            :     /**</a>
<a name="66"><span class="lineNum">      66 </span>            :      * @brief   Get a pointer to the first element.</a>
<a name="67"><span class="lineNum">      67 </span>            :      */</a>
<a name="68"><span class="lineNum">      68 </span><span class="lineCov">          5 :     T *begin() { return &amp;data[0]; }</span></a>
<a name="69"><span class="lineNum">      69 </span>            : </a>
<a name="70"><span class="lineNum">      70 </span>            :     /**</a>
<a name="71"><span class="lineNum">      71 </span>            :      * @brief   Get a pointer to the first element.</a>
<a name="72"><span class="lineNum">      72 </span>            :      */</a>
<a name="73"><span class="lineNum">      73 </span><span class="lineCov">         16 :     const T *begin() const { return &amp;data[0]; }</span></a>
<a name="74"><span class="lineNum">      74 </span>            : </a>
<a name="75"><span class="lineNum">      75 </span>            :     /**</a>
<a name="76"><span class="lineNum">      76 </span>            :      * @brief   Get a pointer to the memory beyond the array.</a>
<a name="77"><span class="lineNum">      77 </span>            :      */</a>
<a name="78"><span class="lineNum">      78 </span><span class="lineCov">        145 :     T *end() { return &amp;data[N]; }</span></a>
<a name="79"><span class="lineNum">      79 </span>            : </a>
<a name="80"><span class="lineNum">      80 </span>            :     /**</a>
<a name="81"><span class="lineNum">      81 </span>            :      * @brief   Get a pointer to the memory beyond the array.</a>
<a name="82"><span class="lineNum">      82 </span>            :      */</a>
<a name="83"><span class="lineNum">      83 </span><span class="lineCov">         16 :     const T *end() const { return &amp;data[N]; }</span></a>
<a name="84"><span class="lineNum">      84 </span>            : </a>
<a name="85"><span class="lineNum">      85 </span>            :     /**</a>
<a name="86"><span class="lineNum">      86 </span>            :      * @brief   Check the equality of all elements in two arrays.</a>
<a name="87"><span class="lineNum">      87 </span>            :      * </a>
<a name="88"><span class="lineNum">      88 </span>            :      * @param   rhs </a>
<a name="89"><span class="lineNum">      89 </span>            :      *          The array to compare this array to.</a>
<a name="90"><span class="lineNum">      90 </span>            :      */</a>
<a name="91"><span class="lineNum">      91 </span><span class="lineCov">         33 :     bool operator==(const Array&lt;T, N&gt; &amp;rhs) const {</span></a>
<a name="92"><span class="lineNum">      92 </span><span class="lineCov">         33 :         if (this == &amp;rhs)</span></a>
<a name="93"><span class="lineNum">      93 </span><span class="lineCov">          3 :             return true;</span></a>
<a name="94"><span class="lineNum">      94 </span><span class="lineCov">        153 :         for (size_t i = 0; i &lt; N; i++)</span></a>
<a name="95"><span class="lineNum">      95 </span><span class="lineCov">        126 :             if ((*this)[i] != rhs[i])</span></a>
<a name="96"><span class="lineNum">      96 </span><span class="lineCov">          3 :                 return false;</span></a>
<a name="97"><span class="lineNum">      97 </span><span class="lineCov">         27 :         return true;</span></a>
<a name="98"><span class="lineNum">      98 </span><span class="lineCov">         33 :     }</span></a>
<a name="99"><span class="lineNum">      99 </span>            : </a>
<a name="100"><span class="lineNum">     100 </span>            :     /**</a>
<a name="101"><span class="lineNum">     101 </span>            :      * @brief   Check the inequality of all elements in two arrays.</a>
<a name="102"><span class="lineNum">     102 </span>            :      * </a>
<a name="103"><span class="lineNum">     103 </span>            :      * @param   rhs </a>
<a name="104"><span class="lineNum">     104 </span>            :      *          The array to compare this array to.</a>
<a name="105"><span class="lineNum">     105 </span>            :      */</a>
<a name="106"><span class="lineNum">     106 </span><span class="lineCov">          4 :     bool operator!=(const Array&lt;T, N&gt; &amp;rhs) const { return !(*this == rhs); }</span></a>
<a name="107"><span class="lineNum">     107 </span>            : </a>
<a name="108"><span class="lineNum">     108 </span>            :     /**</a>
<a name="109"><span class="lineNum">     109 </span>            :      * @brief   Get a view on a slice of the Array.</a>
<a name="110"><span class="lineNum">     110 </span>            :      * </a>
<a name="111"><span class="lineNum">     111 </span>            :      * Doesn't copy the contents of the array, it's just a reference to the </a>
<a name="112"><span class="lineNum">     112 </span>            :      * original array.</a>
<a name="113"><span class="lineNum">     113 </span>            :      * </a>
<a name="114"><span class="lineNum">     114 </span>            :      * @tparam  Start</a>
<a name="115"><span class="lineNum">     115 </span>            :      *          The start index of the slice.</a>
<a name="116"><span class="lineNum">     116 </span>            :      * @tparam  End</a>
<a name="117"><span class="lineNum">     117 </span>            :      *          The end index of the slice (non inclusive).</a>
<a name="118"><span class="lineNum">     118 </span>            :      */</a>
<a name="119"><span class="lineNum">     119 </span>            :     template &lt;size_t Start = 0, size_t End = N&gt;</a>
<a name="120"><span class="lineNum">     120 </span>            :     ArraySlice&lt;T, N, Start, End, false&gt; slice();</a>
<a name="121"><span class="lineNum">     121 </span>            : </a>
<a name="122"><span class="lineNum">     122 </span>            :     /**</a>
<a name="123"><span class="lineNum">     123 </span>            :      * @brief   Get a read-only view on a slice of the Array.</a>
<a name="124"><span class="lineNum">     124 </span>            :      * @copydetails     slice()</a>
<a name="125"><span class="lineNum">     125 </span>            :      */</a>
<a name="126"><span class="lineNum">     126 </span>            :     template &lt;size_t Start = 0, size_t End = N&gt;</a>
<a name="127"><span class="lineNum">     127 </span>            :     ArraySlice&lt;T, N, Start, End, true&gt; slice() const;</a>
<a name="128"><span class="lineNum">     128 </span>            : </a>
<a name="129"><span class="lineNum">     129 </span>            :     /**</a>
<a name="130"><span class="lineNum">     130 </span>            :      * @brief   Get a read-only view on a slice of the Array.</a>
<a name="131"><span class="lineNum">     131 </span>            :      * @copydetails     slice()</a>
<a name="132"><span class="lineNum">     132 </span>            :      */</a>
<a name="133"><span class="lineNum">     133 </span>            :     template &lt;size_t Start = 0, size_t End = N&gt;</a>
<a name="134"><span class="lineNum">     134 </span>            :     ArraySlice&lt;T, N, Start, End, true&gt; cslice() const {</a>
<a name="135"><span class="lineNum">     135 </span>            :         const Array&lt;T, N&gt; &amp;This = *this;</a>
<a name="136"><span class="lineNum">     136 </span>            :         return This.slice();</a>
<a name="137"><span class="lineNum">     137 </span>            :     }</a>
<a name="138"><span class="lineNum">     138 </span>            : };</a>
<a name="139"><span class="lineNum">     139 </span>            : </a>
<a name="140"><span class="lineNum">     140 </span>            : /**</a>
<a name="141"><span class="lineNum">     141 </span>            :  * @brief   Class for a view on a slice of an array.</a>
<a name="142"><span class="lineNum">     142 </span>            :  * </a>
<a name="143"><span class="lineNum">     143 </span>            :  * Doesn't copy the contents of the array, it's just a reference to the original</a>
<a name="144"><span class="lineNum">     144 </span>            :  * array.</a>
<a name="145"><span class="lineNum">     145 </span>            :  * </a>
<a name="146"><span class="lineNum">     146 </span>            :  * @tparam  T</a>
<a name="147"><span class="lineNum">     147 </span>            :  *          The type of elements of the Array.</a>
<a name="148"><span class="lineNum">     148 </span>            :  * @tparam  N </a>
<a name="149"><span class="lineNum">     149 </span>            :  *          The size of the Array.</a>
<a name="150"><span class="lineNum">     150 </span>            :  * @tparam  Start</a>
<a name="151"><span class="lineNum">     151 </span>            :  *          The start index of the slice.</a>
<a name="152"><span class="lineNum">     152 </span>            :  * @tparam  End</a>
<a name="153"><span class="lineNum">     153 </span>            :  *          The end index of the slice (non inclusive).</a>
<a name="154"><span class="lineNum">     154 </span>            :  * @tparam  Const</a>
<a name="155"><span class="lineNum">     155 </span>            :  *          Whether to save a read-only or mutable reference to the Array.</a>
<a name="156"><span class="lineNum">     156 </span>            :  */</a>
<a name="157"><span class="lineNum">     157 </span>            : template &lt;class T, size_t N, size_t Start = 0, size_t End = N,</a>
<a name="158"><span class="lineNum">     158 </span>            :           bool Const = true&gt;</a>
<a name="159"><span class="lineNum">     159 </span>            : class ArraySlice {</a>
<a name="160"><span class="lineNum">     160 </span>            :     using ArrayRefType = typename std::conditional&lt;Const, const Array&lt;T, N&gt; &amp;,</a>
<a name="161"><span class="lineNum">     161 </span>            :                                                    Array&lt;T, N&gt; &amp;&gt;::type;</a>
<a name="162"><span class="lineNum">     162 </span>            :     using ElementRefType =</a>
<a name="163"><span class="lineNum">     163 </span>            :         typename std::conditional&lt;Const, const T &amp;, T &amp;&gt;::type;</a>
<a name="164"><span class="lineNum">     164 </span>            : </a>
<a name="165"><span class="lineNum">     165 </span>            :   public:</a>
<a name="166"><span class="lineNum">     166 </span>            :     /// Constructor</a>
<a name="167"><span class="lineNum">     167 </span><span class="lineCov">         25 :     ArraySlice(ArrayRefType array) : array{array} {}</span></a>
<a name="168"><span class="lineNum">     168 </span>            : </a>
<a name="169"><span class="lineNum">     169 </span>            :     /// Implicit conversion from slice to new array (creates a copy).</a>
<a name="170"><span class="lineNum">     170 </span>            :     operator Array&lt;T, End - Start&gt;() const { return asArray(); }</a>
<a name="171"><span class="lineNum">     171 </span>            : </a>
<a name="172"><span class="lineNum">     172 </span><span class="lineCov">          1 :     Array&lt;T, End - Start&gt; asArray() const {</span></a>
<a name="173"><span class="lineNum">     173 </span><span class="lineCov">          1 :         Array&lt;T, End - Start&gt; slice = {};</span></a>
<a name="174"><span class="lineNum">     174 </span><span class="lineCov">          4 :         for (size_t i = 0; i &lt; End - Start; ++i)</span></a>
<a name="175"><span class="lineNum">     175 </span><span class="lineCov">          3 :             slice[i] = array[Start + i];</span></a>
<a name="176"><span class="lineNum">     176 </span><span class="lineCov">          1 :         return slice;</span></a>
<a name="177"><span class="lineNum">     177 </span>            :     }</a>
<a name="178"><span class="lineNum">     178 </span>            : </a>
<a name="179"><span class="lineNum">     179 </span>            :     /**</a>
<a name="180"><span class="lineNum">     180 </span>            :      * @brief   Get the element at the given index.</a>
<a name="181"><span class="lineNum">     181 </span>            :      * </a>
<a name="182"><span class="lineNum">     182 </span>            :      * @note    Bounds checking is performed. If fatal errors are disabled, the</a>
<a name="183"><span class="lineNum">     183 </span>            :      *          last element is returned if the index is out of bounds. </a>
<a name="184"><span class="lineNum">     184 </span>            :      * </a>
<a name="185"><span class="lineNum">     185 </span>            :      * @param   index</a>
<a name="186"><span class="lineNum">     186 </span>            :      *          The (zero-based) index of the element to return.</a>
<a name="187"><span class="lineNum">     187 </span>            :      */</a>
<a name="188"><span class="lineNum">     188 </span><span class="lineCov">         94 :     ElementRefType operator[](size_t index) const {</span></a>
<a name="189"><span class="lineNum">     189 </span><span class="lineCov">         94 :         return array[Start + index];</span></a>
<a name="190"><span class="lineNum">     190 </span>            :     }</a>
<a name="191"><span class="lineNum">     191 </span>            : </a>
<a name="192"><span class="lineNum">     192 </span>            :   private:</a>
<a name="193"><span class="lineNum">     193 </span>            :     ArrayRefType &amp;array;</a>
<a name="194"><span class="lineNum">     194 </span>            : };</a>
<a name="195"><span class="lineNum">     195 </span>            : </a>
<a name="196"><span class="lineNum">     196 </span>            : template &lt;class T, size_t N&gt;</a>
<a name="197"><span class="lineNum">     197 </span>            : template &lt;size_t Start, size_t End&gt;</a>
<a name="198"><span class="lineNum">     198 </span><span class="lineCov">         17 : inline ArraySlice&lt;T, N, Start, End, false&gt; Array&lt;T, N&gt;::slice() {</span></a>
<a name="199"><span class="lineNum">     199 </span><span class="lineCov">         17 :     return ArraySlice&lt;T, N, Start, End, false&gt;{*this};</span></a>
<a name="200"><span class="lineNum">     200 </span>            : }</a>
<a name="201"><span class="lineNum">     201 </span>            : </a>
<a name="202"><span class="lineNum">     202 </span>            : template &lt;class T, size_t N&gt;</a>
<a name="203"><span class="lineNum">     203 </span>            : template &lt;size_t Start, size_t End&gt;</a>
<a name="204"><span class="lineNum">     204 </span><span class="lineCov">          8 : inline ArraySlice&lt;T, N, Start, End, true&gt; Array&lt;T, N&gt;::slice() const {</span></a>
<a name="205"><span class="lineNum">     205 </span><span class="lineCov">          8 :     return ArraySlice&lt;T, N, Start, End, true&gt;{*this};</span></a>
<a name="206"><span class="lineNum">     206 </span>            : }</a>
<a name="207"><span class="lineNum">     207 </span>            : </a>
<a name="208"><span class="lineNum">     208 </span>            : // Equality ::::::::::::::::::::::::::::::::::::::::::::::::::::::::::::::::::::</a>
<a name="209"><span class="lineNum">     209 </span>            : </a>
<a name="210"><span class="lineNum">     210 </span>            : /// Slice == Slice</a>
<a name="211"><span class="lineNum">     211 </span>            : template &lt;class T1, class T2, size_t N1, size_t N2, size_t Start1,</a>
<a name="212"><span class="lineNum">     212 </span>            :           size_t Start2, size_t End1, size_t End2, bool Const1, bool Const2&gt;</a>
<a name="213"><span class="lineNum">     213 </span><span class="lineCov">          3 : bool operator==(ArraySlice&lt;T1, N1, Start1, End1, Const1&gt; a,</span></a>
<a name="214"><span class="lineNum">     214 </span>            :                 ArraySlice&lt;T2, N2, Start2, End2, Const2&gt; b) {</a>
<a name="215"><span class="lineNum">     215 </span>            :     static_assert(End1 - Start1 == End2 - Start2, &quot;Error: sizes do not match&quot;);</a>
<a name="216"><span class="lineNum">     216 </span><span class="lineCov">         12 :     for (size_t i = 0; i &lt; End1 - Start1; ++i)</span></a>
<a name="217"><span class="lineNum">     217 </span><span class="lineCov">          9 :         if (a[i] != b[i])</span></a>
<a name="218"><span class="lineNum">     218 </span><span class="lineNoCov">          0 :             return false;</span></a>
<a name="219"><span class="lineNum">     219 </span><span class="lineCov">          3 :     return true;</span></a>
<a name="220"><span class="lineNum">     220 </span><span class="lineCov">          3 : }</span></a>
<a name="221"><span class="lineNum">     221 </span>            : </a>
<a name="222"><span class="lineNum">     222 </span>            : /// Array == Slice</a>
<a name="223"><span class="lineNum">     223 </span>            : template &lt;class T1, class T2, size_t N1, size_t N2, size_t Start2, size_t End2,</a>
<a name="224"><span class="lineNum">     224 </span>            :           bool Const2&gt;</a>
<a name="225"><span class="lineNum">     225 </span>            : bool operator==(const Array&lt;T1, N1&gt; &amp;a,</a>
<a name="226"><span class="lineNum">     226 </span>            :                 ArraySlice&lt;T2, N2, Start2, End2, Const2&gt; b) {</a>
<a name="227"><span class="lineNum">     227 </span>            :     return a.slice() == b;</a>
<a name="228"><span class="lineNum">     228 </span>            : }</a>
<a name="229"><span class="lineNum">     229 </span>            : </a>
<a name="230"><span class="lineNum">     230 </span>            : /// Slice == Array</a>
<a name="231"><span class="lineNum">     231 </span>            : template &lt;class T1, class T2, size_t N1, size_t N2, size_t Start1, size_t End1,</a>
<a name="232"><span class="lineNum">     232 </span>            :           bool Const1&gt;</a>
<a name="233"><span class="lineNum">     233 </span>            : bool operator==(ArraySlice&lt;T2, N2, Start1, End1, Const1&gt; a,</a>
<a name="234"><span class="lineNum">     234 </span>            :                 const Array&lt;T1, N1&gt; &amp;b) {</a>
<a name="235"><span class="lineNum">     235 </span>            :     return a == b.slice();</a>
<a name="236"><span class="lineNum">     236 </span>            : }</a>
<a name="237"><span class="lineNum">     237 </span>            : </a>
<a name="238"><span class="lineNum">     238 </span>            : // Addition ::::::::::::::::::::::::::::::::::::::::::::::::::::::::::::::::::::</a>
<a name="239"><span class="lineNum">     239 </span>            : </a>
<a name="240"><span class="lineNum">     240 </span>            : /// Slice + Slice</a>
<a name="241"><span class="lineNum">     241 </span>            : template &lt;class T1, class T2, size_t N1, size_t N2, size_t Start1,</a>
<a name="242"><span class="lineNum">     242 </span>            :           size_t Start2, size_t End1, size_t End2, bool Const1, bool Const2&gt;</a>
<a name="243"><span class="lineNum">     243 </span>            : Array&lt;decltype(T1{} + T2{}), End1 - Start1&gt;</a>
<a name="244"><span class="lineNum">     244 </span><span class="lineCov">          2 : operator+(ArraySlice&lt;T1, N1, Start1, End1, Const1&gt; a,</span></a>
<a name="245"><span class="lineNum">     245 </span>            :           ArraySlice&lt;T2, N2, Start2, End2, Const2&gt; b) {</a>
<a name="246"><span class="lineNum">     246 </span>            :     static_assert(End1 - Start1 == End2 - Start2, &quot;Error: sizes do not match&quot;);</a>
<a name="247"><span class="lineNum">     247 </span><span class="lineCov">          2 :     Array&lt;decltype(T1{} + T2{}), End1 - Start1&gt; result = {};</span></a>
<a name="248"><span class="lineNum">     248 </span><span class="lineCov">          8 :     for (size_t i = 0; i &lt; End1 - Start1; ++i)</span></a>
<a name="249"><span class="lineNum">     249 </span><span class="lineCov">          6 :         result[i] = a[i] + b[i];</span></a>
<a name="250"><span class="lineNum">     250 </span><span class="lineCov">          2 :     return result;</span></a>
<a name="251"><span class="lineNum">     251 </span>            : }</a>
<a name="252"><span class="lineNum">     252 </span>            : </a>
<a name="253"><span class="lineNum">     253 </span>            : /// Array + Array</a>
<a name="254"><span class="lineNum">     254 </span>            : template &lt;class T1, class T2, size_t N1, size_t N2&gt;</a>
<a name="255"><span class="lineNum">     255 </span><span class="lineCov">          1 : Array&lt;decltype(T1{} + T2{}), N1&gt; operator+(const Array&lt;T1, N1&gt; &amp;a,</span></a>
<a name="256"><span class="lineNum">     256 </span>            :                                            const Array&lt;T2, N2&gt; &amp;b) {</a>
<a name="257"><span class="lineNum">     257 </span><span class="lineCov">          1 :     return a.slice() + b.slice();</span></a>
<a name="258"><span class="lineNum">     258 </span>            : }</a>
<a name="259"><span class="lineNum">     259 </span>            : </a>
<a name="260"><span class="lineNum">     260 </span>            : /// Slice += Slice</a>
<a name="261"><span class="lineNum">     261 </span>            : template &lt;class T1, class T2, size_t N1, size_t N2, size_t Start1,</a>
<a name="262"><span class="lineNum">     262 </span>            :           size_t Start2, size_t End1, size_t End2, bool Const1, bool Const2&gt;</a>
<a name="263"><span class="lineNum">     263 </span>            : const ArraySlice&lt;T1, N1, Start1, End1, Const1&gt; &amp;</a>
<a name="264"><span class="lineNum">     264 </span><span class="lineCov">          2 : operator+=(const ArraySlice&lt;T1, N1, Start1, End1, Const1&gt; &amp;a,</span></a>
<a name="265"><span class="lineNum">     265 </span>            :            const ArraySlice&lt;T2, N2, Start2, End2, Const2&gt; &amp;b) {</a>
<a name="266"><span class="lineNum">     266 </span>            :     static_assert(End1 - Start1 == End2 - Start2, &quot;Error: sizes do not match&quot;);</a>
<a name="267"><span class="lineNum">     267 </span><span class="lineCov">          8 :     for (size_t i = 0; i &lt; End1 - Start1; ++i)</span></a>
<a name="268"><span class="lineNum">     268 </span><span class="lineCov">          6 :         a[i] += b[i];</span></a>
<a name="269"><span class="lineNum">     269 </span><span class="lineCov">          2 :     return a;</span></a>
<a name="270"><span class="lineNum">     270 </span>            : }</a>
<a name="271"><span class="lineNum">     271 </span>            : </a>
<a name="272"><span class="lineNum">     272 </span>            : /// Array += Array</a>
<a name="273"><span class="lineNum">     273 </span>            : template &lt;class T1, class T2, size_t N1, size_t N2&gt;</a>
<a name="274"><span class="lineNum">     274 </span><span class="lineCov">          1 : Array&lt;T1, N1&gt; &amp;operator+=(Array&lt;T1, N1&gt; &amp;a, const Array&lt;T2, N2&gt; &amp;b) {</span></a>
<a name="275"><span class="lineNum">     275 </span><span class="lineCov">          1 :     a.slice() += b.slice();</span></a>
<a name="276"><span class="lineNum">     276 </span><span class="lineCov">          1 :     return a;</span></a>
<a name="277"><span class="lineNum">     277 </span>            : }</a>
<a name="278"><span class="lineNum">     278 </span>            : </a>
<a name="279"><span class="lineNum">     279 </span>            : // Subtraction :::::::::::::::::::::::::::::::::::::::::::::::::::::::::::::::::</a>
<a name="280"><span class="lineNum">     280 </span>            : </a>
<a name="281"><span class="lineNum">     281 </span>            : /// Slice - Slice</a>
<a name="282"><span class="lineNum">     282 </span>            : template &lt;class T1, class T2, size_t N1, size_t N2, size_t Start1,</a>
<a name="283"><span class="lineNum">     283 </span>            :           size_t Start2, size_t End1, size_t End2, bool Const1, bool Const2&gt;</a>
<a name="284"><span class="lineNum">     284 </span>            : Array&lt;decltype(T1{} - T2{}), End1 - Start1&gt;</a>
<a name="285"><span class="lineNum">     285 </span><span class="lineCov">          2 : operator-(ArraySlice&lt;T1, N1, Start1, End1, Const1&gt; a,</span></a>
<a name="286"><span class="lineNum">     286 </span>            :           ArraySlice&lt;T2, N2, Start2, End2, Const2&gt; b) {</a>
<a name="287"><span class="lineNum">     287 </span>            :     static_assert(End1 - Start1 == End2 - Start2, &quot;Error: sizes do not match&quot;);</a>
<a name="288"><span class="lineNum">     288 </span><span class="lineCov">          2 :     Array&lt;decltype(T1{} - T2{}), End1 - Start1&gt; result = {};</span></a>
<a name="289"><span class="lineNum">     289 </span><span class="lineCov">          8 :     for (size_t i = 0; i &lt; End1 - Start1; ++i)</span></a>
<a name="290"><span class="lineNum">     290 </span><span class="lineCov">          6 :         result[i] = a[i] - b[i];</span></a>
<a name="291"><span class="lineNum">     291 </span><span class="lineCov">          2 :     return result;</span></a>
<a name="292"><span class="lineNum">     292 </span>            : }</a>
<a name="293"><span class="lineNum">     293 </span>            : </a>
<a name="294"><span class="lineNum">     294 </span>            : /// Array - Array</a>
<a name="295"><span class="lineNum">     295 </span>            : template &lt;class T1, class T2, size_t N1, size_t N2&gt;</a>
<a name="296"><span class="lineNum">     296 </span><span class="lineCov">          1 : Array&lt;decltype(T1{} - T2{}), N1&gt; operator-(const Array&lt;T1, N1&gt; &amp;a,</span></a>
<a name="297"><span class="lineNum">     297 </span>            :                                            const Array&lt;T2, N2&gt; &amp;b) {</a>
<a name="298"><span class="lineNum">     298 </span><span class="lineCov">          1 :     return a.slice() - b.slice();</span></a>
<a name="299"><span class="lineNum">     299 </span>            : }</a>
<a name="300"><span class="lineNum">     300 </span>            : </a>
<a name="301"><span class="lineNum">     301 </span>            : /// Slice -= Slice</a>
<a name="302"><span class="lineNum">     302 </span>            : template &lt;class T1, class T2, size_t N1, size_t N2, size_t Start1,</a>
<a name="303"><span class="lineNum">     303 </span>            :           size_t Start2, size_t End1, size_t End2, bool Const1, bool Const2&gt;</a>
<a name="304"><span class="lineNum">     304 </span>            : const ArraySlice&lt;T1, N1, Start1, End1, Const1&gt; &amp;</a>
<a name="305"><span class="lineNum">     305 </span>            : operator-=(const ArraySlice&lt;T1, N1, Start1, End1, Const1&gt; &amp;a,</a>
<a name="306"><span class="lineNum">     306 </span>            :            const ArraySlice&lt;T2, N2, Start2, End2, Const2&gt; &amp;b) {</a>
<a name="307"><span class="lineNum">     307 </span>            :     static_assert(End1 - Start1 == End2 - Start2, &quot;Error: sizes do not match&quot;);</a>
<a name="308"><span class="lineNum">     308 </span>            :     for (size_t i = 0; i &lt; End1 - Start1; ++i)</a>
<a name="309"><span class="lineNum">     309 </span>            :         a[i] -= b[i];</a>
<a name="310"><span class="lineNum">     310 </span>            :     return a;</a>
<a name="311"><span class="lineNum">     311 </span>            : }</a>
<a name="312"><span class="lineNum">     312 </span>            : </a>
<a name="313"><span class="lineNum">     313 </span>            : /// Array -= Array</a>
<a name="314"><span class="lineNum">     314 </span>            : template &lt;class T1, class T2, size_t N1, size_t N2&gt;</a>
<a name="315"><span class="lineNum">     315 </span>            : Array&lt;T1, N1&gt; &amp;operator-=(Array&lt;T1, N1&gt; &amp;a, const Array&lt;T2, N2&gt; &amp;b) {</a>
<a name="316"><span class="lineNum">     316 </span>            :     a.slice() -= b.slice();</a>
<a name="317"><span class="lineNum">     317 </span>            :     return a;</a>
<a name="318"><span class="lineNum">     318 </span>            : }</a>
<a name="319"><span class="lineNum">     319 </span>            : </a>
<a name="320"><span class="lineNum">     320 </span>            : // Scalar Multiplication :::::::::::::::::::::::::::::::::::::::::::::::::::::::</a>
<a name="321"><span class="lineNum">     321 </span>            : </a>
<a name="322"><span class="lineNum">     322 </span>            : /// Slice * Scalar</a>
<a name="323"><span class="lineNum">     323 </span>            : template &lt;class T1, class T2, size_t N1, size_t Start1, size_t End1,</a>
<a name="324"><span class="lineNum">     324 </span>            :           bool Const1&gt;</a>
<a name="325"><span class="lineNum">     325 </span>            : Array&lt;decltype(T1{} * T2{}), End1 - Start1&gt;</a>
<a name="326"><span class="lineNum">     326 </span><span class="lineCov">          2 : operator*(ArraySlice&lt;T1, N1, Start1, End1, Const1&gt; a, T2 b) {</span></a>
<a name="327"><span class="lineNum">     327 </span><span class="lineCov">          2 :     Array&lt;decltype(T1{} * T2{}), End1 - Start1&gt; result = {};</span></a>
<a name="328"><span class="lineNum">     328 </span><span class="lineCov">         10 :     for (size_t i = 0; i &lt; End1 - Start1; ++i)</span></a>
<a name="329"><span class="lineNum">     329 </span><span class="lineCov">          8 :         result[i] = a[i] * b;</span></a>
<a name="330"><span class="lineNum">     330 </span><span class="lineCov">          2 :     return result;</span></a>
<a name="331"><span class="lineNum">     331 </span>            : }</a>
<a name="332"><span class="lineNum">     332 </span>            : </a>
<a name="333"><span class="lineNum">     333 </span>            : /// Array * Scalar</a>
<a name="334"><span class="lineNum">     334 </span>            : template &lt;class T1, class T2, size_t N1&gt;</a>
<a name="335"><span class="lineNum">     335 </span><span class="lineCov">          1 : Array&lt;decltype(T1{} * T2{}), N1&gt; operator*(const Array&lt;T1, N1&gt; &amp;a, T2 b) {</span></a>
<a name="336"><span class="lineNum">     336 </span><span class="lineCov">          1 :     return a.slice() * b;</span></a>
<a name="337"><span class="lineNum">     337 </span>            : }</a>
<a name="338"><span class="lineNum">     338 </span>            : </a>
<a name="339"><span class="lineNum">     339 </span>            : /// Scalar * Slice</a>
<a name="340"><span class="lineNum">     340 </span>            : template &lt;class T1, class T2, size_t N2, size_t Start2, size_t End2,</a>
<a name="341"><span class="lineNum">     341 </span>            :           bool Const2&gt;</a>
<a name="342"><span class="lineNum">     342 </span>            : Array&lt;decltype(T1{} * T2{}), End2 - Start2&gt;</a>
<a name="343"><span class="lineNum">     343 </span><span class="lineCov">          2 : operator*(T1 a, ArraySlice&lt;T2, N2, Start2, End2, Const2&gt; b) {</span></a>
<a name="344"><span class="lineNum">     344 </span><span class="lineCov">          2 :     Array&lt;decltype(T1{} * T2{}), End2 - Start2&gt; result = {};</span></a>
<a name="345"><span class="lineNum">     345 </span><span class="lineCov">         10 :     for (size_t i = 0; i &lt; End2 - Start2; ++i)</span></a>
<a name="346"><span class="lineNum">     346 </span><span class="lineCov">          8 :         result[i] = a * b[i];</span></a>
<a name="347"><span class="lineNum">     347 </span><span class="lineCov">          2 :     return result;</span></a>
<a name="348"><span class="lineNum">     348 </span>            : }</a>
<a name="349"><span class="lineNum">     349 </span>            : </a>
<a name="350"><span class="lineNum">     350 </span>            : /// Scalar * Array</a>
<a name="351"><span class="lineNum">     351 </span>            : template &lt;class T1, class T2, size_t N2&gt;</a>
<a name="352"><span class="lineNum">     352 </span><span class="lineCov">          1 : Array&lt;decltype(T1{} * T2{}), N2&gt; operator*(T1 a, const Array&lt;T2, N2&gt; &amp;b) {</span></a>
<a name="353"><span class="lineNum">     353 </span><span class="lineCov">          1 :     return a * b.slice();</span></a>
<a name="354"><span class="lineNum">     354 </span>            : }</a>
<a name="355"><span class="lineNum">     355 </span>            : </a>
<a name="356"><span class="lineNum">     356 </span>            : /// Slice *= Scalar</a>
<a name="357"><span class="lineNum">     357 </span>            : template &lt;class T1, class T2, size_t N1, size_t Start1, size_t End1,</a>
<a name="358"><span class="lineNum">     358 </span>            :           bool Const1&gt;</a>
<a name="359"><span class="lineNum">     359 </span>            : const ArraySlice&lt;T1, N1, Start1, End1, Const1&gt; &amp;</a>
<a name="360"><span class="lineNum">     360 </span><span class="lineCov">          2 : operator*=(const ArraySlice&lt;T1, N1, Start1, End1, Const1&gt; &amp;a, T2 b) {</span></a>
<a name="361"><span class="lineNum">     361 </span><span class="lineCov">         10 :     for (size_t i = 0; i &lt; End1 - Start1; ++i)</span></a>
<a name="362"><span class="lineNum">     362 </span><span class="lineCov">          8 :         a[i] *= b;</span></a>
<a name="363"><span class="lineNum">     363 </span><span class="lineCov">          2 :     return a;</span></a>
<a name="364"><span class="lineNum">     364 </span>            : }</a>
<a name="365"><span class="lineNum">     365 </span>            : </a>
<a name="366"><span class="lineNum">     366 </span>            : /// Array *= Scalar</a>
<a name="367"><span class="lineNum">     367 </span>            : template &lt;class T1, class T2, size_t N1&gt;</a>
<a name="368"><span class="lineNum">     368 </span><span class="lineCov">          1 : Array&lt;T1, N1&gt; &amp;operator*=(Array&lt;T1, N1&gt; &amp;a, T2 b) {</span></a>
<a name="369"><span class="lineNum">     369 </span><span class="lineCov">          1 :     a.slice() *= b;</span></a>
<a name="370"><span class="lineNum">     370 </span><span class="lineCov">          1 :     return a;</span></a>
<a name="371"><span class="lineNum">     371 </span>            : }</a>
<a name="372"><span class="lineNum">     372 </span>            : </a>
<a name="373"><span class="lineNum">     373 </span>            : // Scalar Division :::::::::::::::::::::::::::::::::::::::::::::::::::::::::::::</a>
<a name="374"><span class="lineNum">     374 </span>            : </a>
<a name="375"><span class="lineNum">     375 </span>            : /// Slice / Scalar</a>
<a name="376"><span class="lineNum">     376 </span>            : template &lt;class T1, class T2, size_t N1, size_t Start1, size_t End1,</a>
<a name="377"><span class="lineNum">     377 </span>            :           bool Const1&gt;</a>
<a name="378"><span class="lineNum">     378 </span>            : Array&lt;decltype(T1{} / T2{}), End1 - Start1&gt;</a>
<a name="379"><span class="lineNum">     379 </span><span class="lineCov">          2 : operator/(ArraySlice&lt;T1, N1, Start1, End1, Const1&gt; a, T2 b) {</span></a>
<a name="380"><span class="lineNum">     380 </span><span class="lineCov">          2 :     Array&lt;decltype(T1{} / T2{}), End1 - Start1&gt; result = {};</span></a>
<a name="381"><span class="lineNum">     381 </span><span class="lineCov">         10 :     for (size_t i = 0; i &lt; End1 - Start1; ++i)</span></a>
<a name="382"><span class="lineNum">     382 </span><span class="lineCov">          8 :         result[i] = a[i] / b;</span></a>
<a name="383"><span class="lineNum">     383 </span><span class="lineCov">          2 :     return result;</span></a>
<a name="384"><span class="lineNum">     384 </span>            : }</a>
<a name="385"><span class="lineNum">     385 </span>            : </a>
<a name="386"><span class="lineNum">     386 </span>            : /// Array / Scalar</a>
<a name="387"><span class="lineNum">     387 </span>            : template &lt;class T1, class T2, size_t N1&gt;</a>
<a name="388"><span class="lineNum">     388 </span><span class="lineCov">          1 : Array&lt;decltype(T1{} / T2{}), N1&gt; operator/(const Array&lt;T1, N1&gt; &amp;a, T2 b) {</span></a>
<a name="389"><span class="lineNum">     389 </span><span class="lineCov">          1 :     return a.slice() / b;</span></a>
<a name="390"><span class="lineNum">     390 </span>            : }</a>
<a name="391"><span class="lineNum">     391 </span>            : </a>
<a name="392"><span class="lineNum">     392 </span>            : /// Slice /= Scalar</a>
<a name="393"><span class="lineNum">     393 </span>            : template &lt;class T1, class T2, size_t N1, size_t Start1, size_t End1,</a>
<a name="394"><span class="lineNum">     394 </span>            :           bool Const1&gt;</a>
<a name="395"><span class="lineNum">     395 </span>            : const ArraySlice&lt;T1, N1, Start1, End1, Const1&gt; &amp;</a>
<a name="396"><span class="lineNum">     396 </span><span class="lineCov">          2 : operator/=(const ArraySlice&lt;T1, N1, Start1, End1, Const1&gt; &amp;a, T2 b) {</span></a>
<a name="397"><span class="lineNum">     397 </span><span class="lineCov">         10 :     for (size_t i = 0; i &lt; End1 - Start1; ++i)</span></a>
<a name="398"><span class="lineNum">     398 </span><span class="lineCov">          8 :         a[i] /= b;</span></a>
<a name="399"><span class="lineNum">     399 </span><span class="lineCov">          2 :     return a;</span></a>
<a name="400"><span class="lineNum">     400 </span>            : }</a>
<a name="401"><span class="lineNum">     401 </span>            : </a>
<a name="402"><span class="lineNum">     402 </span>            : /// Array /= Scalar</a>
<a name="403"><span class="lineNum">     403 </span>            : template &lt;class T1, class T2, size_t N1&gt;</a>
<a name="404"><span class="lineNum">     404 </span><span class="lineCov">          1 : Array&lt;T1, N1&gt; &amp;operator/=(Array&lt;T1, N1&gt; &amp;a, T2 b) {</span></a>
<a name="405"><span class="lineNum">     405 </span><span class="lineCov">          1 :     a.slice() /= b;</span></a>
<a name="406"><span class="lineNum">     406 </span><span class="lineCov">          1 :     return a;</span></a>
<a name="407"><span class="lineNum">     407 </span>            : }</a>
<a name="408"><span class="lineNum">     408 </span>            : </a>
<a name="409"><span class="lineNum">     409 </span>            : // Type aliases ::::::::::::::::::::::::::::::::::::::::::::::::::::::::::::::::</a>
<a name="410"><span class="lineNum">     410 </span>            : </a>
<a name="411"><span class="lineNum">     411 </span>            : /// An easy alias for two-dimensional Arrays.</a>
<a name="412"><span class="lineNum">     412 </span>            : template &lt;class T, size_t nb_rows, size_t nb_cols&gt;</a>
<a name="413"><span class="lineNum">     413 </span>            : using Array2D = Array&lt;Array&lt;T, nb_cols&gt;, nb_rows&gt;;</a>
<a name="414"><span class="lineNum">     414 </span>            : </a>
<a name="415"><span class="lineNum">     415 </span>            : /// @}</a>
<a name="416"><span class="lineNum">     416 </span>            : </a>
<a name="417"><span class="lineNum">     417 </span>            : END_AH_NAMESPACE</a>
</pre>
      </td>
    </tr>
  </table>
  <br>

  <table width="100%" border=0 cellspacing=0 cellpadding=0>
    <tr><td class="ruler"><img src="../../../glass.png" width=3 height=3 alt=""></td></tr>
    <tr><td class="versionInfo">Generated by: <a href="http://ltp.sourceforge.net/coverage/lcov.php" target="_parent">LCOV version 1.14-5-g4ff2ed6</a></td></tr>
  </table>
  <br>

</body>
</html><|MERGE_RESOLUTION|>--- conflicted
+++ resolved
@@ -4,11 +4,7 @@
 
 <head>
   <meta http-equiv="Content-Type" content="text/html; charset=UTF-8">
-<<<<<<< HEAD
-  <title>LCOV - 1270918f1150070c8f60c4e4cb82f7292bf947f1 - src/AH/Containers/Array.hpp</title>
-=======
-  <title>LCOV - 7af469c8d1838a54ffd56c17f41992241b1e5f61 - src/AH/Containers/Array.hpp</title>
->>>>>>> 42eb5e3b
+  <title>LCOV - a9de6ea976a3c862dfb7741c4e286ecfa1ad75fa - src/AH/Containers/Array.hpp</title>
   <link rel="stylesheet" type="text/css" href="../../../gcov.css">
 </head>
 
@@ -32,11 +28,7 @@
           </tr>
           <tr>
             <td class="headerItem">Test:</td>
-<<<<<<< HEAD
-            <td class="headerValue">1270918f1150070c8f60c4e4cb82f7292bf947f1</td>
-=======
-            <td class="headerValue">7af469c8d1838a54ffd56c17f41992241b1e5f61</td>
->>>>>>> 42eb5e3b
+            <td class="headerValue">a9de6ea976a3c862dfb7741c4e286ecfa1ad75fa</td>
             <td></td>
             <td class="headerItem">Lines:</td>
             <td class="headerCovTableEntry">96</td>
@@ -45,19 +37,11 @@
           </tr>
           <tr>
             <td class="headerItem">Date:</td>
-<<<<<<< HEAD
-            <td class="headerValue">2019-11-11 21:20:31</td>
+            <td class="headerValue">2019-11-11 21:47:59</td>
             <td></td>
             <td class="headerItem">Functions:</td>
-            <td class="headerCovTableEntry">96</td>
-            <td class="headerCovTableEntry">96</td>
-=======
-            <td class="headerValue">2019-11-11 21:46:09</td>
-            <td></td>
-            <td class="headerItem">Functions:</td>
-            <td class="headerCovTableEntry">75</td>
-            <td class="headerCovTableEntry">75</td>
->>>>>>> 42eb5e3b
+            <td class="headerCovTableEntry">97</td>
+            <td class="headerCovTableEntry">97</td>
             <td class="headerCovTableEntryHi">100.0 %</td>
           </tr>
           <tr>
@@ -123,21 +107,12 @@
 <a name="37"><span class="lineNum">      37 </span>            :      * @param   index</a>
 <a name="38"><span class="lineNum">      38 </span>            :      *          The (zero-based) index of the element to return.</a>
 <a name="39"><span class="lineNum">      39 </span>            :      */</a>
-<<<<<<< HEAD
-<a name="40"><span class="lineNum">      40 </span><span class="lineCov">        919 :     T &amp;operator[](size_t index) {</span></a>
-<a name="41"><span class="lineNum">      41 </span><span class="lineCov">        919 :         if (index &gt;= N) { // TODO</span></a>
+<a name="40"><span class="lineNum">      40 </span><span class="lineCov">        925 :     T &amp;operator[](size_t index) {</span></a>
+<a name="41"><span class="lineNum">      41 </span><span class="lineCov">        925 :         if (index &gt;= N) { // TODO</span></a>
 <a name="42"><span class="lineNum">      42 </span><span class="lineCov">          1 :             ERROR(F(&quot;Index out of bounds: &quot;) &lt;&lt; index &lt;&lt; F(&quot; ≥ &quot;) &lt;&lt; N, 0xEDED);</span></a>
 <a name="43"><span class="lineNum">      43 </span><span class="lineNoCov">          0 :             index = N - 1;</span></a>
 <a name="44"><span class="lineNum">      44 </span><span class="lineNoCov">          0 :         }</span></a>
-<a name="45"><span class="lineNum">      45 </span><span class="lineCov">        918 :         return data[index];</span></a>
-=======
-<a name="40"><span class="lineNum">      40 </span><span class="lineCov">        132 :     T &amp;operator[](size_t index) {</span></a>
-<a name="41"><span class="lineNum">      41 </span><span class="lineCov">        132 :         if (index &gt;= N) { // TODO</span></a>
-<a name="42"><span class="lineNum">      42 </span><span class="lineCov">          1 :             ERROR(F(&quot;Index out of bounds: &quot;) &lt;&lt; index &lt;&lt; F(&quot; ≥ &quot;) &lt;&lt; N, 0xEDED);</span></a>
-<a name="43"><span class="lineNum">      43 </span><span class="lineNoCov">          0 :             index = N - 1;</span></a>
-<a name="44"><span class="lineNum">      44 </span><span class="lineNoCov">          0 :         }</span></a>
-<a name="45"><span class="lineNum">      45 </span><span class="lineCov">        131 :         return data[index];</span></a>
->>>>>>> 42eb5e3b
+<a name="45"><span class="lineNum">      45 </span><span class="lineCov">        924 :         return data[index];</span></a>
 <a name="46"><span class="lineNum">      46 </span><span class="lineCov">          1 :     }</span></a>
 <a name="47"><span class="lineNum">      47 </span>            : </a>
 <a name="48"><span class="lineNum">      48 </span>            :     /**</a>
@@ -149,21 +124,12 @@
 <a name="54"><span class="lineNum">      54 </span>            :      * @param   index</a>
 <a name="55"><span class="lineNum">      55 </span>            :      *          The (zero-based) index of the element to return.</a>
 <a name="56"><span class="lineNum">      56 </span>            :      */</a>
-<<<<<<< HEAD
-<a name="57"><span class="lineNum">      57 </span><span class="lineCov">        338 :     const T &amp;operator[](size_t index) const {</span></a>
-<a name="58"><span class="lineNum">      58 </span><span class="lineCov">        338 :         if (index &gt;= N) { // TODO</span></a>
+<a name="57"><span class="lineNum">      57 </span><span class="lineCov">        344 :     const T &amp;operator[](size_t index) const {</span></a>
+<a name="58"><span class="lineNum">      58 </span><span class="lineCov">        344 :         if (index &gt;= N) { // TODO</span></a>
 <a name="59"><span class="lineNum">      59 </span><span class="lineCov">          1 :             ERROR(F(&quot;Index out of bounds: &quot;) &lt;&lt; index &lt;&lt; F(&quot; ≥ &quot;) &lt;&lt; N, 0xEDED);</span></a>
 <a name="60"><span class="lineNum">      60 </span><span class="lineNoCov">          0 :             index = N - 1;</span></a>
 <a name="61"><span class="lineNum">      61 </span><span class="lineNoCov">          0 :         }</span></a>
-<a name="62"><span class="lineNum">      62 </span><span class="lineCov">        337 :         return data[index];</span></a>
-=======
-<a name="57"><span class="lineNum">      57 </span><span class="lineCov">        289 :     const T &amp;operator[](size_t index) const {</span></a>
-<a name="58"><span class="lineNum">      58 </span><span class="lineCov">        289 :         if (index &gt;= N) { // TODO</span></a>
-<a name="59"><span class="lineNum">      59 </span><span class="lineCov">          1 :             ERROR(F(&quot;Index out of bounds: &quot;) &lt;&lt; index &lt;&lt; F(&quot; ≥ &quot;) &lt;&lt; N, 0xEDED);</span></a>
-<a name="60"><span class="lineNum">      60 </span><span class="lineNoCov">          0 :             index = N - 1;</span></a>
-<a name="61"><span class="lineNum">      61 </span><span class="lineNoCov">          0 :         }</span></a>
-<a name="62"><span class="lineNum">      62 </span><span class="lineCov">        288 :         return data[index];</span></a>
->>>>>>> 42eb5e3b
+<a name="62"><span class="lineNum">      62 </span><span class="lineCov">        343 :         return data[index];</span></a>
 <a name="63"><span class="lineNum">      63 </span><span class="lineCov">          1 :     }</span></a>
 <a name="64"><span class="lineNum">      64 </span>            : </a>
 <a name="65"><span class="lineNum">      65 </span>            :     /**</a>
