<!DOCTYPE HTML PUBLIC "-//W3C//DTD HTML 4.01 Transitional//EN">

<html lang="en">

<head>
  <meta http-equiv="Content-Type" content="text/html; charset=UTF-8">
<<<<<<< HEAD
  <title>LCOV - dec139d7c6d0284ff6a9a39a603b0ce0bfb28db1 - src/AH/Containers/Array.hpp</title>
=======
  <title>LCOV - f37e26f20cf510efd46f00ec2ed0243c86a219dc - src/AH/Containers/Array.hpp</title>
>>>>>>> f2922eea
  <link rel="stylesheet" type="text/css" href="../../../gcov.css">
</head>

<body>

  <table width="100%" border=0 cellspacing=0 cellpadding=0>
    <tr><td class="title">LCOV - code coverage report</td></tr>
    <tr><td class="ruler"><img src="../../../glass.png" width=3 height=3 alt=""></td></tr>

    <tr>
      <td width="100%">
        <table cellpadding=1 border=0 width="100%">
          <tr>
            <td width="10%" class="headerItem">Current view:</td>
            <td width="35%" class="headerValue"><a href="../../../index.html">top level</a> - <a href="index.html">src/AH/Containers</a> - Array.hpp<span style="font-size: 80%;"> (source / <a href="Array.hpp.func-sort-c.html">functions</a>)</span></td>
            <td width="5%"></td>
            <td width="15%"></td>
            <td width="10%" class="headerCovTableHead">Hit</td>
            <td width="10%" class="headerCovTableHead">Total</td>
            <td width="15%" class="headerCovTableHead">Coverage</td>
          </tr>
          <tr>
            <td class="headerItem">Test:</td>
<<<<<<< HEAD
            <td class="headerValue">dec139d7c6d0284ff6a9a39a603b0ce0bfb28db1</td>
            <td></td>
            <td class="headerItem">Lines:</td>
            <td class="headerCovTableEntry">98</td>
            <td class="headerCovTableEntry">103</td>
            <td class="headerCovTableEntryHi">95.1 %</td>
          </tr>
          <tr>
            <td class="headerItem">Date:</td>
            <td class="headerValue">2019-11-12 13:30:17</td>
            <td></td>
            <td class="headerItem">Functions:</td>
            <td class="headerCovTableEntry">146</td>
            <td class="headerCovTableEntry">146</td>
            <td class="headerCovTableEntryHi">100.0 %</td>
=======
            <td class="headerValue">f37e26f20cf510efd46f00ec2ed0243c86a219dc</td>
            <td></td>
            <td class="headerItem">Lines:</td>
            <td class="headerCovTableEntry">125</td>
            <td class="headerCovTableEntry">136</td>
            <td class="headerCovTableEntryHi">91.9 %</td>
          </tr>
          <tr>
            <td class="headerItem">Date:</td>
            <td class="headerValue">2019-11-13 00:31:02</td>
            <td></td>
            <td class="headerItem">Functions:</td>
            <td class="headerCovTableEntry">113</td>
            <td class="headerCovTableEntry">115</td>
            <td class="headerCovTableEntryHi">98.3 %</td>
>>>>>>> f2922eea
          </tr>
          <tr>
            <td class="headerItem">Legend:</td>
            <td class="headerValueLeg">            Lines:
            <span class="coverLegendCov">hit</span>
            <span class="coverLegendNoCov">not hit</span>
</td>
            <td></td>
          </tr>
          <tr><td><img src="../../../glass.png" width=3 height=3 alt=""></td></tr>
        </table>
      </td>
    </tr>

    <tr><td class="ruler"><img src="../../../glass.png" width=3 height=3 alt=""></td></tr>
  </table>

  <table cellpadding=0 cellspacing=0 border=0>
    <tr>
      <td><br></td>
    </tr>
    <tr>
      <td>
<pre class="sourceHeading">          Line data    Source code</pre>
<pre class="source">
<a name="1"><span class="lineNum">       1 </span>            : /* ✔ */</a>
<a name="2"><span class="lineNum">       2 </span>            : </a>
<a name="3"><span class="lineNum">       3 </span>            : #pragma once</a>
<a name="4"><span class="lineNum">       4 </span>            : </a>
<a name="5"><span class="lineNum">       5 </span>            : #include &lt;AH/Error/Error.hpp&gt;</a>
<a name="6"><span class="lineNum">       6 </span>            : #include &lt;AH/STL/type_traits&gt; // conditional</a>
<a name="7"><span class="lineNum">       7 </span>            : #include &lt;AH/STL/iterator&gt;</a>
<a name="8"><span class="lineNum">       8 </span>            : #include &lt;stddef.h&gt;           // size_t</a>
<a name="9"><span class="lineNum">       9 </span>            : </a>
<a name="10"><span class="lineNum">      10 </span>            : BEGIN_AH_NAMESPACE</a>
<a name="11"><span class="lineNum">      11 </span>            : </a>
<a name="12"><span class="lineNum">      12 </span>            : template &lt;class T&gt;</a>
<a name="13"><span class="lineNum">      13 </span>            : constexpr T abs_diff(const T &amp;a, const T &amp;b) {</a>
<a name="14"><span class="lineNum">      14 </span>            :     return a &lt; b ? b - a : a - b;</a>
<a name="15"><span class="lineNum">      15 </span>            : }</a>
<a name="16"><span class="lineNum">      16 </span>            : </a>
<<<<<<< HEAD
<a name="17"><span class="lineNum">      17 </span>            : /**</a>
<a name="18"><span class="lineNum">      18 </span>            :  * @brief   An array wrapper for easy copying, comparing, and iterating.</a>
<a name="19"><span class="lineNum">      19 </span>            :  * </a>
<a name="20"><span class="lineNum">      20 </span>            :  * @tparam  T</a>
<a name="21"><span class="lineNum">      21 </span>            :  *          The type of the elements in the array.</a>
<a name="22"><span class="lineNum">      22 </span>            :  * @tparam  N </a>
<a name="23"><span class="lineNum">      23 </span>            :  *          The number of elements in the array.</a>
<a name="24"><span class="lineNum">      24 </span>            :  */</a>
<a name="25"><span class="lineNum">      25 </span>            : template &lt;class T, size_t N&gt;</a>
<a name="26"><span class="lineNum">      26 </span><span class="lineCov">          9 : struct Array {</span></a>
<a name="27"><span class="lineNum">      27 </span>            :     T data[N];</a>
<a name="28"><span class="lineNum">      28 </span>            :     using type = T;</a>
<a name="29"><span class="lineNum">      29 </span>            :     constexpr static size_t length = N;</a>
<a name="30"><span class="lineNum">      30 </span>            : </a>
<a name="31"><span class="lineNum">      31 </span>            :     /**</a>
<a name="32"><span class="lineNum">      32 </span>            :      * @brief   Get the element at the given index.</a>
<a name="33"><span class="lineNum">      33 </span>            :      * </a>
<a name="34"><span class="lineNum">      34 </span>            :      * @note    Bounds checking is performed. If fatal errors are disabled, the</a>
<a name="35"><span class="lineNum">      35 </span>            :      *          last element is returned if the index is out of bounds. </a>
<a name="36"><span class="lineNum">      36 </span>            :      * </a>
<a name="37"><span class="lineNum">      37 </span>            :      * @param   index</a>
<a name="38"><span class="lineNum">      38 </span>            :      *          The (zero-based) index of the element to return.</a>
<a name="39"><span class="lineNum">      39 </span>            :      */</a>
<a name="40"><span class="lineNum">      40 </span><span class="lineCov">       5200 :     T &amp;operator[](size_t index) {</span></a>
<a name="41"><span class="lineNum">      41 </span><span class="lineCov">       5200 :         if (index &gt;= N) { // TODO</span></a>
<a name="42"><span class="lineNum">      42 </span><span class="lineCov">          1 :             ERROR(F(&quot;Index out of bounds: &quot;) &lt;&lt; index &lt;&lt; F(&quot; ≥ &quot;) &lt;&lt; N, 0xEDED);</span></a>
<a name="43"><span class="lineNum">      43 </span><span class="lineNoCov">          0 :             index = N - 1;</span></a>
<a name="44"><span class="lineNum">      44 </span><span class="lineNoCov">          0 :         }</span></a>
<a name="45"><span class="lineNum">      45 </span><span class="lineCov">       5199 :         return data[index];</span></a>
<a name="46"><span class="lineNum">      46 </span><span class="lineCov">          1 :     }</span></a>
<a name="47"><span class="lineNum">      47 </span>            : </a>
<a name="48"><span class="lineNum">      48 </span>            :     /**</a>
<a name="49"><span class="lineNum">      49 </span>            :      * @brief   Get the element at the given index.</a>
<a name="50"><span class="lineNum">      50 </span>            :      * </a>
<a name="51"><span class="lineNum">      51 </span>            :      * @note    Bounds checking is performed. If fatal errors are disabled, the</a>
<a name="52"><span class="lineNum">      52 </span>            :      *          last element is returned if the index is out of bounds. </a>
<a name="53"><span class="lineNum">      53 </span>            :      * </a>
<a name="54"><span class="lineNum">      54 </span>            :      * @param   index</a>
<a name="55"><span class="lineNum">      55 </span>            :      *          The (zero-based) index of the element to return.</a>
<a name="56"><span class="lineNum">      56 </span>            :      */</a>
<a name="57"><span class="lineNum">      57 </span><span class="lineCov">       2003 :     const T &amp;operator[](size_t index) const {</span></a>
<a name="58"><span class="lineNum">      58 </span><span class="lineCov">       2003 :         if (index &gt;= N) { // TODO</span></a>
<a name="59"><span class="lineNum">      59 </span><span class="lineCov">          1 :             ERROR(F(&quot;Index out of bounds: &quot;) &lt;&lt; index &lt;&lt; F(&quot; ≥ &quot;) &lt;&lt; N, 0xEDED);</span></a>
<a name="60"><span class="lineNum">      60 </span><span class="lineNoCov">          0 :             index = N - 1;</span></a>
<a name="61"><span class="lineNum">      61 </span><span class="lineNoCov">          0 :         }</span></a>
<a name="62"><span class="lineNum">      62 </span><span class="lineCov">       2002 :         return data[index];</span></a>
<a name="63"><span class="lineNum">      63 </span><span class="lineCov">          1 :     }</span></a>
<a name="64"><span class="lineNum">      64 </span>            : </a>
<a name="65"><span class="lineNum">      65 </span>            :     /**</a>
<a name="66"><span class="lineNum">      66 </span>            :      * @brief   Get a pointer to the first element.</a>
<a name="67"><span class="lineNum">      67 </span>            :      */</a>
<a name="68"><span class="lineNum">      68 </span><span class="lineCov">         85 :     T *begin() { return &amp;data[0]; }</span></a>
<a name="69"><span class="lineNum">      69 </span>            : </a>
<a name="70"><span class="lineNum">      70 </span>            :     /**</a>
<a name="71"><span class="lineNum">      71 </span>            :      * @brief   Get a pointer to the first element.</a>
<a name="72"><span class="lineNum">      72 </span>            :      */</a>
<a name="73"><span class="lineNum">      73 </span><span class="lineCov">         16 :     const T *begin() const { return &amp;data[0]; }</span></a>
<a name="74"><span class="lineNum">      74 </span>            : </a>
<a name="75"><span class="lineNum">      75 </span>            :     /**</a>
<a name="76"><span class="lineNum">      76 </span>            :      * @brief   Get a pointer to the memory beyond the array.</a>
<a name="77"><span class="lineNum">      77 </span>            :      */</a>
<a name="78"><span class="lineNum">      78 </span><span class="lineCov">        466 :     T *end() { return &amp;data[N]; }</span></a>
<a name="79"><span class="lineNum">      79 </span>            : </a>
<a name="80"><span class="lineNum">      80 </span>            :     /**</a>
<a name="81"><span class="lineNum">      81 </span>            :      * @brief   Get a pointer to the memory beyond the array.</a>
<a name="82"><span class="lineNum">      82 </span>            :      */</a>
<a name="83"><span class="lineNum">      83 </span><span class="lineCov">         16 :     const T *end() const { return &amp;data[N]; }</span></a>
<a name="84"><span class="lineNum">      84 </span>            : </a>
<a name="85"><span class="lineNum">      85 </span>            :     /**</a>
<a name="86"><span class="lineNum">      86 </span>            :      * @brief   Check the equality of all elements in two arrays.</a>
<a name="87"><span class="lineNum">      87 </span>            :      * </a>
<a name="88"><span class="lineNum">      88 </span>            :      * @param   rhs </a>
<a name="89"><span class="lineNum">      89 </span>            :      *          The array to compare this array to.</a>
<a name="90"><span class="lineNum">      90 </span>            :      */</a>
<a name="91"><span class="lineNum">      91 </span><span class="lineCov">         33 :     bool operator==(const Array&lt;T, N&gt; &amp;rhs) const {</span></a>
<a name="92"><span class="lineNum">      92 </span><span class="lineCov">         33 :         if (this == &amp;rhs)</span></a>
<a name="93"><span class="lineNum">      93 </span><span class="lineCov">          3 :             return true;</span></a>
<a name="94"><span class="lineNum">      94 </span><span class="lineCov">        153 :         for (size_t i = 0; i &lt; N; i++)</span></a>
<a name="95"><span class="lineNum">      95 </span><span class="lineCov">        126 :             if ((*this)[i] != rhs[i])</span></a>
<a name="96"><span class="lineNum">      96 </span><span class="lineCov">          3 :                 return false;</span></a>
<a name="97"><span class="lineNum">      97 </span><span class="lineCov">         27 :         return true;</span></a>
<a name="98"><span class="lineNum">      98 </span><span class="lineCov">         33 :     }</span></a>
<a name="99"><span class="lineNum">      99 </span>            : </a>
<a name="100"><span class="lineNum">     100 </span>            :     /**</a>
<a name="101"><span class="lineNum">     101 </span>            :      * @brief   Check the inequality of all elements in two arrays.</a>
<a name="102"><span class="lineNum">     102 </span>            :      * </a>
<a name="103"><span class="lineNum">     103 </span>            :      * @param   rhs </a>
<a name="104"><span class="lineNum">     104 </span>            :      *          The array to compare this array to.</a>
<a name="105"><span class="lineNum">     105 </span>            :      */</a>
<a name="106"><span class="lineNum">     106 </span><span class="lineCov">          4 :     bool operator!=(const Array&lt;T, N&gt; &amp;rhs) const { return !(*this == rhs); }</span></a>
<a name="107"><span class="lineNum">     107 </span>            : </a>
<a name="108"><span class="lineNum">     108 </span>            :     /**</a>
<a name="109"><span class="lineNum">     109 </span>            :      * @brief   Get a view on a slice of the Array.</a>
<a name="110"><span class="lineNum">     110 </span>            :      * </a>
<a name="111"><span class="lineNum">     111 </span>            :      * Doesn't copy the contents of the array, it's just a reference to the </a>
<a name="112"><span class="lineNum">     112 </span>            :      * original array.</a>
<a name="113"><span class="lineNum">     113 </span>            :      * </a>
<a name="114"><span class="lineNum">     114 </span>            :      * @tparam  Start</a>
<a name="115"><span class="lineNum">     115 </span>            :      *          The start index of the slice.</a>
<a name="116"><span class="lineNum">     116 </span>            :      * @tparam  End</a>
<a name="117"><span class="lineNum">     117 </span>            :      *          The end index of the slice (non inclusive).</a>
<a name="118"><span class="lineNum">     118 </span>            :      */</a>
<a name="119"><span class="lineNum">     119 </span>            :     template &lt;size_t Start = 0, size_t End = N&gt;</a>
<a name="120"><span class="lineNum">     120 </span>            :     ArraySlice&lt;T, N, Start, End, false&gt; slice();</a>
<a name="121"><span class="lineNum">     121 </span>            : </a>
<a name="122"><span class="lineNum">     122 </span>            :     /**</a>
<a name="123"><span class="lineNum">     123 </span>            :      * @brief   Get a read-only view on a slice of the Array.</a>
<a name="124"><span class="lineNum">     124 </span>            :      * @copydetails     slice()</a>
=======
<a name="17"><span class="lineNum">      17 </span>            : /// @addtogroup Containers</a>
<a name="18"><span class="lineNum">      18 </span>            : /// @{</a>
<a name="19"><span class="lineNum">      19 </span>            : </a>
<a name="20"><span class="lineNum">      20 </span>            : template &lt;class T, size_t N, bool Reverse, bool Const&gt;</a>
<a name="21"><span class="lineNum">      21 </span>            : class ArraySlice;</a>
<a name="22"><span class="lineNum">      22 </span>            : </a>
<a name="23"><span class="lineNum">      23 </span>            : /**</a>
<a name="24"><span class="lineNum">      24 </span>            :  * @brief   An array wrapper for easy copying, comparing, and iterating.</a>
<a name="25"><span class="lineNum">      25 </span>            :  * </a>
<a name="26"><span class="lineNum">      26 </span>            :  * @tparam  T</a>
<a name="27"><span class="lineNum">      27 </span>            :  *          The type of the elements in the array.</a>
<a name="28"><span class="lineNum">      28 </span>            :  * @tparam  N </a>
<a name="29"><span class="lineNum">      29 </span>            :  *          The number of elements in the array.</a>
<a name="30"><span class="lineNum">      30 </span>            :  */</a>
<a name="31"><span class="lineNum">      31 </span>            : template &lt;class T, size_t N&gt;</a>
<a name="32"><span class="lineNum">      32 </span>            : struct Array {</a>
<a name="33"><span class="lineNum">      33 </span>            :     T data[N];</a>
<a name="34"><span class="lineNum">      34 </span>            :     using type = T;</a>
<a name="35"><span class="lineNum">      35 </span>            :     constexpr static size_t length = N;</a>
<a name="36"><span class="lineNum">      36 </span>            : </a>
<a name="37"><span class="lineNum">      37 </span>            :     /**</a>
<a name="38"><span class="lineNum">      38 </span>            :      * @brief   Get the element at the given index.</a>
<a name="39"><span class="lineNum">      39 </span>            :      * </a>
<a name="40"><span class="lineNum">      40 </span>            :      * @note    Bounds checking is performed. If fatal errors are disabled, the</a>
<a name="41"><span class="lineNum">      41 </span>            :      *          last element is returned if the index is out of bounds. </a>
<a name="42"><span class="lineNum">      42 </span>            :      * </a>
<a name="43"><span class="lineNum">      43 </span>            :      * @param   index</a>
<a name="44"><span class="lineNum">      44 </span>            :      *          The (zero-based) index of the element to return.</a>
<a name="45"><span class="lineNum">      45 </span>            :      */</a>
<a name="46"><span class="lineNum">      46 </span><span class="lineCov">        158 :     T &amp;operator[](size_t index) {</span></a>
<a name="47"><span class="lineNum">      47 </span><span class="lineCov">        158 :         if (index &gt;= N) { // TODO</span></a>
<a name="48"><span class="lineNum">      48 </span><span class="lineCov">          1 :             ERROR(F(&quot;Index out of bounds: &quot;) &lt;&lt; index &lt;&lt; F(&quot; ≥ &quot;) &lt;&lt; N, 0xEDED);</span></a>
<a name="49"><span class="lineNum">      49 </span><span class="lineNoCov">          0 :             index = N - 1;</span></a>
<a name="50"><span class="lineNum">      50 </span><span class="lineNoCov">          0 :         }</span></a>
<a name="51"><span class="lineNum">      51 </span><span class="lineCov">        157 :         return data[index];</span></a>
<a name="52"><span class="lineNum">      52 </span><span class="lineCov">          1 :     }</span></a>
<a name="53"><span class="lineNum">      53 </span>            : </a>
<a name="54"><span class="lineNum">      54 </span>            :     /**</a>
<a name="55"><span class="lineNum">      55 </span>            :      * @brief   Get the element at the given index.</a>
<a name="56"><span class="lineNum">      56 </span>            :      * </a>
<a name="57"><span class="lineNum">      57 </span>            :      * @note    Bounds checking is performed. If fatal errors are disabled, the</a>
<a name="58"><span class="lineNum">      58 </span>            :      *          last element is returned if the index is out of bounds. </a>
<a name="59"><span class="lineNum">      59 </span>            :      * </a>
<a name="60"><span class="lineNum">      60 </span>            :      * @param   index</a>
<a name="61"><span class="lineNum">      61 </span>            :      *          The (zero-based) index of the element to return.</a>
<a name="62"><span class="lineNum">      62 </span>            :      */</a>
<a name="63"><span class="lineNum">      63 </span><span class="lineCov">        360 :     const T &amp;operator[](size_t index) const {</span></a>
<a name="64"><span class="lineNum">      64 </span><span class="lineCov">        360 :         if (index &gt;= N) { // TODO</span></a>
<a name="65"><span class="lineNum">      65 </span><span class="lineCov">          1 :             ERROR(F(&quot;Index out of bounds: &quot;) &lt;&lt; index &lt;&lt; F(&quot; ≥ &quot;) &lt;&lt; N, 0xEDED);</span></a>
<a name="66"><span class="lineNum">      66 </span><span class="lineNoCov">          0 :             index = N - 1;</span></a>
<a name="67"><span class="lineNum">      67 </span><span class="lineNoCov">          0 :         }</span></a>
<a name="68"><span class="lineNum">      68 </span><span class="lineCov">        359 :         return data[index];</span></a>
<a name="69"><span class="lineNum">      69 </span><span class="lineCov">          1 :     }</span></a>
<a name="70"><span class="lineNum">      70 </span>            : </a>
<a name="71"><span class="lineNum">      71 </span>            :     /**</a>
<a name="72"><span class="lineNum">      72 </span>            :      * @brief   Get a pointer to the first element.</a>
<a name="73"><span class="lineNum">      73 </span>            :      */</a>
<a name="74"><span class="lineNum">      74 </span><span class="lineCov">          5 :     T *begin() { return &amp;data[0]; }</span></a>
<a name="75"><span class="lineNum">      75 </span>            : </a>
<a name="76"><span class="lineNum">      76 </span>            :     /**</a>
<a name="77"><span class="lineNum">      77 </span>            :      * @brief   Get a pointer to the first element.</a>
<a name="78"><span class="lineNum">      78 </span>            :      */</a>
<a name="79"><span class="lineNum">      79 </span><span class="lineCov">         16 :     const T *begin() const { return &amp;data[0]; }</span></a>
<a name="80"><span class="lineNum">      80 </span>            : </a>
<a name="81"><span class="lineNum">      81 </span>            :     /**</a>
<a name="82"><span class="lineNum">      82 </span>            :      * @brief   Get a pointer to the memory beyond the array.</a>
<a name="83"><span class="lineNum">      83 </span>            :      */</a>
<a name="84"><span class="lineNum">      84 </span><span class="lineCov">          5 :     T *end() { return &amp;data[N]; }</span></a>
<a name="85"><span class="lineNum">      85 </span>            : </a>
<a name="86"><span class="lineNum">      86 </span>            :     /**</a>
<a name="87"><span class="lineNum">      87 </span>            :      * @brief   Get a pointer to the memory beyond the array.</a>
<a name="88"><span class="lineNum">      88 </span>            :      */</a>
<a name="89"><span class="lineNum">      89 </span><span class="lineCov">         16 :     const T *end() const { return &amp;data[N]; }</span></a>
<a name="90"><span class="lineNum">      90 </span>            : </a>
<a name="91"><span class="lineNum">      91 </span>            :     /**</a>
<a name="92"><span class="lineNum">      92 </span>            :      * @brief   Check the equality of all elements in two arrays.</a>
<a name="93"><span class="lineNum">      93 </span>            :      * </a>
<a name="94"><span class="lineNum">      94 </span>            :      * @param   rhs </a>
<a name="95"><span class="lineNum">      95 </span>            :      *          The array to compare this array to.</a>
<a name="96"><span class="lineNum">      96 </span>            :      */</a>
<a name="97"><span class="lineNum">      97 </span><span class="lineCov">         40 :     bool operator==(const Array&lt;T, N&gt; &amp;rhs) const {</span></a>
<a name="98"><span class="lineNum">      98 </span><span class="lineCov">         40 :         if (this == &amp;rhs)</span></a>
<a name="99"><span class="lineNum">      99 </span><span class="lineCov">          3 :             return true;</span></a>
<a name="100"><span class="lineNum">     100 </span><span class="lineCov">        202 :         for (size_t i = 0; i &lt; N; i++)</span></a>
<a name="101"><span class="lineNum">     101 </span><span class="lineCov">        168 :             if ((*this)[i] != rhs[i])</span></a>
<a name="102"><span class="lineNum">     102 </span><span class="lineCov">          3 :                 return false;</span></a>
<a name="103"><span class="lineNum">     103 </span><span class="lineCov">         34 :         return true;</span></a>
<a name="104"><span class="lineNum">     104 </span><span class="lineCov">         40 :     }</span></a>
<a name="105"><span class="lineNum">     105 </span>            : </a>
<a name="106"><span class="lineNum">     106 </span>            :     /**</a>
<a name="107"><span class="lineNum">     107 </span>            :      * @brief   Check the inequality of all elements in two arrays.</a>
<a name="108"><span class="lineNum">     108 </span>            :      * </a>
<a name="109"><span class="lineNum">     109 </span>            :      * @param   rhs </a>
<a name="110"><span class="lineNum">     110 </span>            :      *          The array to compare this array to.</a>
<a name="111"><span class="lineNum">     111 </span>            :      */</a>
<a name="112"><span class="lineNum">     112 </span><span class="lineCov">          4 :     bool operator!=(const Array&lt;T, N&gt; &amp;rhs) const { return !(*this == rhs); }</span></a>
<a name="113"><span class="lineNum">     113 </span>            : </a>
<a name="114"><span class="lineNum">     114 </span>            :   public:</a>
<a name="115"><span class="lineNum">     115 </span>            :     /**</a>
<a name="116"><span class="lineNum">     116 </span>            :      * @brief   Get a view on a slice of the Array.</a>
<a name="117"><span class="lineNum">     117 </span>            :      * </a>
<a name="118"><span class="lineNum">     118 </span>            :      * Doesn't copy the contents of the array, it's just a reference to the </a>
<a name="119"><span class="lineNum">     119 </span>            :      * original array.</a>
<a name="120"><span class="lineNum">     120 </span>            :      * </a>
<a name="121"><span class="lineNum">     121 </span>            :      * @tparam  Start</a>
<a name="122"><span class="lineNum">     122 </span>            :      *          The start index of the slice.</a>
<a name="123"><span class="lineNum">     123 </span>            :      * @tparam  End</a>
<a name="124"><span class="lineNum">     124 </span>            :      *          The end index of the slice.</a>
>>>>>>> f2922eea
<a name="125"><span class="lineNum">     125 </span>            :      */</a>
<a name="126"><span class="lineNum">     126 </span>            :     template &lt;size_t Start = 0, size_t End = N - 1&gt;</a>
<a name="127"><span class="lineNum">     127 </span>            :     ArraySlice&lt;T, abs_diff(Start, End) + 1, (End &lt; Start), false&gt; slice();</a>
<a name="128"><span class="lineNum">     128 </span>            : </a>
<a name="129"><span class="lineNum">     129 </span>            :     /**</a>
<a name="130"><span class="lineNum">     130 </span>            :      * @brief   Get a read-only view on a slice of the Array.</a>
<a name="131"><span class="lineNum">     131 </span>            :      * @copydetails     slice()</a>
<a name="132"><span class="lineNum">     132 </span>            :      */</a>
<<<<<<< HEAD
<a name="133"><span class="lineNum">     133 </span>            :     template &lt;size_t Start = 0, size_t End = N&gt;</a>
<a name="134"><span class="lineNum">     134 </span>            :     ArraySlice&lt;T, N, Start, End, true&gt; cslice() const {</a>
<a name="135"><span class="lineNum">     135 </span>            :         const Array&lt;T, N&gt; &amp;This = *this;</a>
<a name="136"><span class="lineNum">     136 </span>            :         return This.slice();</a>
<a name="137"><span class="lineNum">     137 </span>            :     }</a>
<a name="138"><span class="lineNum">     138 </span>            : };</a>
<a name="139"><span class="lineNum">     139 </span>            : </a>
<a name="140"><span class="lineNum">     140 </span>            : /**</a>
<a name="141"><span class="lineNum">     141 </span>            :  * @brief   Class for a view on a slice of an array.</a>
<a name="142"><span class="lineNum">     142 </span>            :  * </a>
<a name="143"><span class="lineNum">     143 </span>            :  * Doesn't copy the contents of the array, it's just a reference to the original</a>
<a name="144"><span class="lineNum">     144 </span>            :  * array.</a>
<a name="145"><span class="lineNum">     145 </span>            :  * </a>
<a name="146"><span class="lineNum">     146 </span>            :  * @tparam  T</a>
<a name="147"><span class="lineNum">     147 </span>            :  *          The type of elements of the Array.</a>
<a name="148"><span class="lineNum">     148 </span>            :  * @tparam  N </a>
<a name="149"><span class="lineNum">     149 </span>            :  *          The size of the Array.</a>
<a name="150"><span class="lineNum">     150 </span>            :  * @tparam  Start</a>
<a name="151"><span class="lineNum">     151 </span>            :  *          The start index of the slice.</a>
<a name="152"><span class="lineNum">     152 </span>            :  * @tparam  End</a>
<a name="153"><span class="lineNum">     153 </span>            :  *          The end index of the slice (non inclusive).</a>
<a name="154"><span class="lineNum">     154 </span>            :  * @tparam  Const</a>
<a name="155"><span class="lineNum">     155 </span>            :  *          Whether to save a read-only or mutable reference to the Array.</a>
<a name="156"><span class="lineNum">     156 </span>            :  */</a>
<a name="157"><span class="lineNum">     157 </span>            : template &lt;class T, size_t N, size_t Start = 0, size_t End = N,</a>
<a name="158"><span class="lineNum">     158 </span>            :           bool Const = true&gt;</a>
<a name="159"><span class="lineNum">     159 </span>            : class ArraySlice {</a>
<a name="160"><span class="lineNum">     160 </span>            :     using ArrayRefType = typename std::conditional&lt;Const, const Array&lt;T, N&gt; &amp;,</a>
<a name="161"><span class="lineNum">     161 </span>            :                                                    Array&lt;T, N&gt; &amp;&gt;::type;</a>
<a name="162"><span class="lineNum">     162 </span>            :     using ElementRefType =</a>
<a name="163"><span class="lineNum">     163 </span>            :         typename std::conditional&lt;Const, const T &amp;, T &amp;&gt;::type;</a>
<a name="164"><span class="lineNum">     164 </span>            : </a>
<a name="165"><span class="lineNum">     165 </span>            :   public:</a>
<a name="166"><span class="lineNum">     166 </span>            :     /// Constructor</a>
<a name="167"><span class="lineNum">     167 </span><span class="lineCov">         51 :     ArraySlice(ArrayRefType array) : array{array} {}</span></a>
<a name="168"><span class="lineNum">     168 </span>            : </a>
<a name="169"><span class="lineNum">     169 </span>            :     /// Implicit conversion from slice to new array (creates a copy).</a>
<a name="170"><span class="lineNum">     170 </span><span class="lineCov">          4 :     operator Array&lt;T, End - Start&gt;() const { return asArray(); }</span></a>
<a name="171"><span class="lineNum">     171 </span>            : </a>
<a name="172"><span class="lineNum">     172 </span><span class="lineCov">          5 :     Array&lt;T, End - Start&gt; asArray() const {</span></a>
<a name="173"><span class="lineNum">     173 </span><span class="lineCov">          5 :         Array&lt;T, End - Start&gt; slice = {};</span></a>
<a name="174"><span class="lineNum">     174 </span><span class="lineCov">         16 :         for (size_t i = 0; i &lt; End - Start; ++i)</span></a>
<a name="175"><span class="lineNum">     175 </span><span class="lineCov">         11 :             slice[i] = array[Start + i];</span></a>
<a name="176"><span class="lineNum">     176 </span><span class="lineCov">          5 :         return slice;</span></a>
<a name="177"><span class="lineNum">     177 </span>            :     }</a>
<a name="178"><span class="lineNum">     178 </span>            : </a>
<a name="179"><span class="lineNum">     179 </span>            :     /**</a>
<a name="180"><span class="lineNum">     180 </span>            :      * @brief   Get the element at the given index.</a>
<a name="181"><span class="lineNum">     181 </span>            :      * </a>
<a name="182"><span class="lineNum">     182 </span>            :      * @note    Bounds checking is performed. If fatal errors are disabled, the</a>
<a name="183"><span class="lineNum">     183 </span>            :      *          last element is returned if the index is out of bounds. </a>
<a name="184"><span class="lineNum">     184 </span>            :      * </a>
<a name="185"><span class="lineNum">     185 </span>            :      * @param   index</a>
<a name="186"><span class="lineNum">     186 </span>            :      *          The (zero-based) index of the element to return.</a>
<a name="187"><span class="lineNum">     187 </span>            :      */</a>
<a name="188"><span class="lineNum">     188 </span><span class="lineCov">        149 :     ElementRefType operator[](size_t index) const {</span></a>
<a name="189"><span class="lineNum">     189 </span><span class="lineCov">        149 :         return array[Start + index];</span></a>
<a name="190"><span class="lineNum">     190 </span>            :     }</a>
<a name="191"><span class="lineNum">     191 </span>            : </a>
<a name="192"><span class="lineNum">     192 </span>            :   private:</a>
<a name="193"><span class="lineNum">     193 </span>            :     ArrayRefType &amp;array;</a>
<a name="194"><span class="lineNum">     194 </span>            : };</a>
<a name="195"><span class="lineNum">     195 </span>            : </a>
<a name="196"><span class="lineNum">     196 </span>            : template &lt;class T, size_t N&gt;</a>
<a name="197"><span class="lineNum">     197 </span>            : template &lt;size_t Start, size_t End&gt;</a>
<a name="198"><span class="lineNum">     198 </span><span class="lineCov">         17 : inline ArraySlice&lt;T, N, Start, End, false&gt; Array&lt;T, N&gt;::slice() {</span></a>
<a name="199"><span class="lineNum">     199 </span><span class="lineCov">         17 :     return ArraySlice&lt;T, N, Start, End, false&gt;{*this};</span></a>
<a name="200"><span class="lineNum">     200 </span>            : }</a>
<a name="201"><span class="lineNum">     201 </span>            : </a>
<a name="202"><span class="lineNum">     202 </span>            : template &lt;class T, size_t N&gt;</a>
<a name="203"><span class="lineNum">     203 </span>            : template &lt;size_t Start, size_t End&gt;</a>
<a name="204"><span class="lineNum">     204 </span><span class="lineCov">         34 : inline ArraySlice&lt;T, N, Start, End, true&gt; Array&lt;T, N&gt;::slice() const {</span></a>
<a name="205"><span class="lineNum">     205 </span><span class="lineCov">         34 :     return ArraySlice&lt;T, N, Start, End, true&gt;{*this};</span></a>
<a name="206"><span class="lineNum">     206 </span>            : }</a>
<a name="207"><span class="lineNum">     207 </span>            : </a>
<a name="208"><span class="lineNum">     208 </span>            : // Equality ::::::::::::::::::::::::::::::::::::::::::::::::::::::::::::::::::::</a>
<a name="209"><span class="lineNum">     209 </span>            : </a>
<a name="210"><span class="lineNum">     210 </span>            : /// Slice == Slice</a>
<a name="211"><span class="lineNum">     211 </span>            : template &lt;class T1, class T2, size_t N1, size_t N2, size_t Start1,</a>
<a name="212"><span class="lineNum">     212 </span>            :           size_t Start2, size_t End1, size_t End2, bool Const1, bool Const2&gt;</a>
<a name="213"><span class="lineNum">     213 </span><span class="lineCov">          3 : bool operator==(ArraySlice&lt;T1, N1, Start1, End1, Const1&gt; a,</span></a>
<a name="214"><span class="lineNum">     214 </span>            :                 ArraySlice&lt;T2, N2, Start2, End2, Const2&gt; b) {</a>
<a name="215"><span class="lineNum">     215 </span>            :     static_assert(End1 - Start1 == End2 - Start2, &quot;Error: sizes do not match&quot;);</a>
<a name="216"><span class="lineNum">     216 </span><span class="lineCov">         12 :     for (size_t i = 0; i &lt; End1 - Start1; ++i)</span></a>
<a name="217"><span class="lineNum">     217 </span><span class="lineCov">          9 :         if (a[i] != b[i])</span></a>
<a name="218"><span class="lineNum">     218 </span><span class="lineNoCov">          0 :             return false;</span></a>
<a name="219"><span class="lineNum">     219 </span><span class="lineCov">          3 :     return true;</span></a>
<a name="220"><span class="lineNum">     220 </span><span class="lineCov">          3 : }</span></a>
<a name="221"><span class="lineNum">     221 </span>            : </a>
<a name="222"><span class="lineNum">     222 </span>            : /// Array == Slice</a>
<a name="223"><span class="lineNum">     223 </span>            : template &lt;class T1, class T2, size_t N1, size_t N2, size_t Start2, size_t End2,</a>
<a name="224"><span class="lineNum">     224 </span>            :           bool Const2&gt;</a>
<a name="225"><span class="lineNum">     225 </span>            : bool operator==(const Array&lt;T1, N1&gt; &amp;a,</a>
<a name="226"><span class="lineNum">     226 </span>            :                 ArraySlice&lt;T2, N2, Start2, End2, Const2&gt; b) {</a>
<a name="227"><span class="lineNum">     227 </span>            :     return a.slice() == b;</a>
<a name="228"><span class="lineNum">     228 </span>            : }</a>
<a name="229"><span class="lineNum">     229 </span>            : </a>
<a name="230"><span class="lineNum">     230 </span>            : /// Slice == Array</a>
<a name="231"><span class="lineNum">     231 </span>            : template &lt;class T1, class T2, size_t N1, size_t N2, size_t Start1, size_t End1,</a>
<a name="232"><span class="lineNum">     232 </span>            :           bool Const1&gt;</a>
<a name="233"><span class="lineNum">     233 </span>            : bool operator==(ArraySlice&lt;T2, N2, Start1, End1, Const1&gt; a,</a>
<a name="234"><span class="lineNum">     234 </span>            :                 const Array&lt;T1, N1&gt; &amp;b) {</a>
<a name="235"><span class="lineNum">     235 </span>            :     return a == b.slice();</a>
<a name="236"><span class="lineNum">     236 </span>            : }</a>
<a name="237"><span class="lineNum">     237 </span>            : </a>
<a name="238"><span class="lineNum">     238 </span>            : // Addition ::::::::::::::::::::::::::::::::::::::::::::::::::::::::::::::::::::</a>
<a name="239"><span class="lineNum">     239 </span>            : </a>
<a name="240"><span class="lineNum">     240 </span>            : /// Slice + Slice</a>
<a name="241"><span class="lineNum">     241 </span>            : template &lt;class T1, class T2, size_t N1, size_t N2, size_t Start1,</a>
<a name="242"><span class="lineNum">     242 </span>            :           size_t Start2, size_t End1, size_t End2, bool Const1, bool Const2&gt;</a>
<a name="243"><span class="lineNum">     243 </span>            : Array&lt;decltype(T1{} + T2{}), End1 - Start1&gt;</a>
<a name="244"><span class="lineNum">     244 </span><span class="lineCov">          2 : operator+(ArraySlice&lt;T1, N1, Start1, End1, Const1&gt; a,</span></a>
<a name="245"><span class="lineNum">     245 </span>            :           ArraySlice&lt;T2, N2, Start2, End2, Const2&gt; b) {</a>
<a name="246"><span class="lineNum">     246 </span>            :     static_assert(End1 - Start1 == End2 - Start2, &quot;Error: sizes do not match&quot;);</a>
<a name="247"><span class="lineNum">     247 </span><span class="lineCov">          2 :     Array&lt;decltype(T1{} + T2{}), End1 - Start1&gt; result = {};</span></a>
<a name="248"><span class="lineNum">     248 </span><span class="lineCov">          8 :     for (size_t i = 0; i &lt; End1 - Start1; ++i)</span></a>
<a name="249"><span class="lineNum">     249 </span><span class="lineCov">          6 :         result[i] = a[i] + b[i];</span></a>
<a name="250"><span class="lineNum">     250 </span><span class="lineCov">          2 :     return result;</span></a>
<a name="251"><span class="lineNum">     251 </span>            : }</a>
<a name="252"><span class="lineNum">     252 </span>            : </a>
<a name="253"><span class="lineNum">     253 </span>            : /// Array + Array</a>
<a name="254"><span class="lineNum">     254 </span>            : template &lt;class T1, class T2, size_t N1, size_t N2&gt;</a>
<a name="255"><span class="lineNum">     255 </span><span class="lineCov">          1 : Array&lt;decltype(T1{} + T2{}), N1&gt; operator+(const Array&lt;T1, N1&gt; &amp;a,</span></a>
<a name="256"><span class="lineNum">     256 </span>            :                                            const Array&lt;T2, N2&gt; &amp;b) {</a>
<a name="257"><span class="lineNum">     257 </span><span class="lineCov">          1 :     return a.slice() + b.slice();</span></a>
<a name="258"><span class="lineNum">     258 </span>            : }</a>
<a name="259"><span class="lineNum">     259 </span>            : </a>
<a name="260"><span class="lineNum">     260 </span>            : /// Slice += Slice</a>
<a name="261"><span class="lineNum">     261 </span>            : template &lt;class T1, class T2, size_t N1, size_t N2, size_t Start1,</a>
<a name="262"><span class="lineNum">     262 </span>            :           size_t Start2, size_t End1, size_t End2, bool Const1, bool Const2&gt;</a>
<a name="263"><span class="lineNum">     263 </span>            : const ArraySlice&lt;T1, N1, Start1, End1, Const1&gt; &amp;</a>
<a name="264"><span class="lineNum">     264 </span><span class="lineCov">          2 : operator+=(const ArraySlice&lt;T1, N1, Start1, End1, Const1&gt; &amp;a,</span></a>
<a name="265"><span class="lineNum">     265 </span>            :            const ArraySlice&lt;T2, N2, Start2, End2, Const2&gt; &amp;b) {</a>
<a name="266"><span class="lineNum">     266 </span>            :     static_assert(End1 - Start1 == End2 - Start2, &quot;Error: sizes do not match&quot;);</a>
<a name="267"><span class="lineNum">     267 </span><span class="lineCov">          8 :     for (size_t i = 0; i &lt; End1 - Start1; ++i)</span></a>
<a name="268"><span class="lineNum">     268 </span><span class="lineCov">          6 :         a[i] += b[i];</span></a>
<a name="269"><span class="lineNum">     269 </span><span class="lineCov">          2 :     return a;</span></a>
<a name="270"><span class="lineNum">     270 </span>            : }</a>
<a name="271"><span class="lineNum">     271 </span>            : </a>
<a name="272"><span class="lineNum">     272 </span>            : /// Array += Array</a>
<a name="273"><span class="lineNum">     273 </span>            : template &lt;class T1, class T2, size_t N1, size_t N2&gt;</a>
<a name="274"><span class="lineNum">     274 </span><span class="lineCov">          1 : Array&lt;T1, N1&gt; &amp;operator+=(Array&lt;T1, N1&gt; &amp;a, const Array&lt;T2, N2&gt; &amp;b) {</span></a>
<a name="275"><span class="lineNum">     275 </span><span class="lineCov">          1 :     a.slice() += b.slice();</span></a>
<a name="276"><span class="lineNum">     276 </span><span class="lineCov">          1 :     return a;</span></a>
<a name="277"><span class="lineNum">     277 </span>            : }</a>
<a name="278"><span class="lineNum">     278 </span>            : </a>
<a name="279"><span class="lineNum">     279 </span>            : // Subtraction :::::::::::::::::::::::::::::::::::::::::::::::::::::::::::::::::</a>
<a name="280"><span class="lineNum">     280 </span>            : </a>
<a name="281"><span class="lineNum">     281 </span>            : /// Slice - Slice</a>
<a name="282"><span class="lineNum">     282 </span>            : template &lt;class T1, class T2, size_t N1, size_t N2, size_t Start1,</a>
<a name="283"><span class="lineNum">     283 </span>            :           size_t Start2, size_t End1, size_t End2, bool Const1, bool Const2&gt;</a>
<a name="284"><span class="lineNum">     284 </span>            : Array&lt;decltype(T1{} - T2{}), End1 - Start1&gt;</a>
<a name="285"><span class="lineNum">     285 </span><span class="lineCov">          2 : operator-(ArraySlice&lt;T1, N1, Start1, End1, Const1&gt; a,</span></a>
<a name="286"><span class="lineNum">     286 </span>            :           ArraySlice&lt;T2, N2, Start2, End2, Const2&gt; b) {</a>
<a name="287"><span class="lineNum">     287 </span>            :     static_assert(End1 - Start1 == End2 - Start2, &quot;Error: sizes do not match&quot;);</a>
<a name="288"><span class="lineNum">     288 </span><span class="lineCov">          2 :     Array&lt;decltype(T1{} - T2{}), End1 - Start1&gt; result = {};</span></a>
<a name="289"><span class="lineNum">     289 </span><span class="lineCov">          8 :     for (size_t i = 0; i &lt; End1 - Start1; ++i)</span></a>
<a name="290"><span class="lineNum">     290 </span><span class="lineCov">          6 :         result[i] = a[i] - b[i];</span></a>
<a name="291"><span class="lineNum">     291 </span><span class="lineCov">          2 :     return result;</span></a>
<a name="292"><span class="lineNum">     292 </span>            : }</a>
<a name="293"><span class="lineNum">     293 </span>            : </a>
<a name="294"><span class="lineNum">     294 </span>            : /// Array - Array</a>
<a name="295"><span class="lineNum">     295 </span>            : template &lt;class T1, class T2, size_t N1, size_t N2&gt;</a>
<a name="296"><span class="lineNum">     296 </span><span class="lineCov">          1 : Array&lt;decltype(T1{} - T2{}), N1&gt; operator-(const Array&lt;T1, N1&gt; &amp;a,</span></a>
<a name="297"><span class="lineNum">     297 </span>            :                                            const Array&lt;T2, N2&gt; &amp;b) {</a>
<a name="298"><span class="lineNum">     298 </span><span class="lineCov">          1 :     return a.slice() - b.slice();</span></a>
<a name="299"><span class="lineNum">     299 </span>            : }</a>
<a name="300"><span class="lineNum">     300 </span>            : </a>
<a name="301"><span class="lineNum">     301 </span>            : /// Slice -= Slice</a>
<a name="302"><span class="lineNum">     302 </span>            : template &lt;class T1, class T2, size_t N1, size_t N2, size_t Start1,</a>
<a name="303"><span class="lineNum">     303 </span>            :           size_t Start2, size_t End1, size_t End2, bool Const1, bool Const2&gt;</a>
<a name="304"><span class="lineNum">     304 </span>            : const ArraySlice&lt;T1, N1, Start1, End1, Const1&gt; &amp;</a>
<a name="305"><span class="lineNum">     305 </span>            : operator-=(const ArraySlice&lt;T1, N1, Start1, End1, Const1&gt; &amp;a,</a>
<a name="306"><span class="lineNum">     306 </span>            :            const ArraySlice&lt;T2, N2, Start2, End2, Const2&gt; &amp;b) {</a>
<a name="307"><span class="lineNum">     307 </span>            :     static_assert(End1 - Start1 == End2 - Start2, &quot;Error: sizes do not match&quot;);</a>
<a name="308"><span class="lineNum">     308 </span>            :     for (size_t i = 0; i &lt; End1 - Start1; ++i)</a>
<a name="309"><span class="lineNum">     309 </span>            :         a[i] -= b[i];</a>
<a name="310"><span class="lineNum">     310 </span>            :     return a;</a>
<a name="311"><span class="lineNum">     311 </span>            : }</a>
<a name="312"><span class="lineNum">     312 </span>            : </a>
<a name="313"><span class="lineNum">     313 </span>            : /// Array -= Array</a>
<a name="314"><span class="lineNum">     314 </span>            : template &lt;class T1, class T2, size_t N1, size_t N2&gt;</a>
<a name="315"><span class="lineNum">     315 </span>            : Array&lt;T1, N1&gt; &amp;operator-=(Array&lt;T1, N1&gt; &amp;a, const Array&lt;T2, N2&gt; &amp;b) {</a>
<a name="316"><span class="lineNum">     316 </span>            :     a.slice() -= b.slice();</a>
<a name="317"><span class="lineNum">     317 </span>            :     return a;</a>
<a name="318"><span class="lineNum">     318 </span>            : }</a>
<a name="319"><span class="lineNum">     319 </span>            : </a>
<a name="320"><span class="lineNum">     320 </span>            : // Scalar Multiplication :::::::::::::::::::::::::::::::::::::::::::::::::::::::</a>
<a name="321"><span class="lineNum">     321 </span>            : </a>
<a name="322"><span class="lineNum">     322 </span>            : /// Slice * Scalar</a>
<a name="323"><span class="lineNum">     323 </span>            : template &lt;class T1, class T2, size_t N1, size_t Start1, size_t End1,</a>
<a name="324"><span class="lineNum">     324 </span>            :           bool Const1&gt;</a>
<a name="325"><span class="lineNum">     325 </span>            : Array&lt;decltype(T1{} * T2{}), End1 - Start1&gt;</a>
<a name="326"><span class="lineNum">     326 </span><span class="lineCov">          2 : operator*(ArraySlice&lt;T1, N1, Start1, End1, Const1&gt; a, T2 b) {</span></a>
<a name="327"><span class="lineNum">     327 </span><span class="lineCov">          2 :     Array&lt;decltype(T1{} * T2{}), End1 - Start1&gt; result = {};</span></a>
<a name="328"><span class="lineNum">     328 </span><span class="lineCov">         10 :     for (size_t i = 0; i &lt; End1 - Start1; ++i)</span></a>
<a name="329"><span class="lineNum">     329 </span><span class="lineCov">          8 :         result[i] = a[i] * b;</span></a>
<a name="330"><span class="lineNum">     330 </span><span class="lineCov">          2 :     return result;</span></a>
<a name="331"><span class="lineNum">     331 </span>            : }</a>
<a name="332"><span class="lineNum">     332 </span>            : </a>
<a name="333"><span class="lineNum">     333 </span>            : /// Array * Scalar</a>
<a name="334"><span class="lineNum">     334 </span>            : template &lt;class T1, class T2, size_t N1&gt;</a>
<a name="335"><span class="lineNum">     335 </span><span class="lineCov">          1 : Array&lt;decltype(T1{} * T2{}), N1&gt; operator*(const Array&lt;T1, N1&gt; &amp;a, T2 b) {</span></a>
<a name="336"><span class="lineNum">     336 </span><span class="lineCov">          1 :     return a.slice() * b;</span></a>
<a name="337"><span class="lineNum">     337 </span>            : }</a>
<a name="338"><span class="lineNum">     338 </span>            : </a>
<a name="339"><span class="lineNum">     339 </span>            : /// Scalar * Slice</a>
<a name="340"><span class="lineNum">     340 </span>            : template &lt;class T1, class T2, size_t N2, size_t Start2, size_t End2,</a>
<a name="341"><span class="lineNum">     341 </span>            :           bool Const2&gt;</a>
<a name="342"><span class="lineNum">     342 </span>            : Array&lt;decltype(T1{} * T2{}), End2 - Start2&gt;</a>
<a name="343"><span class="lineNum">     343 </span><span class="lineCov">          2 : operator*(T1 a, ArraySlice&lt;T2, N2, Start2, End2, Const2&gt; b) {</span></a>
<a name="344"><span class="lineNum">     344 </span><span class="lineCov">          2 :     Array&lt;decltype(T1{} * T2{}), End2 - Start2&gt; result = {};</span></a>
<a name="345"><span class="lineNum">     345 </span><span class="lineCov">         10 :     for (size_t i = 0; i &lt; End2 - Start2; ++i)</span></a>
<a name="346"><span class="lineNum">     346 </span><span class="lineCov">          8 :         result[i] = a * b[i];</span></a>
<a name="347"><span class="lineNum">     347 </span><span class="lineCov">          2 :     return result;</span></a>
<a name="348"><span class="lineNum">     348 </span>            : }</a>
<a name="349"><span class="lineNum">     349 </span>            : </a>
<a name="350"><span class="lineNum">     350 </span>            : /// Scalar * Array</a>
<a name="351"><span class="lineNum">     351 </span>            : template &lt;class T1, class T2, size_t N2&gt;</a>
<a name="352"><span class="lineNum">     352 </span><span class="lineCov">          1 : Array&lt;decltype(T1{} * T2{}), N2&gt; operator*(T1 a, const Array&lt;T2, N2&gt; &amp;b) {</span></a>
<a name="353"><span class="lineNum">     353 </span><span class="lineCov">          1 :     return a * b.slice();</span></a>
<a name="354"><span class="lineNum">     354 </span>            : }</a>
<a name="355"><span class="lineNum">     355 </span>            : </a>
<a name="356"><span class="lineNum">     356 </span>            : /// Slice *= Scalar</a>
<a name="357"><span class="lineNum">     357 </span>            : template &lt;class T1, class T2, size_t N1, size_t Start1, size_t End1,</a>
<a name="358"><span class="lineNum">     358 </span>            :           bool Const1&gt;</a>
<a name="359"><span class="lineNum">     359 </span>            : const ArraySlice&lt;T1, N1, Start1, End1, Const1&gt; &amp;</a>
<a name="360"><span class="lineNum">     360 </span><span class="lineCov">          2 : operator*=(const ArraySlice&lt;T1, N1, Start1, End1, Const1&gt; &amp;a, T2 b) {</span></a>
<a name="361"><span class="lineNum">     361 </span><span class="lineCov">         10 :     for (size_t i = 0; i &lt; End1 - Start1; ++i)</span></a>
<a name="362"><span class="lineNum">     362 </span><span class="lineCov">          8 :         a[i] *= b;</span></a>
<a name="363"><span class="lineNum">     363 </span><span class="lineCov">          2 :     return a;</span></a>
<a name="364"><span class="lineNum">     364 </span>            : }</a>
<a name="365"><span class="lineNum">     365 </span>            : </a>
<a name="366"><span class="lineNum">     366 </span>            : /// Array *= Scalar</a>
<a name="367"><span class="lineNum">     367 </span>            : template &lt;class T1, class T2, size_t N1&gt;</a>
<a name="368"><span class="lineNum">     368 </span><span class="lineCov">          1 : Array&lt;T1, N1&gt; &amp;operator*=(Array&lt;T1, N1&gt; &amp;a, T2 b) {</span></a>
<a name="369"><span class="lineNum">     369 </span><span class="lineCov">          1 :     a.slice() *= b;</span></a>
<a name="370"><span class="lineNum">     370 </span><span class="lineCov">          1 :     return a;</span></a>
<a name="371"><span class="lineNum">     371 </span>            : }</a>
<a name="372"><span class="lineNum">     372 </span>            : </a>
<a name="373"><span class="lineNum">     373 </span>            : // Scalar Division :::::::::::::::::::::::::::::::::::::::::::::::::::::::::::::</a>
<a name="374"><span class="lineNum">     374 </span>            : </a>
<a name="375"><span class="lineNum">     375 </span>            : /// Slice / Scalar</a>
<a name="376"><span class="lineNum">     376 </span>            : template &lt;class T1, class T2, size_t N1, size_t Start1, size_t End1,</a>
<a name="377"><span class="lineNum">     377 </span>            :           bool Const1&gt;</a>
<a name="378"><span class="lineNum">     378 </span>            : Array&lt;decltype(T1{} / T2{}), End1 - Start1&gt;</a>
<a name="379"><span class="lineNum">     379 </span><span class="lineCov">         24 : operator/(ArraySlice&lt;T1, N1, Start1, End1, Const1&gt; a, T2 b) {</span></a>
<a name="380"><span class="lineNum">     380 </span><span class="lineCov">         24 :     Array&lt;decltype(T1{} / T2{}), End1 - Start1&gt; result = {};</span></a>
<a name="381"><span class="lineNum">     381 </span><span class="lineCov">         87 :     for (size_t i = 0; i &lt; End1 - Start1; ++i)</span></a>
<a name="382"><span class="lineNum">     382 </span><span class="lineCov">         63 :         result[i] = a[i] / b;</span></a>
<a name="383"><span class="lineNum">     383 </span><span class="lineCov">         24 :     return result;</span></a>
<a name="384"><span class="lineNum">     384 </span>            : }</a>
<a name="385"><span class="lineNum">     385 </span>            : </a>
<a name="386"><span class="lineNum">     386 </span>            : /// Array / Scalar</a>
<a name="387"><span class="lineNum">     387 </span>            : template &lt;class T1, class T2, size_t N1&gt;</a>
<a name="388"><span class="lineNum">     388 </span><span class="lineCov">         12 : Array&lt;decltype(T1{} / T2{}), N1&gt; operator/(const Array&lt;T1, N1&gt; &amp;a, T2 b) {</span></a>
<a name="389"><span class="lineNum">     389 </span><span class="lineCov">         12 :     return a.slice() / b;</span></a>
<a name="390"><span class="lineNum">     390 </span>            : }</a>
<a name="391"><span class="lineNum">     391 </span>            : </a>
<a name="392"><span class="lineNum">     392 </span>            : /// Slice /= Scalar</a>
<a name="393"><span class="lineNum">     393 </span>            : template &lt;class T1, class T2, size_t N1, size_t Start1, size_t End1,</a>
<a name="394"><span class="lineNum">     394 </span>            :           bool Const1&gt;</a>
<a name="395"><span class="lineNum">     395 </span>            : const ArraySlice&lt;T1, N1, Start1, End1, Const1&gt; &amp;</a>
<a name="396"><span class="lineNum">     396 </span><span class="lineCov">          2 : operator/=(const ArraySlice&lt;T1, N1, Start1, End1, Const1&gt; &amp;a, T2 b) {</span></a>
<a name="397"><span class="lineNum">     397 </span><span class="lineCov">         10 :     for (size_t i = 0; i &lt; End1 - Start1; ++i)</span></a>
<a name="398"><span class="lineNum">     398 </span><span class="lineCov">          8 :         a[i] /= b;</span></a>
<a name="399"><span class="lineNum">     399 </span><span class="lineCov">          2 :     return a;</span></a>
<a name="400"><span class="lineNum">     400 </span>            : }</a>
<a name="401"><span class="lineNum">     401 </span>            : </a>
<a name="402"><span class="lineNum">     402 </span>            : /// Array /= Scalar</a>
<a name="403"><span class="lineNum">     403 </span>            : template &lt;class T1, class T2, size_t N1&gt;</a>
<a name="404"><span class="lineNum">     404 </span><span class="lineCov">          1 : Array&lt;T1, N1&gt; &amp;operator/=(Array&lt;T1, N1&gt; &amp;a, T2 b) {</span></a>
<a name="405"><span class="lineNum">     405 </span><span class="lineCov">          1 :     a.slice() /= b;</span></a>
<a name="406"><span class="lineNum">     406 </span><span class="lineCov">          1 :     return a;</span></a>
<a name="407"><span class="lineNum">     407 </span>            : }</a>
<a name="408"><span class="lineNum">     408 </span>            : </a>
<a name="409"><span class="lineNum">     409 </span>            : // Type aliases ::::::::::::::::::::::::::::::::::::::::::::::::::::::::::::::::</a>
<a name="410"><span class="lineNum">     410 </span>            : </a>
<a name="411"><span class="lineNum">     411 </span>            : /// An easy alias for two-dimensional Arrays.</a>
<a name="412"><span class="lineNum">     412 </span>            : template &lt;class T, size_t nb_rows, size_t nb_cols&gt;</a>
<a name="413"><span class="lineNum">     413 </span>            : using Array2D = Array&lt;Array&lt;T, nb_cols&gt;, nb_rows&gt;;</a>
<a name="414"><span class="lineNum">     414 </span>            : </a>
<a name="415"><span class="lineNum">     415 </span>            : /// @}</a>
<a name="416"><span class="lineNum">     416 </span>            : </a>
<a name="417"><span class="lineNum">     417 </span>            : END_AH_NAMESPACE</a>
=======
<a name="133"><span class="lineNum">     133 </span>            :     template &lt;size_t Start = 0, size_t End = N - 1&gt;</a>
<a name="134"><span class="lineNum">     134 </span>            :     ArraySlice&lt;T, abs_diff(Start, End) + 1, (End &lt; Start), true&gt; slice() const;</a>
<a name="135"><span class="lineNum">     135 </span>            : </a>
<a name="136"><span class="lineNum">     136 </span>            :     /**</a>
<a name="137"><span class="lineNum">     137 </span>            :      * @brief   Get a read-only view on a slice of the Array.</a>
<a name="138"><span class="lineNum">     138 </span>            :      * @copydetails     slice()</a>
<a name="139"><span class="lineNum">     139 </span>            :      */</a>
<a name="140"><span class="lineNum">     140 </span>            :     template &lt;size_t Start = 0, size_t End = N - 1&gt;</a>
<a name="141"><span class="lineNum">     141 </span>            :     ArraySlice&lt;T, abs_diff(Start, End) + 1, (End &lt; Start), true&gt;</a>
<a name="142"><span class="lineNum">     142 </span>            :     cslice() const {</a>
<a name="143"><span class="lineNum">     143 </span>            :         const Array&lt;T, N&gt; *This = this;</a>
<a name="144"><span class="lineNum">     144 </span>            :         return This-&gt;slice();</a>
<a name="145"><span class="lineNum">     145 </span>            :     }</a>
<a name="146"><span class="lineNum">     146 </span>            : };</a>
<a name="147"><span class="lineNum">     147 </span>            : </a>
<a name="148"><span class="lineNum">     148 </span>            : /**</a>
<a name="149"><span class="lineNum">     149 </span>            :  * @brief   Class for a view on a slice of an array.</a>
<a name="150"><span class="lineNum">     150 </span>            :  * </a>
<a name="151"><span class="lineNum">     151 </span>            :  * Doesn't copy the contents of the array, it's just a reference to the original</a>
<a name="152"><span class="lineNum">     152 </span>            :  * array.</a>
<a name="153"><span class="lineNum">     153 </span>            :  * </a>
<a name="154"><span class="lineNum">     154 </span>            :  * @tparam  T</a>
<a name="155"><span class="lineNum">     155 </span>            :  *          The type of elements of the Array.</a>
<a name="156"><span class="lineNum">     156 </span>            :  * @tparam  N </a>
<a name="157"><span class="lineNum">     157 </span>            :  *          The size of the slice.</a>
<a name="158"><span class="lineNum">     158 </span>            :  * @tparam  Reverse</a>
<a name="159"><span class="lineNum">     159 </span>            :  *          Whether the slice is reversed or not.</a>
<a name="160"><span class="lineNum">     160 </span>            :  * @tparam  Const</a>
<a name="161"><span class="lineNum">     161 </span>            :  *          Whether to save a read-only or mutable reference to the Array.</a>
<a name="162"><span class="lineNum">     162 </span>            :  */</a>
<a name="163"><span class="lineNum">     163 </span>            : template &lt;class T, size_t N, bool Reverse = false, bool Const = true&gt;</a>
<a name="164"><span class="lineNum">     164 </span>            : class ArraySlice {</a>
<a name="165"><span class="lineNum">     165 </span>            :     using ElementRefType =</a>
<a name="166"><span class="lineNum">     166 </span>            :         typename std::conditional&lt;Const, const T &amp;, T &amp;&gt;::type;</a>
<a name="167"><span class="lineNum">     167 </span>            :     using ElementPtrType =</a>
<a name="168"><span class="lineNum">     168 </span>            :         typename std::conditional&lt;Const, const T *, T *&gt;::type;</a>
<a name="169"><span class="lineNum">     169 </span>            : </a>
<a name="170"><span class="lineNum">     170 </span>            :   public:</a>
<a name="171"><span class="lineNum">     171 </span>            :     /// Constructor</a>
<a name="172"><span class="lineNum">     172 </span><span class="lineCov">         47 :     ArraySlice(ElementPtrType array) : array{array} {}</span></a>
<a name="173"><span class="lineNum">     173 </span>            : </a>
<a name="174"><span class="lineNum">     174 </span>            :     /// Implicit conversion from slice to new array (creates a copy).</a>
<a name="175"><span class="lineNum">     175 </span><span class="lineCov">          1 :     operator Array&lt;T, N&gt;() const { return asArray(); }</span></a>
<a name="176"><span class="lineNum">     176 </span>            : </a>
<a name="177"><span class="lineNum">     177 </span><span class="lineCov">          2 :     Array&lt;T, N&gt; asArray() const {</span></a>
<a name="178"><span class="lineNum">     178 </span><span class="lineCov">          2 :         Array&lt;T, N&gt; slice = {};</span></a>
<a name="179"><span class="lineNum">     179 </span><span class="lineCov">         10 :         for (size_t i = 0; i &lt; N; ++i)</span></a>
<a name="180"><span class="lineNum">     180 </span><span class="lineCov">          8 :             slice[i] = (*this)[i];</span></a>
<a name="181"><span class="lineNum">     181 </span><span class="lineCov">          2 :         return slice;</span></a>
<a name="182"><span class="lineNum">     182 </span>            :     }</a>
<a name="183"><span class="lineNum">     183 </span>            : </a>
<a name="184"><span class="lineNum">     184 </span>            :     class Iterator {</a>
<a name="185"><span class="lineNum">     185 </span>            :       public:</a>
<a name="186"><span class="lineNum">     186 </span><span class="lineCov">         10 :         Iterator(ElementPtrType ptr) : ptr(ptr) {}</span></a>
<a name="187"><span class="lineNum">     187 </span>            : </a>
<a name="188"><span class="lineNum">     188 </span>            :         using difference_type = std::ptrdiff_t;</a>
<a name="189"><span class="lineNum">     189 </span>            :         using value_type = T;</a>
<a name="190"><span class="lineNum">     190 </span>            :         using pointer = ElementPtrType;</a>
<a name="191"><span class="lineNum">     191 </span>            :         using reference = ElementRefType;</a>
<a name="192"><span class="lineNum">     192 </span>            :         using iterator_category = std::random_access_iterator_tag;</a>
<a name="193"><span class="lineNum">     193 </span>            : </a>
<a name="194"><span class="lineNum">     194 </span><span class="lineCov">         12 :         bool operator!=(Iterator rhs) const { return ptr != rhs.ptr; }</span></a>
<a name="195"><span class="lineNum">     195 </span><span class="lineCov">          3 :         bool operator==(Iterator rhs) const { return ptr == rhs.ptr; }</span></a>
<a name="196"><span class="lineNum">     196 </span>            : </a>
<a name="197"><span class="lineNum">     197 </span><span class="lineCov">         58 :         reference operator*() const { return *ptr; }</span></a>
<a name="198"><span class="lineNum">     198 </span>            : </a>
<a name="199"><span class="lineNum">     199 </span><span class="lineCov">         10 :         Iterator &amp;operator++() {</span></a>
<a name="200"><span class="lineNum">     200 </span><span class="lineCov">         10 :             Reverse ? --ptr : ++ptr;</span></a>
<a name="201"><span class="lineNum">     201 </span><span class="lineCov">         10 :             return *this;</span></a>
<a name="202"><span class="lineNum">     202 </span>            :         }</a>
<a name="203"><span class="lineNum">     203 </span>            : </a>
<a name="204"><span class="lineNum">     204 </span><span class="lineCov">         25 :         Iterator &amp;operator--() {</span></a>
<a name="205"><span class="lineNum">     205 </span><span class="lineCov">         25 :             Reverse ? ++ptr : --ptr;</span></a>
<a name="206"><span class="lineNum">     206 </span><span class="lineCov">         25 :             return *this;</span></a>
<a name="207"><span class="lineNum">     207 </span>            :         }</a>
<a name="208"><span class="lineNum">     208 </span>            : </a>
<a name="209"><span class="lineNum">     209 </span><span class="lineCov">          8 :         difference_type operator-(Iterator rhs) const {</span></a>
<a name="210"><span class="lineNum">     210 </span><span class="lineCov">          8 :             return Reverse ? rhs.ptr - ptr : ptr - rhs.ptr;</span></a>
<a name="211"><span class="lineNum">     211 </span>            :         }</a>
<a name="212"><span class="lineNum">     212 </span>            : </a>
<a name="213"><span class="lineNum">     213 </span><span class="lineCov">          4 :         Iterator operator+(difference_type rhs) const {</span></a>
<a name="214"><span class="lineNum">     214 </span><span class="lineCov">          4 :             return Reverse ? ptr - rhs : ptr + rhs;</span></a>
<a name="215"><span class="lineNum">     215 </span>            :         }</a>
<a name="216"><span class="lineNum">     216 </span>            : </a>
<a name="217"><span class="lineNum">     217 </span><span class="lineNoCov">          0 :         Iterator operator-(difference_type rhs) const {</span></a>
<a name="218"><span class="lineNum">     218 </span><span class="lineNoCov">          0 :             return Reverse ? ptr + rhs : ptr - rhs;</span></a>
<a name="219"><span class="lineNum">     219 </span>            :         }</a>
<a name="220"><span class="lineNum">     220 </span>            : </a>
<a name="221"><span class="lineNum">     221 </span><span class="lineCov">          3 :         bool operator&lt;(Iterator rhs) const {</span></a>
<a name="222"><span class="lineNum">     222 </span><span class="lineCov">          3 :             return Reverse ? rhs.ptr &lt; ptr : ptr &lt; rhs.ptr;</span></a>
<a name="223"><span class="lineNum">     223 </span>            :         }</a>
<a name="224"><span class="lineNum">     224 </span>            : </a>
<a name="225"><span class="lineNum">     225 </span>            :       private:</a>
<a name="226"><span class="lineNum">     226 </span>            :         ElementPtrType ptr;</a>
<a name="227"><span class="lineNum">     227 </span>            :     };</a>
<a name="228"><span class="lineNum">     228 </span>            : </a>
<a name="229"><span class="lineNum">     229 </span>            :     /**</a>
<a name="230"><span class="lineNum">     230 </span>            :      * @brief   Get the element at the given index.</a>
<a name="231"><span class="lineNum">     231 </span>            :      * </a>
<a name="232"><span class="lineNum">     232 </span>            :      * @note    Bounds checking is performed. If fatal errors are disabled, the</a>
<a name="233"><span class="lineNum">     233 </span>            :      *          last element is returned if the index is out of bounds. </a>
<a name="234"><span class="lineNum">     234 </span>            :      * </a>
<a name="235"><span class="lineNum">     235 </span>            :      * @param   index</a>
<a name="236"><span class="lineNum">     236 </span>            :      *          The (zero-based) index of the element to return.</a>
<a name="237"><span class="lineNum">     237 </span>            :      */</a>
<a name="238"><span class="lineNum">     238 </span><span class="lineCov">        260 :     ElementRefType operator[](size_t index) const {</span></a>
<a name="239"><span class="lineNum">     239 </span><span class="lineCov">        260 :         if (index &gt;= N) { // TODO</span></a>
<a name="240"><span class="lineNum">     240 </span><span class="lineNoCov">          0 :             ERROR(F(&quot;Index out of bounds: &quot;) &lt;&lt; index &lt;&lt; F(&quot; ≥ &quot;) &lt;&lt; N, 0xEDEF);</span></a>
<a name="241"><span class="lineNum">     241 </span><span class="lineNoCov">          0 :             index = N - 1;</span></a>
<a name="242"><span class="lineNum">     242 </span><span class="lineNoCov">          0 :         }</span></a>
<a name="243"><span class="lineNum">     243 </span>            :         if (Reverse)</a>
<a name="244"><span class="lineNum">     244 </span><span class="lineCov">         12 :             return array[-index];</span></a>
<a name="245"><span class="lineNum">     245 </span>            :         else</a>
<a name="246"><span class="lineNum">     246 </span><span class="lineCov">        248 :             return array[index];</span></a>
<a name="247"><span class="lineNum">     247 </span><span class="lineNoCov">          0 :     }</span></a>
<a name="248"><span class="lineNum">     248 </span>            : </a>
<a name="249"><span class="lineNum">     249 </span><span class="lineCov">          3 :     Iterator begin() const {</span></a>
<a name="250"><span class="lineNum">     250 </span>            :         if (Reverse)</a>
<a name="251"><span class="lineNum">     251 </span><span class="lineCov">          2 :             return array;</span></a>
<a name="252"><span class="lineNum">     252 </span>            :         else</a>
<a name="253"><span class="lineNum">     253 </span><span class="lineCov">          1 :             return array;</span></a>
<a name="254"><span class="lineNum">     254 </span>            :     }</a>
<a name="255"><span class="lineNum">     255 </span>            : </a>
<a name="256"><span class="lineNum">     256 </span><span class="lineCov">          3 :     Iterator end() const {</span></a>
<a name="257"><span class="lineNum">     257 </span>            :         if (Reverse)</a>
<a name="258"><span class="lineNum">     258 </span><span class="lineCov">          2 :             return array - N;</span></a>
<a name="259"><span class="lineNum">     259 </span>            :         else</a>
<a name="260"><span class="lineNum">     260 </span><span class="lineCov">          1 :             return array + N;</span></a>
<a name="261"><span class="lineNum">     261 </span>            :     }</a>
<a name="262"><span class="lineNum">     262 </span>            : </a>
<a name="263"><span class="lineNum">     263 </span>            :     template &lt;size_t Start, size_t End&gt;</a>
<a name="264"><span class="lineNum">     264 </span>            :     ArraySlice&lt;T, abs_diff(End, Start) + 1, Reverse ^ (End &lt; Start), Const&gt;</a>
<a name="265"><span class="lineNum">     265 </span>            :     slice() const;</a>
<a name="266"><span class="lineNum">     266 </span>            : </a>
<a name="267"><span class="lineNum">     267 </span>            :   private:</a>
<a name="268"><span class="lineNum">     268 </span>            :     ElementPtrType array;</a>
<a name="269"><span class="lineNum">     269 </span>            : };</a>
<a name="270"><span class="lineNum">     270 </span>            : </a>
<a name="271"><span class="lineNum">     271 </span>            : template &lt;class T, size_t N&gt;</a>
<a name="272"><span class="lineNum">     272 </span>            : template &lt;size_t Start, size_t End&gt;</a>
<a name="273"><span class="lineNum">     273 </span>            : inline ArraySlice&lt;T, abs_diff(Start, End) + 1, (End &lt; Start), false&gt;</a>
<a name="274"><span class="lineNum">     274 </span><span class="lineCov">         28 : Array&lt;T, N&gt;::slice() {</span></a>
<a name="275"><span class="lineNum">     275 </span>            :     static_assert(Start &lt; N, &quot;&quot;);</a>
<a name="276"><span class="lineNum">     276 </span>            :     static_assert(End &lt; N, &quot;&quot;);</a>
<a name="277"><span class="lineNum">     277 </span><span class="lineCov">         28 :     return &amp;(*this)[Start];</span></a>
<a name="278"><span class="lineNum">     278 </span>            : }</a>
<a name="279"><span class="lineNum">     279 </span>            : </a>
<a name="280"><span class="lineNum">     280 </span>            : template &lt;class T, size_t N&gt;</a>
<a name="281"><span class="lineNum">     281 </span>            : template &lt;size_t Start, size_t End&gt;</a>
<a name="282"><span class="lineNum">     282 </span>            : inline ArraySlice&lt;T, abs_diff(Start, End) + 1, (End &lt; Start), true&gt;</a>
<a name="283"><span class="lineNum">     283 </span><span class="lineCov">         17 : Array&lt;T, N&gt;::slice() const {</span></a>
<a name="284"><span class="lineNum">     284 </span>            :     static_assert(Start &lt; N, &quot;&quot;);</a>
<a name="285"><span class="lineNum">     285 </span>            :     static_assert(End &lt; N, &quot;&quot;);</a>
<a name="286"><span class="lineNum">     286 </span><span class="lineCov">         17 :     return &amp;(*this)[Start];</span></a>
<a name="287"><span class="lineNum">     287 </span>            : }</a>
<a name="288"><span class="lineNum">     288 </span>            : </a>
<a name="289"><span class="lineNum">     289 </span>            : template &lt;class T, size_t N, bool Reverse, bool Const&gt;</a>
<a name="290"><span class="lineNum">     290 </span>            : template &lt;size_t Start, size_t End&gt;</a>
<a name="291"><span class="lineNum">     291 </span>            : ArraySlice&lt;T, abs_diff(End, Start) + 1, Reverse ^ (End &lt; Start), Const&gt;</a>
<a name="292"><span class="lineNum">     292 </span><span class="lineCov">          2 : ArraySlice&lt;T, N, Reverse, Const&gt;::slice() const {</span></a>
<a name="293"><span class="lineNum">     293 </span>            :     static_assert(Start &lt; N, &quot;&quot;);</a>
<a name="294"><span class="lineNum">     294 </span>            :     static_assert(End &lt; N, &quot;&quot;);</a>
<a name="295"><span class="lineNum">     295 </span><span class="lineCov">          2 :     return &amp;(*this)[Start];</span></a>
<a name="296"><span class="lineNum">     296 </span>            : }</a>
<a name="297"><span class="lineNum">     297 </span>            : </a>
<a name="298"><span class="lineNum">     298 </span>            : // Equality ::::::::::::::::::::::::::::::::::::::::::::::::::::::::::::::::::::</a>
<a name="299"><span class="lineNum">     299 </span>            : </a>
<a name="300"><span class="lineNum">     300 </span>            : /// Slice == Slice</a>
<a name="301"><span class="lineNum">     301 </span>            : template &lt;class T1, class T2, size_t N1, size_t N2, bool Reverse1,</a>
<a name="302"><span class="lineNum">     302 </span>            :           bool Reverse2, bool Const1, bool Const2&gt;</a>
<a name="303"><span class="lineNum">     303 </span><span class="lineCov">          7 : bool operator==(ArraySlice&lt;T1, N1, Reverse1, Const1&gt; a,</span></a>
<a name="304"><span class="lineNum">     304 </span>            :                 ArraySlice&lt;T2, N2, Reverse2, Const2&gt; b) {</a>
<a name="305"><span class="lineNum">     305 </span>            :     static_assert(N1 == N2, &quot;Error: sizes do not match&quot;);</a>
<a name="306"><span class="lineNum">     306 </span><span class="lineCov">         34 :     for (size_t i = 0; i &lt; N1; ++i)</span></a>
<a name="307"><span class="lineNum">     307 </span><span class="lineCov">         27 :         if (a[i] != b[i])</span></a>
<a name="308"><span class="lineNum">     308 </span><span class="lineNoCov">          0 :             return false;</span></a>
<a name="309"><span class="lineNum">     309 </span><span class="lineCov">          7 :     return true;</span></a>
<a name="310"><span class="lineNum">     310 </span><span class="lineCov">          7 : }</span></a>
<a name="311"><span class="lineNum">     311 </span>            : </a>
<a name="312"><span class="lineNum">     312 </span>            : /// Array == Slice</a>
<a name="313"><span class="lineNum">     313 </span>            : template &lt;class T1, class T2, size_t N1, size_t N2, bool Reverse2, bool Const2&gt;</a>
<a name="314"><span class="lineNum">     314 </span>            : bool operator==(const Array&lt;T1, N1&gt; &amp;a,</a>
<a name="315"><span class="lineNum">     315 </span>            :                 ArraySlice&lt;T2, N2, Reverse2, Const2&gt; b) {</a>
<a name="316"><span class="lineNum">     316 </span>            :     return a.slice() == b;</a>
<a name="317"><span class="lineNum">     317 </span>            : }</a>
<a name="318"><span class="lineNum">     318 </span>            : </a>
<a name="319"><span class="lineNum">     319 </span>            : /// Slice == Array</a>
<a name="320"><span class="lineNum">     320 </span>            : template &lt;class T1, class T2, size_t N1, size_t N2, bool Reverse1, bool Const1&gt;</a>
<a name="321"><span class="lineNum">     321 </span><span class="lineCov">          3 : bool operator==(ArraySlice&lt;T1, N1, Reverse1, Const1&gt; a,</span></a>
<a name="322"><span class="lineNum">     322 </span>            :                 const Array&lt;T2, N2&gt; &amp;b) {</a>
<a name="323"><span class="lineNum">     323 </span><span class="lineCov">          3 :     return a == b.slice();</span></a>
<a name="324"><span class="lineNum">     324 </span>            : }</a>
<a name="325"><span class="lineNum">     325 </span>            : </a>
<a name="326"><span class="lineNum">     326 </span>            : // Addition ::::::::::::::::::::::::::::::::::::::::::::::::::::::::::::::::::::</a>
<a name="327"><span class="lineNum">     327 </span>            : </a>
<a name="328"><span class="lineNum">     328 </span>            : /// Slice + Slice</a>
<a name="329"><span class="lineNum">     329 </span>            : template &lt;class T1, class T2, size_t N1, size_t N2, bool Reverse1,</a>
<a name="330"><span class="lineNum">     330 </span>            :           bool Reverse2, bool Const1, bool Const2&gt;</a>
<a name="331"><span class="lineNum">     331 </span>            : Array&lt;decltype(T1{} + T2{}), N1&gt;</a>
<a name="332"><span class="lineNum">     332 </span><span class="lineCov">          2 : operator+(ArraySlice&lt;T1, N1, Reverse1, Const1&gt; a,</span></a>
<a name="333"><span class="lineNum">     333 </span>            :           ArraySlice&lt;T2, N2, Reverse2, Const2&gt; b) {</a>
<a name="334"><span class="lineNum">     334 </span>            :     static_assert(N1 == N2, &quot;Error: sizes do not match&quot;);</a>
<a name="335"><span class="lineNum">     335 </span><span class="lineCov">          2 :     Array&lt;decltype(T1{} + T2{}), N1&gt; result = {};</span></a>
<a name="336"><span class="lineNum">     336 </span><span class="lineCov">          8 :     for (size_t i = 0; i &lt; N1; ++i)</span></a>
<a name="337"><span class="lineNum">     337 </span><span class="lineCov">          6 :         result[i] = a[i] + b[i];</span></a>
<a name="338"><span class="lineNum">     338 </span><span class="lineCov">          2 :     return result;</span></a>
<a name="339"><span class="lineNum">     339 </span>            : }</a>
<a name="340"><span class="lineNum">     340 </span>            : </a>
<a name="341"><span class="lineNum">     341 </span>            : /// Array + Array</a>
<a name="342"><span class="lineNum">     342 </span>            : template &lt;class T1, class T2, size_t N1, size_t N2&gt;</a>
<a name="343"><span class="lineNum">     343 </span><span class="lineCov">          1 : Array&lt;decltype(T1{} + T2{}), N1&gt; operator+(const Array&lt;T1, N1&gt; &amp;a,</span></a>
<a name="344"><span class="lineNum">     344 </span>            :                                            const Array&lt;T2, N2&gt; &amp;b) {</a>
<a name="345"><span class="lineNum">     345 </span><span class="lineCov">          1 :     return a.slice() + b.slice();</span></a>
<a name="346"><span class="lineNum">     346 </span>            : }</a>
<a name="347"><span class="lineNum">     347 </span>            : </a>
<a name="348"><span class="lineNum">     348 </span>            : /// Slice += Slice</a>
<a name="349"><span class="lineNum">     349 </span>            : template &lt;class T1, class T2, size_t N1, size_t N2, bool Reverse1,</a>
<a name="350"><span class="lineNum">     350 </span>            :           bool Reverse2, bool Const1, bool Const2&gt;</a>
<a name="351"><span class="lineNum">     351 </span>            : const ArraySlice&lt;T1, N1, Reverse1, Const1&gt; &amp;</a>
<a name="352"><span class="lineNum">     352 </span><span class="lineCov">          2 : operator+=(const ArraySlice&lt;T1, N1, Reverse1, Const1&gt; &amp;a,</span></a>
<a name="353"><span class="lineNum">     353 </span>            :            const ArraySlice&lt;T2, N2, Reverse2, Const2&gt; &amp;b) {</a>
<a name="354"><span class="lineNum">     354 </span>            :     static_assert(N1 == N2, &quot;Error: sizes do not match&quot;);</a>
<a name="355"><span class="lineNum">     355 </span><span class="lineCov">          8 :     for (size_t i = 0; i &lt; N1; ++i)</span></a>
<a name="356"><span class="lineNum">     356 </span><span class="lineCov">          6 :         a[i] += b[i];</span></a>
<a name="357"><span class="lineNum">     357 </span><span class="lineCov">          2 :     return a;</span></a>
<a name="358"><span class="lineNum">     358 </span>            : }</a>
<a name="359"><span class="lineNum">     359 </span>            : </a>
<a name="360"><span class="lineNum">     360 </span>            : /// Array += Array</a>
<a name="361"><span class="lineNum">     361 </span>            : template &lt;class T1, class T2, size_t N1, size_t N2&gt;</a>
<a name="362"><span class="lineNum">     362 </span><span class="lineCov">          1 : Array&lt;T1, N1&gt; &amp;operator+=(Array&lt;T1, N1&gt; &amp;a, const Array&lt;T2, N2&gt; &amp;b) {</span></a>
<a name="363"><span class="lineNum">     363 </span><span class="lineCov">          1 :     a.slice() += b.slice();</span></a>
<a name="364"><span class="lineNum">     364 </span><span class="lineCov">          1 :     return a;</span></a>
<a name="365"><span class="lineNum">     365 </span>            : }</a>
<a name="366"><span class="lineNum">     366 </span>            : </a>
<a name="367"><span class="lineNum">     367 </span>            : // Subtraction :::::::::::::::::::::::::::::::::::::::::::::::::::::::::::::::::</a>
<a name="368"><span class="lineNum">     368 </span>            : </a>
<a name="369"><span class="lineNum">     369 </span>            : /// Slice - Slice</a>
<a name="370"><span class="lineNum">     370 </span>            : template &lt;class T1, class T2, size_t N1, size_t N2, bool Reverse1,</a>
<a name="371"><span class="lineNum">     371 </span>            :           bool Reverse2, bool Const1, bool Const2&gt;</a>
<a name="372"><span class="lineNum">     372 </span>            : Array&lt;decltype(T1{} - T2{}), N1&gt;</a>
<a name="373"><span class="lineNum">     373 </span><span class="lineCov">          2 : operator-(ArraySlice&lt;T1, N1, Reverse1, Const1&gt; a,</span></a>
<a name="374"><span class="lineNum">     374 </span>            :           ArraySlice&lt;T2, N2, Reverse2, Const2&gt; b) {</a>
<a name="375"><span class="lineNum">     375 </span>            :     static_assert(N1 == N2, &quot;Error: sizes do not match&quot;);</a>
<a name="376"><span class="lineNum">     376 </span><span class="lineCov">          2 :     Array&lt;decltype(T1{} - T2{}), N1&gt; result = {};</span></a>
<a name="377"><span class="lineNum">     377 </span><span class="lineCov">          8 :     for (size_t i = 0; i &lt; N1; ++i)</span></a>
<a name="378"><span class="lineNum">     378 </span><span class="lineCov">          6 :         result[i] = a[i] - b[i];</span></a>
<a name="379"><span class="lineNum">     379 </span><span class="lineCov">          2 :     return result;</span></a>
<a name="380"><span class="lineNum">     380 </span>            : }</a>
<a name="381"><span class="lineNum">     381 </span>            : </a>
<a name="382"><span class="lineNum">     382 </span>            : /// Array - Array</a>
<a name="383"><span class="lineNum">     383 </span>            : template &lt;class T1, class T2, size_t N1, size_t N2&gt;</a>
<a name="384"><span class="lineNum">     384 </span><span class="lineCov">          1 : Array&lt;decltype(T1{} - T2{}), N1&gt; operator-(const Array&lt;T1, N1&gt; &amp;a,</span></a>
<a name="385"><span class="lineNum">     385 </span>            :                                            const Array&lt;T2, N2&gt; &amp;b) {</a>
<a name="386"><span class="lineNum">     386 </span><span class="lineCov">          1 :     return a.slice() - b.slice();</span></a>
<a name="387"><span class="lineNum">     387 </span>            : }</a>
<a name="388"><span class="lineNum">     388 </span>            : </a>
<a name="389"><span class="lineNum">     389 </span>            : /// Slice -= Slice</a>
<a name="390"><span class="lineNum">     390 </span>            : template &lt;class T1, class T2, size_t N1, size_t N2, bool Reverse1,</a>
<a name="391"><span class="lineNum">     391 </span>            :           bool Reverse2, bool Const1, bool Const2&gt;</a>
<a name="392"><span class="lineNum">     392 </span>            : const ArraySlice&lt;T1, N1, Reverse1, Const1&gt; &amp;</a>
<a name="393"><span class="lineNum">     393 </span>            : operator-=(const ArraySlice&lt;T1, N1, Reverse1, Const1&gt; &amp;a,</a>
<a name="394"><span class="lineNum">     394 </span>            :            const ArraySlice&lt;T2, N2, Reverse2, Const2&gt; &amp;b) {</a>
<a name="395"><span class="lineNum">     395 </span>            :     static_assert(N1 == N2, &quot;Error: sizes do not match&quot;);</a>
<a name="396"><span class="lineNum">     396 </span>            :     for (size_t i = 0; i &lt; N1; ++i)</a>
<a name="397"><span class="lineNum">     397 </span>            :         a[i] -= b[i];</a>
<a name="398"><span class="lineNum">     398 </span>            :     return a;</a>
<a name="399"><span class="lineNum">     399 </span>            : }</a>
<a name="400"><span class="lineNum">     400 </span>            : </a>
<a name="401"><span class="lineNum">     401 </span>            : /// Array -= Array</a>
<a name="402"><span class="lineNum">     402 </span>            : template &lt;class T1, class T2, size_t N1, size_t N2&gt;</a>
<a name="403"><span class="lineNum">     403 </span>            : Array&lt;T1, N1&gt; &amp;operator-=(Array&lt;T1, N1&gt; &amp;a, const Array&lt;T2, N2&gt; &amp;b) {</a>
<a name="404"><span class="lineNum">     404 </span>            :     a.slice() -= b.slice();</a>
<a name="405"><span class="lineNum">     405 </span>            :     return a;</a>
<a name="406"><span class="lineNum">     406 </span>            : }</a>
<a name="407"><span class="lineNum">     407 </span>            : </a>
<a name="408"><span class="lineNum">     408 </span>            : // Scalar Multiplication :::::::::::::::::::::::::::::::::::::::::::::::::::::::</a>
<a name="409"><span class="lineNum">     409 </span>            : </a>
<a name="410"><span class="lineNum">     410 </span>            : /// Slice * Scalar</a>
<a name="411"><span class="lineNum">     411 </span>            : template &lt;class T1, class T2, size_t N1, bool Reverse1, bool Const1&gt;</a>
<a name="412"><span class="lineNum">     412 </span>            : Array&lt;decltype(T1{} * T2{}), N1&gt;</a>
<a name="413"><span class="lineNum">     413 </span><span class="lineCov">          2 : operator*(ArraySlice&lt;T1, N1, Reverse1, Const1&gt; a, T2 b) {</span></a>
<a name="414"><span class="lineNum">     414 </span><span class="lineCov">          2 :     Array&lt;decltype(T1{} * T2{}), N1&gt; result = {};</span></a>
<a name="415"><span class="lineNum">     415 </span><span class="lineCov">         10 :     for (size_t i = 0; i &lt; N1; ++i)</span></a>
<a name="416"><span class="lineNum">     416 </span><span class="lineCov">          8 :         result[i] = a[i] * b;</span></a>
<a name="417"><span class="lineNum">     417 </span><span class="lineCov">          2 :     return result;</span></a>
<a name="418"><span class="lineNum">     418 </span>            : }</a>
<a name="419"><span class="lineNum">     419 </span>            : </a>
<a name="420"><span class="lineNum">     420 </span>            : /// Array * Scalar</a>
<a name="421"><span class="lineNum">     421 </span>            : template &lt;class T1, class T2, size_t N1&gt;</a>
<a name="422"><span class="lineNum">     422 </span><span class="lineCov">          1 : Array&lt;decltype(T1{} * T2{}), N1&gt; operator*(const Array&lt;T1, N1&gt; &amp;a, T2 b) {</span></a>
<a name="423"><span class="lineNum">     423 </span><span class="lineCov">          1 :     return a.slice() * b;</span></a>
<a name="424"><span class="lineNum">     424 </span>            : }</a>
<a name="425"><span class="lineNum">     425 </span>            : </a>
<a name="426"><span class="lineNum">     426 </span>            : /// Scalar * Slice</a>
<a name="427"><span class="lineNum">     427 </span>            : template &lt;class T1, class T2, size_t N2, bool Reverse2, bool Const2&gt;</a>
<a name="428"><span class="lineNum">     428 </span>            : Array&lt;decltype(T1{} * T2{}), N2&gt;</a>
<a name="429"><span class="lineNum">     429 </span><span class="lineCov">          2 : operator*(T1 a, ArraySlice&lt;T2, N2, Reverse2, Const2&gt; b) {</span></a>
<a name="430"><span class="lineNum">     430 </span><span class="lineCov">          2 :     Array&lt;decltype(T1{} * T2{}), N2&gt; result = {};</span></a>
<a name="431"><span class="lineNum">     431 </span><span class="lineCov">         10 :     for (size_t i = 0; i &lt; N2; ++i)</span></a>
<a name="432"><span class="lineNum">     432 </span><span class="lineCov">          8 :         result[i] = a * b[i];</span></a>
<a name="433"><span class="lineNum">     433 </span><span class="lineCov">          2 :     return result;</span></a>
<a name="434"><span class="lineNum">     434 </span>            : }</a>
<a name="435"><span class="lineNum">     435 </span>            : </a>
<a name="436"><span class="lineNum">     436 </span>            : /// Scalar * Array</a>
<a name="437"><span class="lineNum">     437 </span>            : template &lt;class T1, class T2, size_t N2&gt;</a>
<a name="438"><span class="lineNum">     438 </span><span class="lineCov">          1 : Array&lt;decltype(T1{} * T2{}), N2&gt; operator*(T1 a, const Array&lt;T2, N2&gt; &amp;b) {</span></a>
<a name="439"><span class="lineNum">     439 </span><span class="lineCov">          1 :     return a * b.slice();</span></a>
<a name="440"><span class="lineNum">     440 </span>            : }</a>
<a name="441"><span class="lineNum">     441 </span>            : </a>
<a name="442"><span class="lineNum">     442 </span>            : /// Slice *= Scalar</a>
<a name="443"><span class="lineNum">     443 </span>            : template &lt;class T1, class T2, size_t N1, bool Reverse1, bool Const1&gt;</a>
<a name="444"><span class="lineNum">     444 </span>            : const ArraySlice&lt;T1, N1, Reverse1, Const1&gt; &amp;</a>
<a name="445"><span class="lineNum">     445 </span><span class="lineCov">          2 : operator*=(const ArraySlice&lt;T1, N1, Reverse1, Const1&gt; &amp;a, T2 b) {</span></a>
<a name="446"><span class="lineNum">     446 </span><span class="lineCov">         10 :     for (size_t i = 0; i &lt; N1; ++i)</span></a>
<a name="447"><span class="lineNum">     447 </span><span class="lineCov">          8 :         a[i] *= b;</span></a>
<a name="448"><span class="lineNum">     448 </span><span class="lineCov">          2 :     return a;</span></a>
<a name="449"><span class="lineNum">     449 </span>            : }</a>
<a name="450"><span class="lineNum">     450 </span>            : </a>
<a name="451"><span class="lineNum">     451 </span>            : /// Array *= Scalar</a>
<a name="452"><span class="lineNum">     452 </span>            : template &lt;class T1, class T2, size_t N1&gt;</a>
<a name="453"><span class="lineNum">     453 </span><span class="lineCov">          1 : Array&lt;T1, N1&gt; &amp;operator*=(Array&lt;T1, N1&gt; &amp;a, T2 b) {</span></a>
<a name="454"><span class="lineNum">     454 </span><span class="lineCov">          1 :     a.slice() *= b;</span></a>
<a name="455"><span class="lineNum">     455 </span><span class="lineCov">          1 :     return a;</span></a>
<a name="456"><span class="lineNum">     456 </span>            : }</a>
<a name="457"><span class="lineNum">     457 </span>            : </a>
<a name="458"><span class="lineNum">     458 </span>            : // Scalar Division :::::::::::::::::::::::::::::::::::::::::::::::::::::::::::::</a>
<a name="459"><span class="lineNum">     459 </span>            : </a>
<a name="460"><span class="lineNum">     460 </span>            : /// Slice / Scalar</a>
<a name="461"><span class="lineNum">     461 </span>            : template &lt;class T1, class T2, size_t N1, bool Reverse1, bool Const1&gt;</a>
<a name="462"><span class="lineNum">     462 </span>            : Array&lt;decltype(T1{} / T2{}), N1&gt;</a>
<a name="463"><span class="lineNum">     463 </span><span class="lineCov">          2 : operator/(ArraySlice&lt;T1, N1, Reverse1, Const1&gt; a, T2 b) {</span></a>
<a name="464"><span class="lineNum">     464 </span><span class="lineCov">          2 :     Array&lt;decltype(T1{} / T2{}), N1&gt; result = {};</span></a>
<a name="465"><span class="lineNum">     465 </span><span class="lineCov">         10 :     for (size_t i = 0; i &lt; N1; ++i)</span></a>
<a name="466"><span class="lineNum">     466 </span><span class="lineCov">          8 :         result[i] = a[i] / b;</span></a>
<a name="467"><span class="lineNum">     467 </span><span class="lineCov">          2 :     return result;</span></a>
<a name="468"><span class="lineNum">     468 </span>            : }</a>
<a name="469"><span class="lineNum">     469 </span>            : </a>
<a name="470"><span class="lineNum">     470 </span>            : /// Array / Scalar</a>
<a name="471"><span class="lineNum">     471 </span>            : template &lt;class T1, class T2, size_t N1&gt;</a>
<a name="472"><span class="lineNum">     472 </span><span class="lineCov">          1 : Array&lt;decltype(T1{} / T2{}), N1&gt; operator/(const Array&lt;T1, N1&gt; &amp;a, T2 b) {</span></a>
<a name="473"><span class="lineNum">     473 </span><span class="lineCov">          1 :     return a.slice() / b;</span></a>
<a name="474"><span class="lineNum">     474 </span>            : }</a>
<a name="475"><span class="lineNum">     475 </span>            : </a>
<a name="476"><span class="lineNum">     476 </span>            : /// Slice /= Scalar</a>
<a name="477"><span class="lineNum">     477 </span>            : template &lt;class T1, class T2, size_t N1, bool Reverse1, bool Const1&gt;</a>
<a name="478"><span class="lineNum">     478 </span>            : const ArraySlice&lt;T1, N1, Reverse1, Const1&gt; &amp;</a>
<a name="479"><span class="lineNum">     479 </span><span class="lineCov">          2 : operator/=(const ArraySlice&lt;T1, N1, Reverse1, Const1&gt; &amp;a, T2 b) {</span></a>
<a name="480"><span class="lineNum">     480 </span><span class="lineCov">         10 :     for (size_t i = 0; i &lt; N1; ++i)</span></a>
<a name="481"><span class="lineNum">     481 </span><span class="lineCov">          8 :         a[i] /= b;</span></a>
<a name="482"><span class="lineNum">     482 </span><span class="lineCov">          2 :     return a;</span></a>
<a name="483"><span class="lineNum">     483 </span>            : }</a>
<a name="484"><span class="lineNum">     484 </span>            : </a>
<a name="485"><span class="lineNum">     485 </span>            : /// Array /= Scalar</a>
<a name="486"><span class="lineNum">     486 </span>            : template &lt;class T1, class T2, size_t N1&gt;</a>
<a name="487"><span class="lineNum">     487 </span><span class="lineCov">          1 : Array&lt;T1, N1&gt; &amp;operator/=(Array&lt;T1, N1&gt; &amp;a, T2 b) {</span></a>
<a name="488"><span class="lineNum">     488 </span><span class="lineCov">          1 :     a.slice() /= b;</span></a>
<a name="489"><span class="lineNum">     489 </span><span class="lineCov">          1 :     return a;</span></a>
<a name="490"><span class="lineNum">     490 </span>            : }</a>
<a name="491"><span class="lineNum">     491 </span>            : </a>
<a name="492"><span class="lineNum">     492 </span>            : // Type aliases ::::::::::::::::::::::::::::::::::::::::::::::::::::::::::::::::</a>
<a name="493"><span class="lineNum">     493 </span>            : </a>
<a name="494"><span class="lineNum">     494 </span>            : /// An easy alias for two-dimensional Arrays.</a>
<a name="495"><span class="lineNum">     495 </span>            : template &lt;class T, size_t nb_rows, size_t nb_cols&gt;</a>
<a name="496"><span class="lineNum">     496 </span>            : using Array2D = Array&lt;Array&lt;T, nb_cols&gt;, nb_rows&gt;;</a>
<a name="497"><span class="lineNum">     497 </span>            : </a>
<a name="498"><span class="lineNum">     498 </span>            : /// @}</a>
<a name="499"><span class="lineNum">     499 </span>            : </a>
<a name="500"><span class="lineNum">     500 </span>            : END_AH_NAMESPACE</a>
>>>>>>> f2922eea
</pre>
      </td>
    </tr>
  </table>
  <br>

  <table width="100%" border=0 cellspacing=0 cellpadding=0>
    <tr><td class="ruler"><img src="../../../glass.png" width=3 height=3 alt=""></td></tr>
    <tr><td class="versionInfo">Generated by: <a href="http://ltp.sourceforge.net/coverage/lcov.php" target="_parent">LCOV version 1.14-5-g4ff2ed6</a></td></tr>
  </table>
  <br>

</body>
</html><|MERGE_RESOLUTION|>--- conflicted
+++ resolved
@@ -4,11 +4,7 @@
 
 <head>
   <meta http-equiv="Content-Type" content="text/html; charset=UTF-8">
-<<<<<<< HEAD
-  <title>LCOV - dec139d7c6d0284ff6a9a39a603b0ce0bfb28db1 - src/AH/Containers/Array.hpp</title>
-=======
-  <title>LCOV - f37e26f20cf510efd46f00ec2ed0243c86a219dc - src/AH/Containers/Array.hpp</title>
->>>>>>> f2922eea
+  <title>LCOV - 323c222e2cb5fa06864b2c13511dfcc379954583 - src/AH/Containers/Array.hpp</title>
   <link rel="stylesheet" type="text/css" href="../../../gcov.css">
 </head>
 
@@ -32,39 +28,21 @@
           </tr>
           <tr>
             <td class="headerItem">Test:</td>
-<<<<<<< HEAD
-            <td class="headerValue">dec139d7c6d0284ff6a9a39a603b0ce0bfb28db1</td>
+            <td class="headerValue">323c222e2cb5fa06864b2c13511dfcc379954583</td>
             <td></td>
             <td class="headerItem">Lines:</td>
-            <td class="headerCovTableEntry">98</td>
-            <td class="headerCovTableEntry">103</td>
-            <td class="headerCovTableEntryHi">95.1 %</td>
+            <td class="headerCovTableEntry">133</td>
+            <td class="headerCovTableEntry">144</td>
+            <td class="headerCovTableEntryHi">92.4 %</td>
           </tr>
           <tr>
             <td class="headerItem">Date:</td>
-            <td class="headerValue">2019-11-12 13:30:17</td>
+            <td class="headerValue">2019-11-13 01:12:20</td>
             <td></td>
             <td class="headerItem">Functions:</td>
-            <td class="headerCovTableEntry">146</td>
-            <td class="headerCovTableEntry">146</td>
-            <td class="headerCovTableEntryHi">100.0 %</td>
-=======
-            <td class="headerValue">f37e26f20cf510efd46f00ec2ed0243c86a219dc</td>
-            <td></td>
-            <td class="headerItem">Lines:</td>
-            <td class="headerCovTableEntry">125</td>
-            <td class="headerCovTableEntry">136</td>
-            <td class="headerCovTableEntryHi">91.9 %</td>
-          </tr>
-          <tr>
-            <td class="headerItem">Date:</td>
-            <td class="headerValue">2019-11-13 00:31:02</td>
-            <td></td>
-            <td class="headerItem">Functions:</td>
-            <td class="headerCovTableEntry">113</td>
-            <td class="headerCovTableEntry">115</td>
-            <td class="headerCovTableEntryHi">98.3 %</td>
->>>>>>> f2922eea
+            <td class="headerCovTableEntry">192</td>
+            <td class="headerCovTableEntry">194</td>
+            <td class="headerCovTableEntryHi">99.0 %</td>
           </tr>
           <tr>
             <td class="headerItem">Legend:</td>
@@ -106,116 +84,6 @@
 <a name="14"><span class="lineNum">      14 </span>            :     return a &lt; b ? b - a : a - b;</a>
 <a name="15"><span class="lineNum">      15 </span>            : }</a>
 <a name="16"><span class="lineNum">      16 </span>            : </a>
-<<<<<<< HEAD
-<a name="17"><span class="lineNum">      17 </span>            : /**</a>
-<a name="18"><span class="lineNum">      18 </span>            :  * @brief   An array wrapper for easy copying, comparing, and iterating.</a>
-<a name="19"><span class="lineNum">      19 </span>            :  * </a>
-<a name="20"><span class="lineNum">      20 </span>            :  * @tparam  T</a>
-<a name="21"><span class="lineNum">      21 </span>            :  *          The type of the elements in the array.</a>
-<a name="22"><span class="lineNum">      22 </span>            :  * @tparam  N </a>
-<a name="23"><span class="lineNum">      23 </span>            :  *          The number of elements in the array.</a>
-<a name="24"><span class="lineNum">      24 </span>            :  */</a>
-<a name="25"><span class="lineNum">      25 </span>            : template &lt;class T, size_t N&gt;</a>
-<a name="26"><span class="lineNum">      26 </span><span class="lineCov">          9 : struct Array {</span></a>
-<a name="27"><span class="lineNum">      27 </span>            :     T data[N];</a>
-<a name="28"><span class="lineNum">      28 </span>            :     using type = T;</a>
-<a name="29"><span class="lineNum">      29 </span>            :     constexpr static size_t length = N;</a>
-<a name="30"><span class="lineNum">      30 </span>            : </a>
-<a name="31"><span class="lineNum">      31 </span>            :     /**</a>
-<a name="32"><span class="lineNum">      32 </span>            :      * @brief   Get the element at the given index.</a>
-<a name="33"><span class="lineNum">      33 </span>            :      * </a>
-<a name="34"><span class="lineNum">      34 </span>            :      * @note    Bounds checking is performed. If fatal errors are disabled, the</a>
-<a name="35"><span class="lineNum">      35 </span>            :      *          last element is returned if the index is out of bounds. </a>
-<a name="36"><span class="lineNum">      36 </span>            :      * </a>
-<a name="37"><span class="lineNum">      37 </span>            :      * @param   index</a>
-<a name="38"><span class="lineNum">      38 </span>            :      *          The (zero-based) index of the element to return.</a>
-<a name="39"><span class="lineNum">      39 </span>            :      */</a>
-<a name="40"><span class="lineNum">      40 </span><span class="lineCov">       5200 :     T &amp;operator[](size_t index) {</span></a>
-<a name="41"><span class="lineNum">      41 </span><span class="lineCov">       5200 :         if (index &gt;= N) { // TODO</span></a>
-<a name="42"><span class="lineNum">      42 </span><span class="lineCov">          1 :             ERROR(F(&quot;Index out of bounds: &quot;) &lt;&lt; index &lt;&lt; F(&quot; ≥ &quot;) &lt;&lt; N, 0xEDED);</span></a>
-<a name="43"><span class="lineNum">      43 </span><span class="lineNoCov">          0 :             index = N - 1;</span></a>
-<a name="44"><span class="lineNum">      44 </span><span class="lineNoCov">          0 :         }</span></a>
-<a name="45"><span class="lineNum">      45 </span><span class="lineCov">       5199 :         return data[index];</span></a>
-<a name="46"><span class="lineNum">      46 </span><span class="lineCov">          1 :     }</span></a>
-<a name="47"><span class="lineNum">      47 </span>            : </a>
-<a name="48"><span class="lineNum">      48 </span>            :     /**</a>
-<a name="49"><span class="lineNum">      49 </span>            :      * @brief   Get the element at the given index.</a>
-<a name="50"><span class="lineNum">      50 </span>            :      * </a>
-<a name="51"><span class="lineNum">      51 </span>            :      * @note    Bounds checking is performed. If fatal errors are disabled, the</a>
-<a name="52"><span class="lineNum">      52 </span>            :      *          last element is returned if the index is out of bounds. </a>
-<a name="53"><span class="lineNum">      53 </span>            :      * </a>
-<a name="54"><span class="lineNum">      54 </span>            :      * @param   index</a>
-<a name="55"><span class="lineNum">      55 </span>            :      *          The (zero-based) index of the element to return.</a>
-<a name="56"><span class="lineNum">      56 </span>            :      */</a>
-<a name="57"><span class="lineNum">      57 </span><span class="lineCov">       2003 :     const T &amp;operator[](size_t index) const {</span></a>
-<a name="58"><span class="lineNum">      58 </span><span class="lineCov">       2003 :         if (index &gt;= N) { // TODO</span></a>
-<a name="59"><span class="lineNum">      59 </span><span class="lineCov">          1 :             ERROR(F(&quot;Index out of bounds: &quot;) &lt;&lt; index &lt;&lt; F(&quot; ≥ &quot;) &lt;&lt; N, 0xEDED);</span></a>
-<a name="60"><span class="lineNum">      60 </span><span class="lineNoCov">          0 :             index = N - 1;</span></a>
-<a name="61"><span class="lineNum">      61 </span><span class="lineNoCov">          0 :         }</span></a>
-<a name="62"><span class="lineNum">      62 </span><span class="lineCov">       2002 :         return data[index];</span></a>
-<a name="63"><span class="lineNum">      63 </span><span class="lineCov">          1 :     }</span></a>
-<a name="64"><span class="lineNum">      64 </span>            : </a>
-<a name="65"><span class="lineNum">      65 </span>            :     /**</a>
-<a name="66"><span class="lineNum">      66 </span>            :      * @brief   Get a pointer to the first element.</a>
-<a name="67"><span class="lineNum">      67 </span>            :      */</a>
-<a name="68"><span class="lineNum">      68 </span><span class="lineCov">         85 :     T *begin() { return &amp;data[0]; }</span></a>
-<a name="69"><span class="lineNum">      69 </span>            : </a>
-<a name="70"><span class="lineNum">      70 </span>            :     /**</a>
-<a name="71"><span class="lineNum">      71 </span>            :      * @brief   Get a pointer to the first element.</a>
-<a name="72"><span class="lineNum">      72 </span>            :      */</a>
-<a name="73"><span class="lineNum">      73 </span><span class="lineCov">         16 :     const T *begin() const { return &amp;data[0]; }</span></a>
-<a name="74"><span class="lineNum">      74 </span>            : </a>
-<a name="75"><span class="lineNum">      75 </span>            :     /**</a>
-<a name="76"><span class="lineNum">      76 </span>            :      * @brief   Get a pointer to the memory beyond the array.</a>
-<a name="77"><span class="lineNum">      77 </span>            :      */</a>
-<a name="78"><span class="lineNum">      78 </span><span class="lineCov">        466 :     T *end() { return &amp;data[N]; }</span></a>
-<a name="79"><span class="lineNum">      79 </span>            : </a>
-<a name="80"><span class="lineNum">      80 </span>            :     /**</a>
-<a name="81"><span class="lineNum">      81 </span>            :      * @brief   Get a pointer to the memory beyond the array.</a>
-<a name="82"><span class="lineNum">      82 </span>            :      */</a>
-<a name="83"><span class="lineNum">      83 </span><span class="lineCov">         16 :     const T *end() const { return &amp;data[N]; }</span></a>
-<a name="84"><span class="lineNum">      84 </span>            : </a>
-<a name="85"><span class="lineNum">      85 </span>            :     /**</a>
-<a name="86"><span class="lineNum">      86 </span>            :      * @brief   Check the equality of all elements in two arrays.</a>
-<a name="87"><span class="lineNum">      87 </span>            :      * </a>
-<a name="88"><span class="lineNum">      88 </span>            :      * @param   rhs </a>
-<a name="89"><span class="lineNum">      89 </span>            :      *          The array to compare this array to.</a>
-<a name="90"><span class="lineNum">      90 </span>            :      */</a>
-<a name="91"><span class="lineNum">      91 </span><span class="lineCov">         33 :     bool operator==(const Array&lt;T, N&gt; &amp;rhs) const {</span></a>
-<a name="92"><span class="lineNum">      92 </span><span class="lineCov">         33 :         if (this == &amp;rhs)</span></a>
-<a name="93"><span class="lineNum">      93 </span><span class="lineCov">          3 :             return true;</span></a>
-<a name="94"><span class="lineNum">      94 </span><span class="lineCov">        153 :         for (size_t i = 0; i &lt; N; i++)</span></a>
-<a name="95"><span class="lineNum">      95 </span><span class="lineCov">        126 :             if ((*this)[i] != rhs[i])</span></a>
-<a name="96"><span class="lineNum">      96 </span><span class="lineCov">          3 :                 return false;</span></a>
-<a name="97"><span class="lineNum">      97 </span><span class="lineCov">         27 :         return true;</span></a>
-<a name="98"><span class="lineNum">      98 </span><span class="lineCov">         33 :     }</span></a>
-<a name="99"><span class="lineNum">      99 </span>            : </a>
-<a name="100"><span class="lineNum">     100 </span>            :     /**</a>
-<a name="101"><span class="lineNum">     101 </span>            :      * @brief   Check the inequality of all elements in two arrays.</a>
-<a name="102"><span class="lineNum">     102 </span>            :      * </a>
-<a name="103"><span class="lineNum">     103 </span>            :      * @param   rhs </a>
-<a name="104"><span class="lineNum">     104 </span>            :      *          The array to compare this array to.</a>
-<a name="105"><span class="lineNum">     105 </span>            :      */</a>
-<a name="106"><span class="lineNum">     106 </span><span class="lineCov">          4 :     bool operator!=(const Array&lt;T, N&gt; &amp;rhs) const { return !(*this == rhs); }</span></a>
-<a name="107"><span class="lineNum">     107 </span>            : </a>
-<a name="108"><span class="lineNum">     108 </span>            :     /**</a>
-<a name="109"><span class="lineNum">     109 </span>            :      * @brief   Get a view on a slice of the Array.</a>
-<a name="110"><span class="lineNum">     110 </span>            :      * </a>
-<a name="111"><span class="lineNum">     111 </span>            :      * Doesn't copy the contents of the array, it's just a reference to the </a>
-<a name="112"><span class="lineNum">     112 </span>            :      * original array.</a>
-<a name="113"><span class="lineNum">     113 </span>            :      * </a>
-<a name="114"><span class="lineNum">     114 </span>            :      * @tparam  Start</a>
-<a name="115"><span class="lineNum">     115 </span>            :      *          The start index of the slice.</a>
-<a name="116"><span class="lineNum">     116 </span>            :      * @tparam  End</a>
-<a name="117"><span class="lineNum">     117 </span>            :      *          The end index of the slice (non inclusive).</a>
-<a name="118"><span class="lineNum">     118 </span>            :      */</a>
-<a name="119"><span class="lineNum">     119 </span>            :     template &lt;size_t Start = 0, size_t End = N&gt;</a>
-<a name="120"><span class="lineNum">     120 </span>            :     ArraySlice&lt;T, N, Start, End, false&gt; slice();</a>
-<a name="121"><span class="lineNum">     121 </span>            : </a>
-<a name="122"><span class="lineNum">     122 </span>            :     /**</a>
-<a name="123"><span class="lineNum">     123 </span>            :      * @brief   Get a read-only view on a slice of the Array.</a>
-<a name="124"><span class="lineNum">     124 </span>            :      * @copydetails     slice()</a>
-=======
 <a name="17"><span class="lineNum">      17 </span>            : /// @addtogroup Containers</a>
 <a name="18"><span class="lineNum">      18 </span>            : /// @{</a>
 <a name="19"><span class="lineNum">      19 </span>            : </a>
@@ -231,7 +99,7 @@
 <a name="29"><span class="lineNum">      29 </span>            :  *          The number of elements in the array.</a>
 <a name="30"><span class="lineNum">      30 </span>            :  */</a>
 <a name="31"><span class="lineNum">      31 </span>            : template &lt;class T, size_t N&gt;</a>
-<a name="32"><span class="lineNum">      32 </span>            : struct Array {</a>
+<a name="32"><span class="lineNum">      32 </span><span class="lineCov">          9 : struct Array {</span></a>
 <a name="33"><span class="lineNum">      33 </span>            :     T data[N];</a>
 <a name="34"><span class="lineNum">      34 </span>            :     using type = T;</a>
 <a name="35"><span class="lineNum">      35 </span>            :     constexpr static size_t length = N;</a>
@@ -245,12 +113,12 @@
 <a name="43"><span class="lineNum">      43 </span>            :      * @param   index</a>
 <a name="44"><span class="lineNum">      44 </span>            :      *          The (zero-based) index of the element to return.</a>
 <a name="45"><span class="lineNum">      45 </span>            :      */</a>
-<a name="46"><span class="lineNum">      46 </span><span class="lineCov">        158 :     T &amp;operator[](size_t index) {</span></a>
-<a name="47"><span class="lineNum">      47 </span><span class="lineCov">        158 :         if (index &gt;= N) { // TODO</span></a>
+<a name="46"><span class="lineNum">      46 </span><span class="lineCov">       5258 :     T &amp;operator[](size_t index) {</span></a>
+<a name="47"><span class="lineNum">      47 </span><span class="lineCov">       5258 :         if (index &gt;= N) { // TODO</span></a>
 <a name="48"><span class="lineNum">      48 </span><span class="lineCov">          1 :             ERROR(F(&quot;Index out of bounds: &quot;) &lt;&lt; index &lt;&lt; F(&quot; ≥ &quot;) &lt;&lt; N, 0xEDED);</span></a>
 <a name="49"><span class="lineNum">      49 </span><span class="lineNoCov">          0 :             index = N - 1;</span></a>
 <a name="50"><span class="lineNum">      50 </span><span class="lineNoCov">          0 :         }</span></a>
-<a name="51"><span class="lineNum">      51 </span><span class="lineCov">        157 :         return data[index];</span></a>
+<a name="51"><span class="lineNum">      51 </span><span class="lineCov">       5257 :         return data[index];</span></a>
 <a name="52"><span class="lineNum">      52 </span><span class="lineCov">          1 :     }</span></a>
 <a name="53"><span class="lineNum">      53 </span>            : </a>
 <a name="54"><span class="lineNum">      54 </span>            :     /**</a>
@@ -262,18 +130,18 @@
 <a name="60"><span class="lineNum">      60 </span>            :      * @param   index</a>
 <a name="61"><span class="lineNum">      61 </span>            :      *          The (zero-based) index of the element to return.</a>
 <a name="62"><span class="lineNum">      62 </span>            :      */</a>
-<a name="63"><span class="lineNum">      63 </span><span class="lineCov">        360 :     const T &amp;operator[](size_t index) const {</span></a>
-<a name="64"><span class="lineNum">      64 </span><span class="lineCov">        360 :         if (index &gt;= N) { // TODO</span></a>
+<a name="63"><span class="lineNum">      63 </span><span class="lineCov">       2067 :     const T &amp;operator[](size_t index) const {</span></a>
+<a name="64"><span class="lineNum">      64 </span><span class="lineCov">       2067 :         if (index &gt;= N) { // TODO</span></a>
 <a name="65"><span class="lineNum">      65 </span><span class="lineCov">          1 :             ERROR(F(&quot;Index out of bounds: &quot;) &lt;&lt; index &lt;&lt; F(&quot; ≥ &quot;) &lt;&lt; N, 0xEDED);</span></a>
 <a name="66"><span class="lineNum">      66 </span><span class="lineNoCov">          0 :             index = N - 1;</span></a>
 <a name="67"><span class="lineNum">      67 </span><span class="lineNoCov">          0 :         }</span></a>
-<a name="68"><span class="lineNum">      68 </span><span class="lineCov">        359 :         return data[index];</span></a>
+<a name="68"><span class="lineNum">      68 </span><span class="lineCov">       2066 :         return data[index];</span></a>
 <a name="69"><span class="lineNum">      69 </span><span class="lineCov">          1 :     }</span></a>
 <a name="70"><span class="lineNum">      70 </span>            : </a>
 <a name="71"><span class="lineNum">      71 </span>            :     /**</a>
 <a name="72"><span class="lineNum">      72 </span>            :      * @brief   Get a pointer to the first element.</a>
 <a name="73"><span class="lineNum">      73 </span>            :      */</a>
-<a name="74"><span class="lineNum">      74 </span><span class="lineCov">          5 :     T *begin() { return &amp;data[0]; }</span></a>
+<a name="74"><span class="lineNum">      74 </span><span class="lineCov">         85 :     T *begin() { return &amp;data[0]; }</span></a>
 <a name="75"><span class="lineNum">      75 </span>            : </a>
 <a name="76"><span class="lineNum">      76 </span>            :     /**</a>
 <a name="77"><span class="lineNum">      77 </span>            :      * @brief   Get a pointer to the first element.</a>
@@ -283,7 +151,7 @@
 <a name="81"><span class="lineNum">      81 </span>            :     /**</a>
 <a name="82"><span class="lineNum">      82 </span>            :      * @brief   Get a pointer to the memory beyond the array.</a>
 <a name="83"><span class="lineNum">      83 </span>            :      */</a>
-<a name="84"><span class="lineNum">      84 </span><span class="lineCov">          5 :     T *end() { return &amp;data[N]; }</span></a>
+<a name="84"><span class="lineNum">      84 </span><span class="lineCov">        466 :     T *end() { return &amp;data[N]; }</span></a>
 <a name="85"><span class="lineNum">      85 </span>            : </a>
 <a name="86"><span class="lineNum">      86 </span>            :     /**</a>
 <a name="87"><span class="lineNum">      87 </span>            :      * @brief   Get a pointer to the memory beyond the array.</a>
@@ -296,14 +164,14 @@
 <a name="94"><span class="lineNum">      94 </span>            :      * @param   rhs </a>
 <a name="95"><span class="lineNum">      95 </span>            :      *          The array to compare this array to.</a>
 <a name="96"><span class="lineNum">      96 </span>            :      */</a>
-<a name="97"><span class="lineNum">      97 </span><span class="lineCov">         40 :     bool operator==(const Array&lt;T, N&gt; &amp;rhs) const {</span></a>
-<a name="98"><span class="lineNum">      98 </span><span class="lineCov">         40 :         if (this == &amp;rhs)</span></a>
+<a name="97"><span class="lineNum">      97 </span><span class="lineCov">         42 :     bool operator==(const Array&lt;T, N&gt; &amp;rhs) const {</span></a>
+<a name="98"><span class="lineNum">      98 </span><span class="lineCov">         42 :         if (this == &amp;rhs)</span></a>
 <a name="99"><span class="lineNum">      99 </span><span class="lineCov">          3 :             return true;</span></a>
-<a name="100"><span class="lineNum">     100 </span><span class="lineCov">        202 :         for (size_t i = 0; i &lt; N; i++)</span></a>
-<a name="101"><span class="lineNum">     101 </span><span class="lineCov">        168 :             if ((*this)[i] != rhs[i])</span></a>
+<a name="100"><span class="lineNum">     100 </span><span class="lineCov">        213 :         for (size_t i = 0; i &lt; N; i++)</span></a>
+<a name="101"><span class="lineNum">     101 </span><span class="lineCov">        177 :             if ((*this)[i] != rhs[i])</span></a>
 <a name="102"><span class="lineNum">     102 </span><span class="lineCov">          3 :                 return false;</span></a>
-<a name="103"><span class="lineNum">     103 </span><span class="lineCov">         34 :         return true;</span></a>
-<a name="104"><span class="lineNum">     104 </span><span class="lineCov">         40 :     }</span></a>
+<a name="103"><span class="lineNum">     103 </span><span class="lineCov">         36 :         return true;</span></a>
+<a name="104"><span class="lineNum">     104 </span><span class="lineCov">         42 :     }</span></a>
 <a name="105"><span class="lineNum">     105 </span>            : </a>
 <a name="106"><span class="lineNum">     106 </span>            :     /**</a>
 <a name="107"><span class="lineNum">     107 </span>            :      * @brief   Check the inequality of all elements in two arrays.</a>
@@ -324,7 +192,6 @@
 <a name="122"><span class="lineNum">     122 </span>            :      *          The start index of the slice.</a>
 <a name="123"><span class="lineNum">     123 </span>            :      * @tparam  End</a>
 <a name="124"><span class="lineNum">     124 </span>            :      *          The end index of the slice.</a>
->>>>>>> f2922eea
 <a name="125"><span class="lineNum">     125 </span>            :      */</a>
 <a name="126"><span class="lineNum">     126 </span>            :     template &lt;size_t Start = 0, size_t End = N - 1&gt;</a>
 <a name="127"><span class="lineNum">     127 </span>            :     ArraySlice&lt;T, abs_diff(Start, End) + 1, (End &lt; Start), false&gt; slice();</a>
@@ -333,293 +200,6 @@
 <a name="130"><span class="lineNum">     130 </span>            :      * @brief   Get a read-only view on a slice of the Array.</a>
 <a name="131"><span class="lineNum">     131 </span>            :      * @copydetails     slice()</a>
 <a name="132"><span class="lineNum">     132 </span>            :      */</a>
-<<<<<<< HEAD
-<a name="133"><span class="lineNum">     133 </span>            :     template &lt;size_t Start = 0, size_t End = N&gt;</a>
-<a name="134"><span class="lineNum">     134 </span>            :     ArraySlice&lt;T, N, Start, End, true&gt; cslice() const {</a>
-<a name="135"><span class="lineNum">     135 </span>            :         const Array&lt;T, N&gt; &amp;This = *this;</a>
-<a name="136"><span class="lineNum">     136 </span>            :         return This.slice();</a>
-<a name="137"><span class="lineNum">     137 </span>            :     }</a>
-<a name="138"><span class="lineNum">     138 </span>            : };</a>
-<a name="139"><span class="lineNum">     139 </span>            : </a>
-<a name="140"><span class="lineNum">     140 </span>            : /**</a>
-<a name="141"><span class="lineNum">     141 </span>            :  * @brief   Class for a view on a slice of an array.</a>
-<a name="142"><span class="lineNum">     142 </span>            :  * </a>
-<a name="143"><span class="lineNum">     143 </span>            :  * Doesn't copy the contents of the array, it's just a reference to the original</a>
-<a name="144"><span class="lineNum">     144 </span>            :  * array.</a>
-<a name="145"><span class="lineNum">     145 </span>            :  * </a>
-<a name="146"><span class="lineNum">     146 </span>            :  * @tparam  T</a>
-<a name="147"><span class="lineNum">     147 </span>            :  *          The type of elements of the Array.</a>
-<a name="148"><span class="lineNum">     148 </span>            :  * @tparam  N </a>
-<a name="149"><span class="lineNum">     149 </span>            :  *          The size of the Array.</a>
-<a name="150"><span class="lineNum">     150 </span>            :  * @tparam  Start</a>
-<a name="151"><span class="lineNum">     151 </span>            :  *          The start index of the slice.</a>
-<a name="152"><span class="lineNum">     152 </span>            :  * @tparam  End</a>
-<a name="153"><span class="lineNum">     153 </span>            :  *          The end index of the slice (non inclusive).</a>
-<a name="154"><span class="lineNum">     154 </span>            :  * @tparam  Const</a>
-<a name="155"><span class="lineNum">     155 </span>            :  *          Whether to save a read-only or mutable reference to the Array.</a>
-<a name="156"><span class="lineNum">     156 </span>            :  */</a>
-<a name="157"><span class="lineNum">     157 </span>            : template &lt;class T, size_t N, size_t Start = 0, size_t End = N,</a>
-<a name="158"><span class="lineNum">     158 </span>            :           bool Const = true&gt;</a>
-<a name="159"><span class="lineNum">     159 </span>            : class ArraySlice {</a>
-<a name="160"><span class="lineNum">     160 </span>            :     using ArrayRefType = typename std::conditional&lt;Const, const Array&lt;T, N&gt; &amp;,</a>
-<a name="161"><span class="lineNum">     161 </span>            :                                                    Array&lt;T, N&gt; &amp;&gt;::type;</a>
-<a name="162"><span class="lineNum">     162 </span>            :     using ElementRefType =</a>
-<a name="163"><span class="lineNum">     163 </span>            :         typename std::conditional&lt;Const, const T &amp;, T &amp;&gt;::type;</a>
-<a name="164"><span class="lineNum">     164 </span>            : </a>
-<a name="165"><span class="lineNum">     165 </span>            :   public:</a>
-<a name="166"><span class="lineNum">     166 </span>            :     /// Constructor</a>
-<a name="167"><span class="lineNum">     167 </span><span class="lineCov">         51 :     ArraySlice(ArrayRefType array) : array{array} {}</span></a>
-<a name="168"><span class="lineNum">     168 </span>            : </a>
-<a name="169"><span class="lineNum">     169 </span>            :     /// Implicit conversion from slice to new array (creates a copy).</a>
-<a name="170"><span class="lineNum">     170 </span><span class="lineCov">          4 :     operator Array&lt;T, End - Start&gt;() const { return asArray(); }</span></a>
-<a name="171"><span class="lineNum">     171 </span>            : </a>
-<a name="172"><span class="lineNum">     172 </span><span class="lineCov">          5 :     Array&lt;T, End - Start&gt; asArray() const {</span></a>
-<a name="173"><span class="lineNum">     173 </span><span class="lineCov">          5 :         Array&lt;T, End - Start&gt; slice = {};</span></a>
-<a name="174"><span class="lineNum">     174 </span><span class="lineCov">         16 :         for (size_t i = 0; i &lt; End - Start; ++i)</span></a>
-<a name="175"><span class="lineNum">     175 </span><span class="lineCov">         11 :             slice[i] = array[Start + i];</span></a>
-<a name="176"><span class="lineNum">     176 </span><span class="lineCov">          5 :         return slice;</span></a>
-<a name="177"><span class="lineNum">     177 </span>            :     }</a>
-<a name="178"><span class="lineNum">     178 </span>            : </a>
-<a name="179"><span class="lineNum">     179 </span>            :     /**</a>
-<a name="180"><span class="lineNum">     180 </span>            :      * @brief   Get the element at the given index.</a>
-<a name="181"><span class="lineNum">     181 </span>            :      * </a>
-<a name="182"><span class="lineNum">     182 </span>            :      * @note    Bounds checking is performed. If fatal errors are disabled, the</a>
-<a name="183"><span class="lineNum">     183 </span>            :      *          last element is returned if the index is out of bounds. </a>
-<a name="184"><span class="lineNum">     184 </span>            :      * </a>
-<a name="185"><span class="lineNum">     185 </span>            :      * @param   index</a>
-<a name="186"><span class="lineNum">     186 </span>            :      *          The (zero-based) index of the element to return.</a>
-<a name="187"><span class="lineNum">     187 </span>            :      */</a>
-<a name="188"><span class="lineNum">     188 </span><span class="lineCov">        149 :     ElementRefType operator[](size_t index) const {</span></a>
-<a name="189"><span class="lineNum">     189 </span><span class="lineCov">        149 :         return array[Start + index];</span></a>
-<a name="190"><span class="lineNum">     190 </span>            :     }</a>
-<a name="191"><span class="lineNum">     191 </span>            : </a>
-<a name="192"><span class="lineNum">     192 </span>            :   private:</a>
-<a name="193"><span class="lineNum">     193 </span>            :     ArrayRefType &amp;array;</a>
-<a name="194"><span class="lineNum">     194 </span>            : };</a>
-<a name="195"><span class="lineNum">     195 </span>            : </a>
-<a name="196"><span class="lineNum">     196 </span>            : template &lt;class T, size_t N&gt;</a>
-<a name="197"><span class="lineNum">     197 </span>            : template &lt;size_t Start, size_t End&gt;</a>
-<a name="198"><span class="lineNum">     198 </span><span class="lineCov">         17 : inline ArraySlice&lt;T, N, Start, End, false&gt; Array&lt;T, N&gt;::slice() {</span></a>
-<a name="199"><span class="lineNum">     199 </span><span class="lineCov">         17 :     return ArraySlice&lt;T, N, Start, End, false&gt;{*this};</span></a>
-<a name="200"><span class="lineNum">     200 </span>            : }</a>
-<a name="201"><span class="lineNum">     201 </span>            : </a>
-<a name="202"><span class="lineNum">     202 </span>            : template &lt;class T, size_t N&gt;</a>
-<a name="203"><span class="lineNum">     203 </span>            : template &lt;size_t Start, size_t End&gt;</a>
-<a name="204"><span class="lineNum">     204 </span><span class="lineCov">         34 : inline ArraySlice&lt;T, N, Start, End, true&gt; Array&lt;T, N&gt;::slice() const {</span></a>
-<a name="205"><span class="lineNum">     205 </span><span class="lineCov">         34 :     return ArraySlice&lt;T, N, Start, End, true&gt;{*this};</span></a>
-<a name="206"><span class="lineNum">     206 </span>            : }</a>
-<a name="207"><span class="lineNum">     207 </span>            : </a>
-<a name="208"><span class="lineNum">     208 </span>            : // Equality ::::::::::::::::::::::::::::::::::::::::::::::::::::::::::::::::::::</a>
-<a name="209"><span class="lineNum">     209 </span>            : </a>
-<a name="210"><span class="lineNum">     210 </span>            : /// Slice == Slice</a>
-<a name="211"><span class="lineNum">     211 </span>            : template &lt;class T1, class T2, size_t N1, size_t N2, size_t Start1,</a>
-<a name="212"><span class="lineNum">     212 </span>            :           size_t Start2, size_t End1, size_t End2, bool Const1, bool Const2&gt;</a>
-<a name="213"><span class="lineNum">     213 </span><span class="lineCov">          3 : bool operator==(ArraySlice&lt;T1, N1, Start1, End1, Const1&gt; a,</span></a>
-<a name="214"><span class="lineNum">     214 </span>            :                 ArraySlice&lt;T2, N2, Start2, End2, Const2&gt; b) {</a>
-<a name="215"><span class="lineNum">     215 </span>            :     static_assert(End1 - Start1 == End2 - Start2, &quot;Error: sizes do not match&quot;);</a>
-<a name="216"><span class="lineNum">     216 </span><span class="lineCov">         12 :     for (size_t i = 0; i &lt; End1 - Start1; ++i)</span></a>
-<a name="217"><span class="lineNum">     217 </span><span class="lineCov">          9 :         if (a[i] != b[i])</span></a>
-<a name="218"><span class="lineNum">     218 </span><span class="lineNoCov">          0 :             return false;</span></a>
-<a name="219"><span class="lineNum">     219 </span><span class="lineCov">          3 :     return true;</span></a>
-<a name="220"><span class="lineNum">     220 </span><span class="lineCov">          3 : }</span></a>
-<a name="221"><span class="lineNum">     221 </span>            : </a>
-<a name="222"><span class="lineNum">     222 </span>            : /// Array == Slice</a>
-<a name="223"><span class="lineNum">     223 </span>            : template &lt;class T1, class T2, size_t N1, size_t N2, size_t Start2, size_t End2,</a>
-<a name="224"><span class="lineNum">     224 </span>            :           bool Const2&gt;</a>
-<a name="225"><span class="lineNum">     225 </span>            : bool operator==(const Array&lt;T1, N1&gt; &amp;a,</a>
-<a name="226"><span class="lineNum">     226 </span>            :                 ArraySlice&lt;T2, N2, Start2, End2, Const2&gt; b) {</a>
-<a name="227"><span class="lineNum">     227 </span>            :     return a.slice() == b;</a>
-<a name="228"><span class="lineNum">     228 </span>            : }</a>
-<a name="229"><span class="lineNum">     229 </span>            : </a>
-<a name="230"><span class="lineNum">     230 </span>            : /// Slice == Array</a>
-<a name="231"><span class="lineNum">     231 </span>            : template &lt;class T1, class T2, size_t N1, size_t N2, size_t Start1, size_t End1,</a>
-<a name="232"><span class="lineNum">     232 </span>            :           bool Const1&gt;</a>
-<a name="233"><span class="lineNum">     233 </span>            : bool operator==(ArraySlice&lt;T2, N2, Start1, End1, Const1&gt; a,</a>
-<a name="234"><span class="lineNum">     234 </span>            :                 const Array&lt;T1, N1&gt; &amp;b) {</a>
-<a name="235"><span class="lineNum">     235 </span>            :     return a == b.slice();</a>
-<a name="236"><span class="lineNum">     236 </span>            : }</a>
-<a name="237"><span class="lineNum">     237 </span>            : </a>
-<a name="238"><span class="lineNum">     238 </span>            : // Addition ::::::::::::::::::::::::::::::::::::::::::::::::::::::::::::::::::::</a>
-<a name="239"><span class="lineNum">     239 </span>            : </a>
-<a name="240"><span class="lineNum">     240 </span>            : /// Slice + Slice</a>
-<a name="241"><span class="lineNum">     241 </span>            : template &lt;class T1, class T2, size_t N1, size_t N2, size_t Start1,</a>
-<a name="242"><span class="lineNum">     242 </span>            :           size_t Start2, size_t End1, size_t End2, bool Const1, bool Const2&gt;</a>
-<a name="243"><span class="lineNum">     243 </span>            : Array&lt;decltype(T1{} + T2{}), End1 - Start1&gt;</a>
-<a name="244"><span class="lineNum">     244 </span><span class="lineCov">          2 : operator+(ArraySlice&lt;T1, N1, Start1, End1, Const1&gt; a,</span></a>
-<a name="245"><span class="lineNum">     245 </span>            :           ArraySlice&lt;T2, N2, Start2, End2, Const2&gt; b) {</a>
-<a name="246"><span class="lineNum">     246 </span>            :     static_assert(End1 - Start1 == End2 - Start2, &quot;Error: sizes do not match&quot;);</a>
-<a name="247"><span class="lineNum">     247 </span><span class="lineCov">          2 :     Array&lt;decltype(T1{} + T2{}), End1 - Start1&gt; result = {};</span></a>
-<a name="248"><span class="lineNum">     248 </span><span class="lineCov">          8 :     for (size_t i = 0; i &lt; End1 - Start1; ++i)</span></a>
-<a name="249"><span class="lineNum">     249 </span><span class="lineCov">          6 :         result[i] = a[i] + b[i];</span></a>
-<a name="250"><span class="lineNum">     250 </span><span class="lineCov">          2 :     return result;</span></a>
-<a name="251"><span class="lineNum">     251 </span>            : }</a>
-<a name="252"><span class="lineNum">     252 </span>            : </a>
-<a name="253"><span class="lineNum">     253 </span>            : /// Array + Array</a>
-<a name="254"><span class="lineNum">     254 </span>            : template &lt;class T1, class T2, size_t N1, size_t N2&gt;</a>
-<a name="255"><span class="lineNum">     255 </span><span class="lineCov">          1 : Array&lt;decltype(T1{} + T2{}), N1&gt; operator+(const Array&lt;T1, N1&gt; &amp;a,</span></a>
-<a name="256"><span class="lineNum">     256 </span>            :                                            const Array&lt;T2, N2&gt; &amp;b) {</a>
-<a name="257"><span class="lineNum">     257 </span><span class="lineCov">          1 :     return a.slice() + b.slice();</span></a>
-<a name="258"><span class="lineNum">     258 </span>            : }</a>
-<a name="259"><span class="lineNum">     259 </span>            : </a>
-<a name="260"><span class="lineNum">     260 </span>            : /// Slice += Slice</a>
-<a name="261"><span class="lineNum">     261 </span>            : template &lt;class T1, class T2, size_t N1, size_t N2, size_t Start1,</a>
-<a name="262"><span class="lineNum">     262 </span>            :           size_t Start2, size_t End1, size_t End2, bool Const1, bool Const2&gt;</a>
-<a name="263"><span class="lineNum">     263 </span>            : const ArraySlice&lt;T1, N1, Start1, End1, Const1&gt; &amp;</a>
-<a name="264"><span class="lineNum">     264 </span><span class="lineCov">          2 : operator+=(const ArraySlice&lt;T1, N1, Start1, End1, Const1&gt; &amp;a,</span></a>
-<a name="265"><span class="lineNum">     265 </span>            :            const ArraySlice&lt;T2, N2, Start2, End2, Const2&gt; &amp;b) {</a>
-<a name="266"><span class="lineNum">     266 </span>            :     static_assert(End1 - Start1 == End2 - Start2, &quot;Error: sizes do not match&quot;);</a>
-<a name="267"><span class="lineNum">     267 </span><span class="lineCov">          8 :     for (size_t i = 0; i &lt; End1 - Start1; ++i)</span></a>
-<a name="268"><span class="lineNum">     268 </span><span class="lineCov">          6 :         a[i] += b[i];</span></a>
-<a name="269"><span class="lineNum">     269 </span><span class="lineCov">          2 :     return a;</span></a>
-<a name="270"><span class="lineNum">     270 </span>            : }</a>
-<a name="271"><span class="lineNum">     271 </span>            : </a>
-<a name="272"><span class="lineNum">     272 </span>            : /// Array += Array</a>
-<a name="273"><span class="lineNum">     273 </span>            : template &lt;class T1, class T2, size_t N1, size_t N2&gt;</a>
-<a name="274"><span class="lineNum">     274 </span><span class="lineCov">          1 : Array&lt;T1, N1&gt; &amp;operator+=(Array&lt;T1, N1&gt; &amp;a, const Array&lt;T2, N2&gt; &amp;b) {</span></a>
-<a name="275"><span class="lineNum">     275 </span><span class="lineCov">          1 :     a.slice() += b.slice();</span></a>
-<a name="276"><span class="lineNum">     276 </span><span class="lineCov">          1 :     return a;</span></a>
-<a name="277"><span class="lineNum">     277 </span>            : }</a>
-<a name="278"><span class="lineNum">     278 </span>            : </a>
-<a name="279"><span class="lineNum">     279 </span>            : // Subtraction :::::::::::::::::::::::::::::::::::::::::::::::::::::::::::::::::</a>
-<a name="280"><span class="lineNum">     280 </span>            : </a>
-<a name="281"><span class="lineNum">     281 </span>            : /// Slice - Slice</a>
-<a name="282"><span class="lineNum">     282 </span>            : template &lt;class T1, class T2, size_t N1, size_t N2, size_t Start1,</a>
-<a name="283"><span class="lineNum">     283 </span>            :           size_t Start2, size_t End1, size_t End2, bool Const1, bool Const2&gt;</a>
-<a name="284"><span class="lineNum">     284 </span>            : Array&lt;decltype(T1{} - T2{}), End1 - Start1&gt;</a>
-<a name="285"><span class="lineNum">     285 </span><span class="lineCov">          2 : operator-(ArraySlice&lt;T1, N1, Start1, End1, Const1&gt; a,</span></a>
-<a name="286"><span class="lineNum">     286 </span>            :           ArraySlice&lt;T2, N2, Start2, End2, Const2&gt; b) {</a>
-<a name="287"><span class="lineNum">     287 </span>            :     static_assert(End1 - Start1 == End2 - Start2, &quot;Error: sizes do not match&quot;);</a>
-<a name="288"><span class="lineNum">     288 </span><span class="lineCov">          2 :     Array&lt;decltype(T1{} - T2{}), End1 - Start1&gt; result = {};</span></a>
-<a name="289"><span class="lineNum">     289 </span><span class="lineCov">          8 :     for (size_t i = 0; i &lt; End1 - Start1; ++i)</span></a>
-<a name="290"><span class="lineNum">     290 </span><span class="lineCov">          6 :         result[i] = a[i] - b[i];</span></a>
-<a name="291"><span class="lineNum">     291 </span><span class="lineCov">          2 :     return result;</span></a>
-<a name="292"><span class="lineNum">     292 </span>            : }</a>
-<a name="293"><span class="lineNum">     293 </span>            : </a>
-<a name="294"><span class="lineNum">     294 </span>            : /// Array - Array</a>
-<a name="295"><span class="lineNum">     295 </span>            : template &lt;class T1, class T2, size_t N1, size_t N2&gt;</a>
-<a name="296"><span class="lineNum">     296 </span><span class="lineCov">          1 : Array&lt;decltype(T1{} - T2{}), N1&gt; operator-(const Array&lt;T1, N1&gt; &amp;a,</span></a>
-<a name="297"><span class="lineNum">     297 </span>            :                                            const Array&lt;T2, N2&gt; &amp;b) {</a>
-<a name="298"><span class="lineNum">     298 </span><span class="lineCov">          1 :     return a.slice() - b.slice();</span></a>
-<a name="299"><span class="lineNum">     299 </span>            : }</a>
-<a name="300"><span class="lineNum">     300 </span>            : </a>
-<a name="301"><span class="lineNum">     301 </span>            : /// Slice -= Slice</a>
-<a name="302"><span class="lineNum">     302 </span>            : template &lt;class T1, class T2, size_t N1, size_t N2, size_t Start1,</a>
-<a name="303"><span class="lineNum">     303 </span>            :           size_t Start2, size_t End1, size_t End2, bool Const1, bool Const2&gt;</a>
-<a name="304"><span class="lineNum">     304 </span>            : const ArraySlice&lt;T1, N1, Start1, End1, Const1&gt; &amp;</a>
-<a name="305"><span class="lineNum">     305 </span>            : operator-=(const ArraySlice&lt;T1, N1, Start1, End1, Const1&gt; &amp;a,</a>
-<a name="306"><span class="lineNum">     306 </span>            :            const ArraySlice&lt;T2, N2, Start2, End2, Const2&gt; &amp;b) {</a>
-<a name="307"><span class="lineNum">     307 </span>            :     static_assert(End1 - Start1 == End2 - Start2, &quot;Error: sizes do not match&quot;);</a>
-<a name="308"><span class="lineNum">     308 </span>            :     for (size_t i = 0; i &lt; End1 - Start1; ++i)</a>
-<a name="309"><span class="lineNum">     309 </span>            :         a[i] -= b[i];</a>
-<a name="310"><span class="lineNum">     310 </span>            :     return a;</a>
-<a name="311"><span class="lineNum">     311 </span>            : }</a>
-<a name="312"><span class="lineNum">     312 </span>            : </a>
-<a name="313"><span class="lineNum">     313 </span>            : /// Array -= Array</a>
-<a name="314"><span class="lineNum">     314 </span>            : template &lt;class T1, class T2, size_t N1, size_t N2&gt;</a>
-<a name="315"><span class="lineNum">     315 </span>            : Array&lt;T1, N1&gt; &amp;operator-=(Array&lt;T1, N1&gt; &amp;a, const Array&lt;T2, N2&gt; &amp;b) {</a>
-<a name="316"><span class="lineNum">     316 </span>            :     a.slice() -= b.slice();</a>
-<a name="317"><span class="lineNum">     317 </span>            :     return a;</a>
-<a name="318"><span class="lineNum">     318 </span>            : }</a>
-<a name="319"><span class="lineNum">     319 </span>            : </a>
-<a name="320"><span class="lineNum">     320 </span>            : // Scalar Multiplication :::::::::::::::::::::::::::::::::::::::::::::::::::::::</a>
-<a name="321"><span class="lineNum">     321 </span>            : </a>
-<a name="322"><span class="lineNum">     322 </span>            : /// Slice * Scalar</a>
-<a name="323"><span class="lineNum">     323 </span>            : template &lt;class T1, class T2, size_t N1, size_t Start1, size_t End1,</a>
-<a name="324"><span class="lineNum">     324 </span>            :           bool Const1&gt;</a>
-<a name="325"><span class="lineNum">     325 </span>            : Array&lt;decltype(T1{} * T2{}), End1 - Start1&gt;</a>
-<a name="326"><span class="lineNum">     326 </span><span class="lineCov">          2 : operator*(ArraySlice&lt;T1, N1, Start1, End1, Const1&gt; a, T2 b) {</span></a>
-<a name="327"><span class="lineNum">     327 </span><span class="lineCov">          2 :     Array&lt;decltype(T1{} * T2{}), End1 - Start1&gt; result = {};</span></a>
-<a name="328"><span class="lineNum">     328 </span><span class="lineCov">         10 :     for (size_t i = 0; i &lt; End1 - Start1; ++i)</span></a>
-<a name="329"><span class="lineNum">     329 </span><span class="lineCov">          8 :         result[i] = a[i] * b;</span></a>
-<a name="330"><span class="lineNum">     330 </span><span class="lineCov">          2 :     return result;</span></a>
-<a name="331"><span class="lineNum">     331 </span>            : }</a>
-<a name="332"><span class="lineNum">     332 </span>            : </a>
-<a name="333"><span class="lineNum">     333 </span>            : /// Array * Scalar</a>
-<a name="334"><span class="lineNum">     334 </span>            : template &lt;class T1, class T2, size_t N1&gt;</a>
-<a name="335"><span class="lineNum">     335 </span><span class="lineCov">          1 : Array&lt;decltype(T1{} * T2{}), N1&gt; operator*(const Array&lt;T1, N1&gt; &amp;a, T2 b) {</span></a>
-<a name="336"><span class="lineNum">     336 </span><span class="lineCov">          1 :     return a.slice() * b;</span></a>
-<a name="337"><span class="lineNum">     337 </span>            : }</a>
-<a name="338"><span class="lineNum">     338 </span>            : </a>
-<a name="339"><span class="lineNum">     339 </span>            : /// Scalar * Slice</a>
-<a name="340"><span class="lineNum">     340 </span>            : template &lt;class T1, class T2, size_t N2, size_t Start2, size_t End2,</a>
-<a name="341"><span class="lineNum">     341 </span>            :           bool Const2&gt;</a>
-<a name="342"><span class="lineNum">     342 </span>            : Array&lt;decltype(T1{} * T2{}), End2 - Start2&gt;</a>
-<a name="343"><span class="lineNum">     343 </span><span class="lineCov">          2 : operator*(T1 a, ArraySlice&lt;T2, N2, Start2, End2, Const2&gt; b) {</span></a>
-<a name="344"><span class="lineNum">     344 </span><span class="lineCov">          2 :     Array&lt;decltype(T1{} * T2{}), End2 - Start2&gt; result = {};</span></a>
-<a name="345"><span class="lineNum">     345 </span><span class="lineCov">         10 :     for (size_t i = 0; i &lt; End2 - Start2; ++i)</span></a>
-<a name="346"><span class="lineNum">     346 </span><span class="lineCov">          8 :         result[i] = a * b[i];</span></a>
-<a name="347"><span class="lineNum">     347 </span><span class="lineCov">          2 :     return result;</span></a>
-<a name="348"><span class="lineNum">     348 </span>            : }</a>
-<a name="349"><span class="lineNum">     349 </span>            : </a>
-<a name="350"><span class="lineNum">     350 </span>            : /// Scalar * Array</a>
-<a name="351"><span class="lineNum">     351 </span>            : template &lt;class T1, class T2, size_t N2&gt;</a>
-<a name="352"><span class="lineNum">     352 </span><span class="lineCov">          1 : Array&lt;decltype(T1{} * T2{}), N2&gt; operator*(T1 a, const Array&lt;T2, N2&gt; &amp;b) {</span></a>
-<a name="353"><span class="lineNum">     353 </span><span class="lineCov">          1 :     return a * b.slice();</span></a>
-<a name="354"><span class="lineNum">     354 </span>            : }</a>
-<a name="355"><span class="lineNum">     355 </span>            : </a>
-<a name="356"><span class="lineNum">     356 </span>            : /// Slice *= Scalar</a>
-<a name="357"><span class="lineNum">     357 </span>            : template &lt;class T1, class T2, size_t N1, size_t Start1, size_t End1,</a>
-<a name="358"><span class="lineNum">     358 </span>            :           bool Const1&gt;</a>
-<a name="359"><span class="lineNum">     359 </span>            : const ArraySlice&lt;T1, N1, Start1, End1, Const1&gt; &amp;</a>
-<a name="360"><span class="lineNum">     360 </span><span class="lineCov">          2 : operator*=(const ArraySlice&lt;T1, N1, Start1, End1, Const1&gt; &amp;a, T2 b) {</span></a>
-<a name="361"><span class="lineNum">     361 </span><span class="lineCov">         10 :     for (size_t i = 0; i &lt; End1 - Start1; ++i)</span></a>
-<a name="362"><span class="lineNum">     362 </span><span class="lineCov">          8 :         a[i] *= b;</span></a>
-<a name="363"><span class="lineNum">     363 </span><span class="lineCov">          2 :     return a;</span></a>
-<a name="364"><span class="lineNum">     364 </span>            : }</a>
-<a name="365"><span class="lineNum">     365 </span>            : </a>
-<a name="366"><span class="lineNum">     366 </span>            : /// Array *= Scalar</a>
-<a name="367"><span class="lineNum">     367 </span>            : template &lt;class T1, class T2, size_t N1&gt;</a>
-<a name="368"><span class="lineNum">     368 </span><span class="lineCov">          1 : Array&lt;T1, N1&gt; &amp;operator*=(Array&lt;T1, N1&gt; &amp;a, T2 b) {</span></a>
-<a name="369"><span class="lineNum">     369 </span><span class="lineCov">          1 :     a.slice() *= b;</span></a>
-<a name="370"><span class="lineNum">     370 </span><span class="lineCov">          1 :     return a;</span></a>
-<a name="371"><span class="lineNum">     371 </span>            : }</a>
-<a name="372"><span class="lineNum">     372 </span>            : </a>
-<a name="373"><span class="lineNum">     373 </span>            : // Scalar Division :::::::::::::::::::::::::::::::::::::::::::::::::::::::::::::</a>
-<a name="374"><span class="lineNum">     374 </span>            : </a>
-<a name="375"><span class="lineNum">     375 </span>            : /// Slice / Scalar</a>
-<a name="376"><span class="lineNum">     376 </span>            : template &lt;class T1, class T2, size_t N1, size_t Start1, size_t End1,</a>
-<a name="377"><span class="lineNum">     377 </span>            :           bool Const1&gt;</a>
-<a name="378"><span class="lineNum">     378 </span>            : Array&lt;decltype(T1{} / T2{}), End1 - Start1&gt;</a>
-<a name="379"><span class="lineNum">     379 </span><span class="lineCov">         24 : operator/(ArraySlice&lt;T1, N1, Start1, End1, Const1&gt; a, T2 b) {</span></a>
-<a name="380"><span class="lineNum">     380 </span><span class="lineCov">         24 :     Array&lt;decltype(T1{} / T2{}), End1 - Start1&gt; result = {};</span></a>
-<a name="381"><span class="lineNum">     381 </span><span class="lineCov">         87 :     for (size_t i = 0; i &lt; End1 - Start1; ++i)</span></a>
-<a name="382"><span class="lineNum">     382 </span><span class="lineCov">         63 :         result[i] = a[i] / b;</span></a>
-<a name="383"><span class="lineNum">     383 </span><span class="lineCov">         24 :     return result;</span></a>
-<a name="384"><span class="lineNum">     384 </span>            : }</a>
-<a name="385"><span class="lineNum">     385 </span>            : </a>
-<a name="386"><span class="lineNum">     386 </span>            : /// Array / Scalar</a>
-<a name="387"><span class="lineNum">     387 </span>            : template &lt;class T1, class T2, size_t N1&gt;</a>
-<a name="388"><span class="lineNum">     388 </span><span class="lineCov">         12 : Array&lt;decltype(T1{} / T2{}), N1&gt; operator/(const Array&lt;T1, N1&gt; &amp;a, T2 b) {</span></a>
-<a name="389"><span class="lineNum">     389 </span><span class="lineCov">         12 :     return a.slice() / b;</span></a>
-<a name="390"><span class="lineNum">     390 </span>            : }</a>
-<a name="391"><span class="lineNum">     391 </span>            : </a>
-<a name="392"><span class="lineNum">     392 </span>            : /// Slice /= Scalar</a>
-<a name="393"><span class="lineNum">     393 </span>            : template &lt;class T1, class T2, size_t N1, size_t Start1, size_t End1,</a>
-<a name="394"><span class="lineNum">     394 </span>            :           bool Const1&gt;</a>
-<a name="395"><span class="lineNum">     395 </span>            : const ArraySlice&lt;T1, N1, Start1, End1, Const1&gt; &amp;</a>
-<a name="396"><span class="lineNum">     396 </span><span class="lineCov">          2 : operator/=(const ArraySlice&lt;T1, N1, Start1, End1, Const1&gt; &amp;a, T2 b) {</span></a>
-<a name="397"><span class="lineNum">     397 </span><span class="lineCov">         10 :     for (size_t i = 0; i &lt; End1 - Start1; ++i)</span></a>
-<a name="398"><span class="lineNum">     398 </span><span class="lineCov">          8 :         a[i] /= b;</span></a>
-<a name="399"><span class="lineNum">     399 </span><span class="lineCov">          2 :     return a;</span></a>
-<a name="400"><span class="lineNum">     400 </span>            : }</a>
-<a name="401"><span class="lineNum">     401 </span>            : </a>
-<a name="402"><span class="lineNum">     402 </span>            : /// Array /= Scalar</a>
-<a name="403"><span class="lineNum">     403 </span>            : template &lt;class T1, class T2, size_t N1&gt;</a>
-<a name="404"><span class="lineNum">     404 </span><span class="lineCov">          1 : Array&lt;T1, N1&gt; &amp;operator/=(Array&lt;T1, N1&gt; &amp;a, T2 b) {</span></a>
-<a name="405"><span class="lineNum">     405 </span><span class="lineCov">          1 :     a.slice() /= b;</span></a>
-<a name="406"><span class="lineNum">     406 </span><span class="lineCov">          1 :     return a;</span></a>
-<a name="407"><span class="lineNum">     407 </span>            : }</a>
-<a name="408"><span class="lineNum">     408 </span>            : </a>
-<a name="409"><span class="lineNum">     409 </span>            : // Type aliases ::::::::::::::::::::::::::::::::::::::::::::::::::::::::::::::::</a>
-<a name="410"><span class="lineNum">     410 </span>            : </a>
-<a name="411"><span class="lineNum">     411 </span>            : /// An easy alias for two-dimensional Arrays.</a>
-<a name="412"><span class="lineNum">     412 </span>            : template &lt;class T, size_t nb_rows, size_t nb_cols&gt;</a>
-<a name="413"><span class="lineNum">     413 </span>            : using Array2D = Array&lt;Array&lt;T, nb_cols&gt;, nb_rows&gt;;</a>
-<a name="414"><span class="lineNum">     414 </span>            : </a>
-<a name="415"><span class="lineNum">     415 </span>            : /// @}</a>
-<a name="416"><span class="lineNum">     416 </span>            : </a>
-<a name="417"><span class="lineNum">     417 </span>            : END_AH_NAMESPACE</a>
-=======
 <a name="133"><span class="lineNum">     133 </span>            :     template &lt;size_t Start = 0, size_t End = N - 1&gt;</a>
 <a name="134"><span class="lineNum">     134 </span>            :     ArraySlice&lt;T, abs_diff(Start, End) + 1, (End &lt; Start), true&gt; slice() const;</a>
 <a name="135"><span class="lineNum">     135 </span>            : </a>
@@ -659,7 +239,7 @@
 <a name="169"><span class="lineNum">     169 </span>            : </a>
 <a name="170"><span class="lineNum">     170 </span>            :   public:</a>
 <a name="171"><span class="lineNum">     171 </span>            :     /// Constructor</a>
-<a name="172"><span class="lineNum">     172 </span><span class="lineCov">         47 :     ArraySlice(ElementPtrType array) : array{array} {}</span></a>
+<a name="172"><span class="lineNum">     172 </span><span class="lineCov">         86 :     ArraySlice(ElementPtrType array) : array{array} {}</span></a>
 <a name="173"><span class="lineNum">     173 </span>            : </a>
 <a name="174"><span class="lineNum">     174 </span>            :     /// Implicit conversion from slice to new array (creates a copy).</a>
 <a name="175"><span class="lineNum">     175 </span><span class="lineCov">          1 :     operator Array&lt;T, N&gt;() const { return asArray(); }</span></a>
@@ -725,15 +305,15 @@
 <a name="235"><span class="lineNum">     235 </span>            :      * @param   index</a>
 <a name="236"><span class="lineNum">     236 </span>            :      *          The (zero-based) index of the element to return.</a>
 <a name="237"><span class="lineNum">     237 </span>            :      */</a>
-<a name="238"><span class="lineNum">     238 </span><span class="lineCov">        260 :     ElementRefType operator[](size_t index) const {</span></a>
-<a name="239"><span class="lineNum">     239 </span><span class="lineCov">        260 :         if (index &gt;= N) { // TODO</span></a>
+<a name="238"><span class="lineNum">     238 </span><span class="lineCov">        354 :     ElementRefType operator[](size_t index) const {</span></a>
+<a name="239"><span class="lineNum">     239 </span><span class="lineCov">        354 :         if (index &gt;= N) { // TODO</span></a>
 <a name="240"><span class="lineNum">     240 </span><span class="lineNoCov">          0 :             ERROR(F(&quot;Index out of bounds: &quot;) &lt;&lt; index &lt;&lt; F(&quot; ≥ &quot;) &lt;&lt; N, 0xEDEF);</span></a>
 <a name="241"><span class="lineNum">     241 </span><span class="lineNoCov">          0 :             index = N - 1;</span></a>
 <a name="242"><span class="lineNum">     242 </span><span class="lineNoCov">          0 :         }</span></a>
 <a name="243"><span class="lineNum">     243 </span>            :         if (Reverse)</a>
 <a name="244"><span class="lineNum">     244 </span><span class="lineCov">         12 :             return array[-index];</span></a>
 <a name="245"><span class="lineNum">     245 </span>            :         else</a>
-<a name="246"><span class="lineNum">     246 </span><span class="lineCov">        248 :             return array[index];</span></a>
+<a name="246"><span class="lineNum">     246 </span><span class="lineCov">        342 :             return array[index];</span></a>
 <a name="247"><span class="lineNum">     247 </span><span class="lineNoCov">          0 :     }</span></a>
 <a name="248"><span class="lineNum">     248 </span>            : </a>
 <a name="249"><span class="lineNum">     249 </span><span class="lineCov">          3 :     Iterator begin() const {</span></a>
@@ -761,19 +341,19 @@
 <a name="271"><span class="lineNum">     271 </span>            : template &lt;class T, size_t N&gt;</a>
 <a name="272"><span class="lineNum">     272 </span>            : template &lt;size_t Start, size_t End&gt;</a>
 <a name="273"><span class="lineNum">     273 </span>            : inline ArraySlice&lt;T, abs_diff(Start, End) + 1, (End &lt; Start), false&gt;</a>
-<a name="274"><span class="lineNum">     274 </span><span class="lineCov">         28 : Array&lt;T, N&gt;::slice() {</span></a>
+<a name="274"><span class="lineNum">     274 </span><span class="lineCov">         29 : Array&lt;T, N&gt;::slice() {</span></a>
 <a name="275"><span class="lineNum">     275 </span>            :     static_assert(Start &lt; N, &quot;&quot;);</a>
 <a name="276"><span class="lineNum">     276 </span>            :     static_assert(End &lt; N, &quot;&quot;);</a>
-<a name="277"><span class="lineNum">     277 </span><span class="lineCov">         28 :     return &amp;(*this)[Start];</span></a>
+<a name="277"><span class="lineNum">     277 </span><span class="lineCov">         29 :     return &amp;(*this)[Start];</span></a>
 <a name="278"><span class="lineNum">     278 </span>            : }</a>
 <a name="279"><span class="lineNum">     279 </span>            : </a>
 <a name="280"><span class="lineNum">     280 </span>            : template &lt;class T, size_t N&gt;</a>
 <a name="281"><span class="lineNum">     281 </span>            : template &lt;size_t Start, size_t End&gt;</a>
 <a name="282"><span class="lineNum">     282 </span>            : inline ArraySlice&lt;T, abs_diff(Start, End) + 1, (End &lt; Start), true&gt;</a>
-<a name="283"><span class="lineNum">     283 </span><span class="lineCov">         17 : Array&lt;T, N&gt;::slice() const {</span></a>
+<a name="283"><span class="lineNum">     283 </span><span class="lineCov">         55 : Array&lt;T, N&gt;::slice() const {</span></a>
 <a name="284"><span class="lineNum">     284 </span>            :     static_assert(Start &lt; N, &quot;&quot;);</a>
 <a name="285"><span class="lineNum">     285 </span>            :     static_assert(End &lt; N, &quot;&quot;);</a>
-<a name="286"><span class="lineNum">     286 </span><span class="lineCov">         17 :     return &amp;(*this)[Start];</span></a>
+<a name="286"><span class="lineNum">     286 </span><span class="lineCov">         55 :     return &amp;(*this)[Start];</span></a>
 <a name="287"><span class="lineNum">     287 </span>            : }</a>
 <a name="288"><span class="lineNum">     288 </span>            : </a>
 <a name="289"><span class="lineNum">     289 </span>            : template &lt;class T, size_t N, bool Reverse, bool Const&gt;</a>
@@ -950,17 +530,17 @@
 <a name="460"><span class="lineNum">     460 </span>            : /// Slice / Scalar</a>
 <a name="461"><span class="lineNum">     461 </span>            : template &lt;class T1, class T2, size_t N1, bool Reverse1, bool Const1&gt;</a>
 <a name="462"><span class="lineNum">     462 </span>            : Array&lt;decltype(T1{} / T2{}), N1&gt;</a>
-<a name="463"><span class="lineNum">     463 </span><span class="lineCov">          2 : operator/(ArraySlice&lt;T1, N1, Reverse1, Const1&gt; a, T2 b) {</span></a>
-<a name="464"><span class="lineNum">     464 </span><span class="lineCov">          2 :     Array&lt;decltype(T1{} / T2{}), N1&gt; result = {};</span></a>
-<a name="465"><span class="lineNum">     465 </span><span class="lineCov">         10 :     for (size_t i = 0; i &lt; N1; ++i)</span></a>
-<a name="466"><span class="lineNum">     466 </span><span class="lineCov">          8 :         result[i] = a[i] / b;</span></a>
-<a name="467"><span class="lineNum">     467 </span><span class="lineCov">          2 :     return result;</span></a>
+<a name="463"><span class="lineNum">     463 </span><span class="lineCov">         24 : operator/(ArraySlice&lt;T1, N1, Reverse1, Const1&gt; a, T2 b) {</span></a>
+<a name="464"><span class="lineNum">     464 </span><span class="lineCov">         24 :     Array&lt;decltype(T1{} / T2{}), N1&gt; result = {};</span></a>
+<a name="465"><span class="lineNum">     465 </span><span class="lineCov">         87 :     for (size_t i = 0; i &lt; N1; ++i)</span></a>
+<a name="466"><span class="lineNum">     466 </span><span class="lineCov">         63 :         result[i] = a[i] / b;</span></a>
+<a name="467"><span class="lineNum">     467 </span><span class="lineCov">         24 :     return result;</span></a>
 <a name="468"><span class="lineNum">     468 </span>            : }</a>
 <a name="469"><span class="lineNum">     469 </span>            : </a>
 <a name="470"><span class="lineNum">     470 </span>            : /// Array / Scalar</a>
 <a name="471"><span class="lineNum">     471 </span>            : template &lt;class T1, class T2, size_t N1&gt;</a>
-<a name="472"><span class="lineNum">     472 </span><span class="lineCov">          1 : Array&lt;decltype(T1{} / T2{}), N1&gt; operator/(const Array&lt;T1, N1&gt; &amp;a, T2 b) {</span></a>
-<a name="473"><span class="lineNum">     473 </span><span class="lineCov">          1 :     return a.slice() / b;</span></a>
+<a name="472"><span class="lineNum">     472 </span><span class="lineCov">         23 : Array&lt;decltype(T1{} / T2{}), N1&gt; operator/(const Array&lt;T1, N1&gt; &amp;a, T2 b) {</span></a>
+<a name="473"><span class="lineNum">     473 </span><span class="lineCov">         23 :     return a.slice() / b;</span></a>
 <a name="474"><span class="lineNum">     474 </span>            : }</a>
 <a name="475"><span class="lineNum">     475 </span>            : </a>
 <a name="476"><span class="lineNum">     476 </span>            : /// Slice /= Scalar</a>
@@ -979,16 +559,33 @@
 <a name="489"><span class="lineNum">     489 </span><span class="lineCov">          1 :     return a;</span></a>
 <a name="490"><span class="lineNum">     490 </span>            : }</a>
 <a name="491"><span class="lineNum">     491 </span>            : </a>
-<a name="492"><span class="lineNum">     492 </span>            : // Type aliases ::::::::::::::::::::::::::::::::::::::::::::::::::::::::::::::::</a>
+<a name="492"><span class="lineNum">     492 </span>            : // Negation ::::::::::::::::::::::::::::::::::::::::::::::::::::::::::::::::::::</a>
 <a name="493"><span class="lineNum">     493 </span>            : </a>
-<a name="494"><span class="lineNum">     494 </span>            : /// An easy alias for two-dimensional Arrays.</a>
-<a name="495"><span class="lineNum">     495 </span>            : template &lt;class T, size_t nb_rows, size_t nb_cols&gt;</a>
-<a name="496"><span class="lineNum">     496 </span>            : using Array2D = Array&lt;Array&lt;T, nb_cols&gt;, nb_rows&gt;;</a>
-<a name="497"><span class="lineNum">     497 </span>            : </a>
-<a name="498"><span class="lineNum">     498 </span>            : /// @}</a>
-<a name="499"><span class="lineNum">     499 </span>            : </a>
-<a name="500"><span class="lineNum">     500 </span>            : END_AH_NAMESPACE</a>
->>>>>>> f2922eea
+<a name="494"><span class="lineNum">     494 </span>            : /// -Slice</a>
+<a name="495"><span class="lineNum">     495 </span>            : template &lt;class T, size_t N, bool Reverse, bool Const&gt;</a>
+<a name="496"><span class="lineNum">     496 </span>            : Array&lt;decltype(-T{}), N&gt;</a>
+<a name="497"><span class="lineNum">     497 </span><span class="lineCov">         17 : operator-(ArraySlice&lt;T, N, Reverse, Const&gt; a) {</span></a>
+<a name="498"><span class="lineNum">     498 </span><span class="lineCov">         17 :     Array&lt;decltype(-T{}), N&gt; result = {};</span></a>
+<a name="499"><span class="lineNum">     499 </span><span class="lineCov">         56 :     for (size_t i = 0; i &lt; N; ++i)</span></a>
+<a name="500"><span class="lineNum">     500 </span><span class="lineCov">         39 :         result[i] = -a[i];</span></a>
+<a name="501"><span class="lineNum">     501 </span><span class="lineCov">         17 :     return result;</span></a>
+<a name="502"><span class="lineNum">     502 </span>            : }</a>
+<a name="503"><span class="lineNum">     503 </span>            : </a>
+<a name="504"><span class="lineNum">     504 </span>            : /// -Array</a>
+<a name="505"><span class="lineNum">     505 </span>            : template &lt;class T, size_t N&gt;</a>
+<a name="506"><span class="lineNum">     506 </span><span class="lineCov">          1 : Array&lt;decltype(-T{}), N&gt; operator-(const Array&lt;T, N&gt; &amp;a) {</span></a>
+<a name="507"><span class="lineNum">     507 </span><span class="lineCov">          1 :     return -a.slice();</span></a>
+<a name="508"><span class="lineNum">     508 </span>            : }</a>
+<a name="509"><span class="lineNum">     509 </span>            : </a>
+<a name="510"><span class="lineNum">     510 </span>            : // Type aliases ::::::::::::::::::::::::::::::::::::::::::::::::::::::::::::::::</a>
+<a name="511"><span class="lineNum">     511 </span>            : </a>
+<a name="512"><span class="lineNum">     512 </span>            : /// An easy alias for two-dimensional Arrays.</a>
+<a name="513"><span class="lineNum">     513 </span>            : template &lt;class T, size_t nb_rows, size_t nb_cols&gt;</a>
+<a name="514"><span class="lineNum">     514 </span>            : using Array2D = Array&lt;Array&lt;T, nb_cols&gt;, nb_rows&gt;;</a>
+<a name="515"><span class="lineNum">     515 </span>            : </a>
+<a name="516"><span class="lineNum">     516 </span>            : /// @}</a>
+<a name="517"><span class="lineNum">     517 </span>            : </a>
+<a name="518"><span class="lineNum">     518 </span>            : END_AH_NAMESPACE</a>
 </pre>
       </td>
     </tr>
