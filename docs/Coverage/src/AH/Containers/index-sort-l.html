<!DOCTYPE HTML PUBLIC "-//W3C//DTD HTML 4.01 Transitional//EN">

<html lang="en">

<head>
  <meta http-equiv="Content-Type" content="text/html; charset=UTF-8">
<<<<<<< HEAD
  <title>LCOV - dec139d7c6d0284ff6a9a39a603b0ce0bfb28db1 - src/AH/Containers</title>
=======
  <title>LCOV - f37e26f20cf510efd46f00ec2ed0243c86a219dc - src/AH/Containers</title>
>>>>>>> f2922eea
  <link rel="stylesheet" type="text/css" href="../../../gcov.css">
</head>

<body>

  <table width="100%" border=0 cellspacing=0 cellpadding=0>
    <tr><td class="title">LCOV - code coverage report</td></tr>
    <tr><td class="ruler"><img src="../../../glass.png" width=3 height=3 alt=""></td></tr>

    <tr>
      <td width="100%">
        <table cellpadding=1 border=0 width="100%">
          <tr>
            <td width="10%" class="headerItem">Current view:</td>
            <td width="35%" class="headerValue"><a href="../../../index.html">top level</a> - src/AH/Containers</td>
            <td width="5%"></td>
            <td width="15%"></td>
            <td width="10%" class="headerCovTableHead">Hit</td>
            <td width="10%" class="headerCovTableHead">Total</td>
            <td width="15%" class="headerCovTableHead">Coverage</td>
          </tr>
          <tr>
            <td class="headerItem">Test:</td>
<<<<<<< HEAD
            <td class="headerValue">dec139d7c6d0284ff6a9a39a603b0ce0bfb28db1</td>
            <td></td>
            <td class="headerItem">Lines:</td>
            <td class="headerCovTableEntry">262</td>
            <td class="headerCovTableEntry">269</td>
            <td class="headerCovTableEntryHi">97.4 %</td>
          </tr>
          <tr>
            <td class="headerItem">Date:</td>
            <td class="headerValue">2019-11-12 13:30:17</td>
            <td></td>
            <td class="headerItem">Functions:</td>
            <td class="headerCovTableEntry">226</td>
            <td class="headerCovTableEntry">228</td>
            <td class="headerCovTableEntryHi">99.1 %</td>
=======
            <td class="headerValue">f37e26f20cf510efd46f00ec2ed0243c86a219dc</td>
            <td></td>
            <td class="headerItem">Lines:</td>
            <td class="headerCovTableEntry">299</td>
            <td class="headerCovTableEntry">312</td>
            <td class="headerCovTableEntryHi">95.8 %</td>
          </tr>
          <tr>
            <td class="headerItem">Date:</td>
            <td class="headerValue">2019-11-13 00:31:02</td>
            <td></td>
            <td class="headerItem">Functions:</td>
            <td class="headerCovTableEntry">202</td>
            <td class="headerCovTableEntry">206</td>
            <td class="headerCovTableEntryHi">98.1 %</td>
>>>>>>> f2922eea
          </tr>
          <tr>
            <td class="headerItem">Legend:</td>
            <td class="headerValueLeg">	    Rating:
            <span class="coverLegendCovLo" title="Coverage rates below 75 % are classified as low">low: &lt; 75 %</span>
            <span class="coverLegendCovMed" title="Coverage rates between 75 % and 90 % are classified as medium">medium: &gt;= 75 %</span>
            <span class="coverLegendCovHi" title="Coverage rates of 90 % and more are classified as high">high: &gt;= 90 %</span>
</td>
            <td></td>
          </tr>
          <tr><td><img src="../../../glass.png" width=3 height=3 alt=""></td></tr>
        </table>
      </td>
    </tr>

    <tr><td class="ruler"><img src="../../../glass.png" width=3 height=3 alt=""></td></tr>
  </table>

  <center>
  <table width="80%" cellpadding=1 cellspacing=1 border=0>

    <tr>
      <td width="50%"><br></td>
      <td width="10%"></td>
      <td width="10%"></td>
      <td width="10%"></td>
      <td width="10%"></td>
      <td width="10%"></td>
    </tr>

    <tr>
      <td class="tableHead">Filename <span class="tableHeadSort"><a href="index.html"><img src="../../../updown.png" width=10 height=14 alt="Sort by name" title="Sort by name" border=0></a></span></td>
      <td class="tableHead" colspan=3>Line Coverage <span class="tableHeadSort"><img src="../../../glass.png" width=10 height=14 alt="Sort by line coverage" title="Sort by line coverage" border=0></span></td>
      <td class="tableHead" colspan=2>Functions <span class="tableHeadSort"><a href="index-sort-f.html"><img src="../../../updown.png" width=10 height=14 alt="Sort by function coverage" title="Sort by function coverage" border=0></a></span></td>
    </tr>
    <tr>
      <td class="coverFile"><a href="Array.hpp.gcov.html">Array.hpp</a></td>
      <td class="coverBar" align="center">
<<<<<<< HEAD
        <table border=0 cellspacing=0 cellpadding=1><tr><td class="coverBarOutline"><img src="../../../emerald.png" width=95 height=10 alt="95.1%"><img src="../../../snow.png" width=5 height=10 alt="95.1%"></td></tr></table>
      </td>
      <td class="coverPerHi">95.1&nbsp;%</td>
      <td class="coverNumHi">98 / 103</td>
      <td class="coverPerHi">100.0&nbsp;%</td>
      <td class="coverNumHi">146 / 146</td>
=======
        <table border=0 cellspacing=0 cellpadding=1><tr><td class="coverBarOutline"><img src="../../../emerald.png" width=92 height=10 alt="91.9%"><img src="../../../snow.png" width=8 height=10 alt="91.9%"></td></tr></table>
      </td>
      <td class="coverPerHi">91.9&nbsp;%</td>
      <td class="coverNumHi">125 / 136</td>
      <td class="coverPerHi">98.3&nbsp;%</td>
      <td class="coverNumHi">113 / 115</td>
>>>>>>> f2922eea
    </tr>
    <tr>
      <td class="coverFile"><a href="UniquePtr.hpp.gcov.html">UniquePtr.hpp</a></td>
      <td class="coverBar" align="center">
        <table border=0 cellspacing=0 cellpadding=1><tr><td class="coverBarOutline"><img src="../../../emerald.png" width=95 height=10 alt="95.5%"><img src="../../../snow.png" width=5 height=10 alt="95.5%"></td></tr></table>
      </td>
      <td class="coverPerHi">95.5&nbsp;%</td>
      <td class="coverNumHi">21 / 22</td>
      <td class="coverPerHi">100.0&nbsp;%</td>
      <td class="coverNumHi">8 / 8</td>
    </tr>
    <tr>
      <td class="coverFile"><a href="BitArray.hpp.gcov.html">BitArray.hpp</a></td>
      <td class="coverBar" align="center">
        <table border=0 cellspacing=0 cellpadding=1><tr><td class="coverBarOutline"><img src="../../../emerald.png" width=96 height=10 alt="96.0%"><img src="../../../snow.png" width=4 height=10 alt="96.0%"></td></tr></table>
      </td>
      <td class="coverPerHi">96.0&nbsp;%</td>
      <td class="coverNumHi">24 / 25</td>
      <td class="coverPerHi">100.0&nbsp;%</td>
      <td class="coverNumHi">10 / 10</td>
    </tr>
    <tr>
      <td class="coverFile"><a href="ArrayHelpers.hpp.gcov.html">ArrayHelpers.hpp</a></td>
      <td class="coverBar" align="center">
        <table border=0 cellspacing=0 cellpadding=1><tr><td class="coverBarOutline"><img src="../../../emerald.png" width=100 height=10 alt="100.0%"></td></tr></table>
      </td>
      <td class="coverPerHi">100.0&nbsp;%</td>
      <td class="coverNumHi">33 / 33</td>
      <td class="coverPerHi">100.0&nbsp;%</td>
      <td class="coverNumHi">22 / 22</td>
    </tr>
    <tr>
      <td class="coverFile"><a href="LinkedList.hpp.gcov.html">LinkedList.hpp</a></td>
      <td class="coverBar" align="center">
        <table border=0 cellspacing=0 cellpadding=1><tr><td class="coverBarOutline"><img src="../../../emerald.png" width=100 height=10 alt="100.0%"></td></tr></table>
      </td>
      <td class="coverPerHi">100.0&nbsp;%</td>
      <td class="coverNumHi">96 / 96</td>
      <td class="coverPerHi">96.1&nbsp;%</td>
      <td class="coverNumHi">49 / 51</td>
    </tr>
  </table>
  </center>
  <br>

  <table width="100%" border=0 cellspacing=0 cellpadding=0>
    <tr><td class="ruler"><img src="../../../glass.png" width=3 height=3 alt=""></td></tr>
    <tr><td class="versionInfo">Generated by: <a href="http://ltp.sourceforge.net/coverage/lcov.php">LCOV version 1.14-5-g4ff2ed6</a></td></tr>
  </table>
  <br>

</body>
</html><|MERGE_RESOLUTION|>--- conflicted
+++ resolved
@@ -4,11 +4,7 @@
 
 <head>
   <meta http-equiv="Content-Type" content="text/html; charset=UTF-8">
-<<<<<<< HEAD
-  <title>LCOV - dec139d7c6d0284ff6a9a39a603b0ce0bfb28db1 - src/AH/Containers</title>
-=======
-  <title>LCOV - f37e26f20cf510efd46f00ec2ed0243c86a219dc - src/AH/Containers</title>
->>>>>>> f2922eea
+  <title>LCOV - 323c222e2cb5fa06864b2c13511dfcc379954583 - src/AH/Containers</title>
   <link rel="stylesheet" type="text/css" href="../../../gcov.css">
 </head>
 
@@ -32,39 +28,21 @@
           </tr>
           <tr>
             <td class="headerItem">Test:</td>
-<<<<<<< HEAD
-            <td class="headerValue">dec139d7c6d0284ff6a9a39a603b0ce0bfb28db1</td>
+            <td class="headerValue">323c222e2cb5fa06864b2c13511dfcc379954583</td>
             <td></td>
             <td class="headerItem">Lines:</td>
-            <td class="headerCovTableEntry">262</td>
-            <td class="headerCovTableEntry">269</td>
-            <td class="headerCovTableEntryHi">97.4 %</td>
+            <td class="headerCovTableEntry">307</td>
+            <td class="headerCovTableEntry">320</td>
+            <td class="headerCovTableEntryHi">95.9 %</td>
           </tr>
           <tr>
             <td class="headerItem">Date:</td>
-            <td class="headerValue">2019-11-12 13:30:17</td>
+            <td class="headerValue">2019-11-13 01:12:20</td>
             <td></td>
             <td class="headerItem">Functions:</td>
-            <td class="headerCovTableEntry">226</td>
-            <td class="headerCovTableEntry">228</td>
-            <td class="headerCovTableEntryHi">99.1 %</td>
-=======
-            <td class="headerValue">f37e26f20cf510efd46f00ec2ed0243c86a219dc</td>
-            <td></td>
-            <td class="headerItem">Lines:</td>
-            <td class="headerCovTableEntry">299</td>
-            <td class="headerCovTableEntry">312</td>
-            <td class="headerCovTableEntryHi">95.8 %</td>
-          </tr>
-          <tr>
-            <td class="headerItem">Date:</td>
-            <td class="headerValue">2019-11-13 00:31:02</td>
-            <td></td>
-            <td class="headerItem">Functions:</td>
-            <td class="headerCovTableEntry">202</td>
-            <td class="headerCovTableEntry">206</td>
-            <td class="headerCovTableEntryHi">98.1 %</td>
->>>>>>> f2922eea
+            <td class="headerCovTableEntry">281</td>
+            <td class="headerCovTableEntry">285</td>
+            <td class="headerCovTableEntryHi">98.6 %</td>
           </tr>
           <tr>
             <td class="headerItem">Legend:</td>
@@ -103,21 +81,12 @@
     <tr>
       <td class="coverFile"><a href="Array.hpp.gcov.html">Array.hpp</a></td>
       <td class="coverBar" align="center">
-<<<<<<< HEAD
-        <table border=0 cellspacing=0 cellpadding=1><tr><td class="coverBarOutline"><img src="../../../emerald.png" width=95 height=10 alt="95.1%"><img src="../../../snow.png" width=5 height=10 alt="95.1%"></td></tr></table>
+        <table border=0 cellspacing=0 cellpadding=1><tr><td class="coverBarOutline"><img src="../../../emerald.png" width=92 height=10 alt="92.4%"><img src="../../../snow.png" width=8 height=10 alt="92.4%"></td></tr></table>
       </td>
-      <td class="coverPerHi">95.1&nbsp;%</td>
-      <td class="coverNumHi">98 / 103</td>
-      <td class="coverPerHi">100.0&nbsp;%</td>
-      <td class="coverNumHi">146 / 146</td>
-=======
-        <table border=0 cellspacing=0 cellpadding=1><tr><td class="coverBarOutline"><img src="../../../emerald.png" width=92 height=10 alt="91.9%"><img src="../../../snow.png" width=8 height=10 alt="91.9%"></td></tr></table>
-      </td>
-      <td class="coverPerHi">91.9&nbsp;%</td>
-      <td class="coverNumHi">125 / 136</td>
-      <td class="coverPerHi">98.3&nbsp;%</td>
-      <td class="coverNumHi">113 / 115</td>
->>>>>>> f2922eea
+      <td class="coverPerHi">92.4&nbsp;%</td>
+      <td class="coverNumHi">133 / 144</td>
+      <td class="coverPerHi">99.0&nbsp;%</td>
+      <td class="coverNumHi">192 / 194</td>
     </tr>
     <tr>
       <td class="coverFile"><a href="UniquePtr.hpp.gcov.html">UniquePtr.hpp</a></td>
