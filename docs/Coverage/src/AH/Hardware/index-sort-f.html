--- conflicted
+++ resolved
@@ -4,11 +4,7 @@
 
 <head>
   <meta http-equiv="Content-Type" content="text/html; charset=UTF-8">
-<<<<<<< HEAD
-  <title>LCOV - dc55683fc9b8bb8c6beeb3104c63fee4a0703a23 - src/AH/Hardware</title>
-=======
-  <title>LCOV - 62f9b31690cd326528909dc900cfda9ba79bd101 - src/AH/Hardware</title>
->>>>>>> c8d7535e
+  <title>LCOV - d219e65b13c7c968c3ed9a282d6e883fe6d13945 - src/AH/Hardware</title>
   <link rel="stylesheet" type="text/css" href="../../../gcov.css">
 </head>
 
@@ -32,11 +28,7 @@
           </tr>
           <tr>
             <td class="headerItem">Test:</td>
-<<<<<<< HEAD
-            <td class="headerValue">dc55683fc9b8bb8c6beeb3104c63fee4a0703a23</td>
-=======
-            <td class="headerValue">62f9b31690cd326528909dc900cfda9ba79bd101</td>
->>>>>>> c8d7535e
+            <td class="headerValue">d219e65b13c7c968c3ed9a282d6e883fe6d13945</td>
             <td></td>
             <td class="headerItem">Lines:</td>
             <td class="headerCovTableEntry">110</td>
@@ -45,11 +37,7 @@
           </tr>
           <tr>
             <td class="headerItem">Date:</td>
-<<<<<<< HEAD
-            <td class="headerValue">2019-11-27 03:41:41</td>
-=======
-            <td class="headerValue">2019-11-27 22:46:21</td>
->>>>>>> c8d7535e
+            <td class="headerValue">2019-11-27 23:47:46</td>
             <td></td>
             <td class="headerItem">Functions:</td>
             <td class="headerCovTableEntry">17</td>
@@ -95,17 +83,10 @@
       <td class="coverBar" align="center">
         <table border=0 cellspacing=0 cellpadding=1><tr><td class="coverBarOutline"><img src="../../../emerald.png" width=100 height=10 alt="100.0%"></td></tr></table>
       </td>
-<<<<<<< HEAD
-      <td class="coverPerLo">0.0&nbsp;%</td>
-      <td class="coverNumLo">0 / 17</td>
-      <td class="coverPerLo">0.0&nbsp;%</td>
-      <td class="coverNumLo">0 / 1</td>
-=======
       <td class="coverPerHi">100.0&nbsp;%</td>
-      <td class="coverNumHi">45 / 45</td>
+      <td class="coverNumHi">18 / 18</td>
       <td class="coverPerHi">100.0&nbsp;%</td>
       <td class="coverNumHi">1 / 1</td>
->>>>>>> c8d7535e
     </tr>
     <tr>
       <td class="coverFile"><a href="IncrementDecrementButtons.cpp.gcov.html">IncrementDecrementButtons.cpp</a></td>
@@ -113,9 +94,19 @@
         <table border=0 cellspacing=0 cellpadding=1><tr><td class="coverBarOutline"><img src="../../../emerald.png" width=100 height=10 alt="100.0%"></td></tr></table>
       </td>
       <td class="coverPerHi">100.0&nbsp;%</td>
-      <td class="coverNumHi">18 / 18</td>
+      <td class="coverNumHi">45 / 45</td>
       <td class="coverPerHi">100.0&nbsp;%</td>
       <td class="coverNumHi">1 / 1</td>
+    </tr>
+    <tr>
+      <td class="coverFile"><a href="IncrementDecrementButtons.hpp.gcov.html">IncrementDecrementButtons.hpp</a></td>
+      <td class="coverBar" align="center">
+        <table border=0 cellspacing=0 cellpadding=1><tr><td class="coverBarOutline"><img src="../../../emerald.png" width=100 height=10 alt="100.0%"></td></tr></table>
+      </td>
+      <td class="coverPerHi">100.0&nbsp;%</td>
+      <td class="coverNumHi">9 / 9</td>
+      <td class="coverPerHi">100.0&nbsp;%</td>
+      <td class="coverNumHi">3 / 3</td>
     </tr>
     <tr>
       <td class="coverFile"><a href="IncrementButton.hpp.gcov.html">IncrementButton.hpp</a></td>
@@ -126,23 +117,6 @@
       <td class="coverNumHi">5 / 5</td>
       <td class="coverPerHi">100.0&nbsp;%</td>
       <td class="coverNumHi">3 / 3</td>
-    </tr>
-    <tr>
-      <td class="coverFile"><a href="IncrementDecrementButtons.hpp.gcov.html">IncrementDecrementButtons.hpp</a></td>
-      <td class="coverBar" align="center">
-        <table border=0 cellspacing=0 cellpadding=1><tr><td class="coverBarOutline"><img src="../../../emerald.png" width=100 height=10 alt="100.0%"></td></tr></table>
-      </td>
-<<<<<<< HEAD
-      <td class="coverPerLo">0.0&nbsp;%</td>
-      <td class="coverNumLo">0 / 42</td>
-      <td class="coverPerLo">0.0&nbsp;%</td>
-      <td class="coverNumLo">0 / 1</td>
-=======
-      <td class="coverPerHi">100.0&nbsp;%</td>
-      <td class="coverNumHi">9 / 9</td>
-      <td class="coverPerHi">100.0&nbsp;%</td>
-      <td class="coverNumHi">3 / 3</td>
->>>>>>> c8d7535e
     </tr>
     <tr>
       <td class="coverFile"><a href="Button.cpp.gcov.html">Button.cpp</a></td>
