--- conflicted
+++ resolved
@@ -4,11 +4,7 @@
 
 <head>
   <meta http-equiv="Content-Type" content="text/html; charset=UTF-8">
-<<<<<<< HEAD
-  <title>LCOV - dc55683fc9b8bb8c6beeb3104c63fee4a0703a23 - src/AH/Hardware/ExtendedInputOutput/ExtendedInputOutput.cpp</title>
-=======
-  <title>LCOV - 62f9b31690cd326528909dc900cfda9ba79bd101 - src/AH/Hardware/ExtendedInputOutput/ExtendedInputOutput.cpp</title>
->>>>>>> c8d7535e
+  <title>LCOV - d219e65b13c7c968c3ed9a282d6e883fe6d13945 - src/AH/Hardware/ExtendedInputOutput/ExtendedInputOutput.cpp</title>
   <link rel="stylesheet" type="text/css" href="../../../../gcov.css">
 </head>
 
@@ -32,11 +28,7 @@
           </tr>
           <tr>
             <td class="headerItem">Test:</td>
-<<<<<<< HEAD
-            <td class="headerValue">dc55683fc9b8bb8c6beeb3104c63fee4a0703a23</td>
-=======
-            <td class="headerValue">62f9b31690cd326528909dc900cfda9ba79bd101</td>
->>>>>>> c8d7535e
+            <td class="headerValue">d219e65b13c7c968c3ed9a282d6e883fe6d13945</td>
             <td></td>
             <td class="headerItem">Lines:</td>
             <td class="headerCovTableEntry">62</td>
@@ -45,11 +37,7 @@
           </tr>
           <tr>
             <td class="headerItem">Date:</td>
-<<<<<<< HEAD
-            <td class="headerValue">2019-11-27 03:41:41</td>
-=======
-            <td class="headerValue">2019-11-27 22:46:21</td>
->>>>>>> c8d7535e
+            <td class="headerValue">2019-11-27 23:47:46</td>
             <td></td>
             <td class="headerItem">Functions:</td>
             <td class="headerCovTableEntry">16</td>
@@ -83,8 +71,8 @@
 <a name="1"><span class="lineNum">       1 </span>            : #include &lt;AH/Settings/Warnings.hpp&gt;</a>
 <a name="2"><span class="lineNum">       2 </span>            : AH_DIAGNOSTIC_WERROR() // Enable errors on warnings</a>
 <a name="3"><span class="lineNum">       3 </span>            : </a>
-<a name="4"><span class="lineNum">       4 </span>            : #include &quot;ExtendedInputOutput.hpp&quot;</a>
-<a name="5"><span class="lineNum">       5 </span>            : #include &quot;ExtendedIOElement.hpp&quot;</a>
+<a name="4"><span class="lineNum">       4 </span>            : #include &quot;ExtendedIOElement.hpp&quot;</a>
+<a name="5"><span class="lineNum">       5 </span>            : #include &quot;ExtendedInputOutput.hpp&quot;</a>
 <a name="6"><span class="lineNum">       6 </span>            : #include &lt;AH/Error/Error.hpp&gt;</a>
 <a name="7"><span class="lineNum">       7 </span>            : </a>
 <a name="8"><span class="lineNum">       8 </span>            : BEGIN_AH_NAMESPACE</a>
@@ -179,21 +167,23 @@
 <a name="97"><span class="lineNum">      97 </span><span class="lineCov">         11 : void analogWrite(pin_t pin, analog_t val) {</span></a>
 <a name="98"><span class="lineNum">      98 </span>            :     // DEBUGFN(DEBUGVAR(pin) &lt;&lt; '\t' &lt;&lt; DEBUGVAR(val));</a>
 <a name="99"><span class="lineNum">      99 </span><span class="lineCov">         11 :     if (pin &lt; NUM_DIGITAL_PINS + NUM_ANALOG_INPUTS) {</span></a>
-<a name="100"><span class="lineNum">     100 </span><span class="lineCov">          1 :         ::analogWrite(pin, val);</span></a>
-<a name="101"><span class="lineNum">     101 </span><span class="lineCov">          1 :     } else {</span></a>
-<a name="102"><span class="lineNum">     102 </span><span class="lineCov">         10 :         ExtendedIOElement &amp;el = getIOElementOfPin(pin);</span></a>
-<a name="103"><span class="lineNum">     103 </span><span class="lineCov">         10 :         el.analogWrite(pin - el.getStart(), val);</span></a>
-<a name="104"><span class="lineNum">     104 </span>            :     }</a>
-<a name="105"><span class="lineNum">     105 </span><span class="lineCov">         11 : }</span></a>
-<a name="106"><span class="lineNum">     106 </span><span class="lineCov">          2 : void analogWrite(int pin, analog_t val) { analogWrite((pin_t)pin, val); }</span></a>
-<a name="107"><span class="lineNum">     107 </span><span class="lineCov">          5 : void analogWrite(int pin, int val) { analogWrite((pin_t)pin, (analog_t)val); }</span></a>
-<a name="108"><span class="lineNum">     108 </span><span class="lineCov">          4 : void analogWrite(pin_t pin, int val) { analogWrite(pin, (analog_t)val); }</span></a>
-<a name="109"><span class="lineNum">     109 </span>            : </a>
-<a name="110"><span class="lineNum">     110 </span>            : } // namespace ExtIO</a>
+<a name="100"><span class="lineNum">     100 </span>            : #ifndef ESP32</a>
+<a name="101"><span class="lineNum">     101 </span><span class="lineCov">          1 :         ::analogWrite(pin, val);</span></a>
+<a name="102"><span class="lineNum">     102 </span>            : #endif</a>
+<a name="103"><span class="lineNum">     103 </span><span class="lineCov">          1 :     } else {</span></a>
+<a name="104"><span class="lineNum">     104 </span><span class="lineCov">         10 :         ExtendedIOElement &amp;el = getIOElementOfPin(pin);</span></a>
+<a name="105"><span class="lineNum">     105 </span><span class="lineCov">         10 :         el.analogWrite(pin - el.getStart(), val);</span></a>
+<a name="106"><span class="lineNum">     106 </span>            :     }</a>
+<a name="107"><span class="lineNum">     107 </span><span class="lineCov">         11 : }</span></a>
+<a name="108"><span class="lineNum">     108 </span><span class="lineCov">          2 : void analogWrite(int pin, analog_t val) { analogWrite((pin_t)pin, val); }</span></a>
+<a name="109"><span class="lineNum">     109 </span><span class="lineCov">          5 : void analogWrite(int pin, int val) { analogWrite((pin_t)pin, (analog_t)val); }</span></a>
+<a name="110"><span class="lineNum">     110 </span><span class="lineCov">          4 : void analogWrite(pin_t pin, int val) { analogWrite(pin, (analog_t)val); }</span></a>
 <a name="111"><span class="lineNum">     111 </span>            : </a>
-<a name="112"><span class="lineNum">     112 </span>            : END_AH_NAMESPACE</a>
+<a name="112"><span class="lineNum">     112 </span>            : } // namespace ExtIO</a>
 <a name="113"><span class="lineNum">     113 </span>            : </a>
-<a name="114"><span class="lineNum">     114 </span>            : AH_DIAGNOSTIC_POP()</a>
+<a name="114"><span class="lineNum">     114 </span>            : END_AH_NAMESPACE</a>
+<a name="115"><span class="lineNum">     115 </span>            : </a>
+<a name="116"><span class="lineNum">     116 </span>            : AH_DIAGNOSTIC_POP()</a>
 </pre>
       </td>
     </tr>
