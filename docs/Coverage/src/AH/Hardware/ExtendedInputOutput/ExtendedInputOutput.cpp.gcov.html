--- conflicted
+++ resolved
@@ -4,11 +4,7 @@
 
 <head>
   <meta http-equiv="Content-Type" content="text/html; charset=UTF-8">
-<<<<<<< HEAD
-  <title>LCOV - be8a37f5b8b0c743b2fd637c9310a27fe9b3abb5 - src/AH/Hardware/ExtendedInputOutput/ExtendedInputOutput.cpp</title>
-=======
-  <title>LCOV - 52d245673dfd4cc8f3b584eac390ff0364ff06b7 - src/AH/Hardware/ExtendedInputOutput/ExtendedInputOutput.cpp</title>
->>>>>>> 799391cd
+  <title>LCOV - 1fbef4c39b228fa52be721a0b79ad4d0e7a916c7 - src/AH/Hardware/ExtendedInputOutput/ExtendedInputOutput.cpp</title>
   <link rel="stylesheet" type="text/css" href="../../../../gcov.css">
 </head>
 
@@ -32,11 +28,7 @@
           </tr>
           <tr>
             <td class="headerItem">Test:</td>
-<<<<<<< HEAD
-            <td class="headerValue">be8a37f5b8b0c743b2fd637c9310a27fe9b3abb5</td>
-=======
-            <td class="headerValue">52d245673dfd4cc8f3b584eac390ff0364ff06b7</td>
->>>>>>> 799391cd
+            <td class="headerValue">1fbef4c39b228fa52be721a0b79ad4d0e7a916c7</td>
             <td></td>
             <td class="headerItem">Lines:</td>
             <td class="headerCovTableEntry">68</td>
@@ -45,11 +37,7 @@
           </tr>
           <tr>
             <td class="headerItem">Date:</td>
-<<<<<<< HEAD
-            <td class="headerValue">2020-01-07 16:42:23</td>
-=======
-            <td class="headerValue">2019-12-23 15:42:58</td>
->>>>>>> 799391cd
+            <td class="headerValue">2020-01-08 17:40:49</td>
             <td></td>
             <td class="headerItem">Functions:</td>
             <td class="headerCovTableEntry">16</td>
@@ -185,11 +173,7 @@
 <a name="103"><span class="lineNum">     103 </span><span class="lineCov">          1 :     } else {</span></a>
 <a name="104"><span class="lineNum">     104 </span><span class="lineCov">         10 :         ExtendedIOElement &amp;el = getIOElementOfPin(pin);</span></a>
 <a name="105"><span class="lineNum">     105 </span><span class="lineCov">         10 :         el.analogWrite(pin - el.getStart(), val);</span></a>
-<<<<<<< HEAD
-<a name="106"><span class="lineNum">     106 </span>            :     }</a>
-=======
 <a name="106"><span class="lineNum">     106 </span><span class="lineCov">         10 :     }</span></a>
->>>>>>> 799391cd
 <a name="107"><span class="lineNum">     107 </span><span class="lineCov">         11 : }</span></a>
 <a name="108"><span class="lineNum">     108 </span><span class="lineCov">          2 : void analogWrite(int pin, analog_t val) { analogWrite((pin_t)pin, val); }</span></a>
 <a name="109"><span class="lineNum">     109 </span><span class="lineCov">          5 : void analogWrite(int pin, int val) { analogWrite((pin_t)pin, (analog_t)val); }</span></a>
