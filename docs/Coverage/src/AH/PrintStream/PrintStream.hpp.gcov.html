--- conflicted
+++ resolved
@@ -4,11 +4,7 @@
 
 <head>
   <meta http-equiv="Content-Type" content="text/html; charset=UTF-8">
-<<<<<<< HEAD
-  <title>LCOV - 628b00d17473e56a8d4591857b6263006b0d07cb - src/AH/PrintStream/PrintStream.hpp</title>
-=======
-  <title>LCOV - 5d7df5a633088e0cc4dd37d1d824f6e452634c1d - src/AH/PrintStream/PrintStream.hpp</title>
->>>>>>> 816838c0
+  <title>LCOV - bb342959d6718d3014f83c5e6a9bbb4280cf3d95 - src/AH/PrintStream/PrintStream.hpp</title>
   <link rel="stylesheet" type="text/css" href="../../../gcov.css">
 </head>
 
@@ -32,11 +28,7 @@
           </tr>
           <tr>
             <td class="headerItem">Test:</td>
-<<<<<<< HEAD
-            <td class="headerValue">628b00d17473e56a8d4591857b6263006b0d07cb</td>
-=======
-            <td class="headerValue">5d7df5a633088e0cc4dd37d1d824f6e452634c1d</td>
->>>>>>> 816838c0
+            <td class="headerValue">bb342959d6718d3014f83c5e6a9bbb4280cf3d95</td>
             <td></td>
             <td class="headerItem">Lines:</td>
             <td class="headerCovTableEntry">4</td>
@@ -45,11 +37,7 @@
           </tr>
           <tr>
             <td class="headerItem">Date:</td>
-<<<<<<< HEAD
-            <td class="headerValue">2019-11-27 01:23:04</td>
-=======
-            <td class="headerValue">2019-11-27 03:27:40</td>
->>>>>>> 816838c0
+            <td class="headerValue">2019-11-27 03:35:28</td>
             <td></td>
             <td class="headerItem">Functions:</td>
             <td class="headerCovTableEntry">2</td>
@@ -152,31 +140,6 @@
 <a name="70"><span class="lineNum">      70 </span>            : </a>
 <a name="71"><span class="lineNum">      71 </span>            : /// @}</a>
 <a name="72"><span class="lineNum">      72 </span>            : </a>
-<<<<<<< HEAD
-<a name="73"><span class="lineNum">      73 </span>            : // TODO: check conflicts between Arduino version and C++ STL version</a>
-<a name="74"><span class="lineNum">      74 </span>            : using std::endl;</a>
-<a name="75"><span class="lineNum">      75 </span>            : // using std::setbase;</a>
-<a name="76"><span class="lineNum">      76 </span>            : // using std::setprecision;</a>
-<a name="77"><span class="lineNum">      77 </span>            : using std::boolalpha;</a>
-<a name="78"><span class="lineNum">      78 </span>            : using std::dec;</a>
-<a name="79"><span class="lineNum">      79 </span>            : using std::flush;</a>
-<a name="80"><span class="lineNum">      80 </span>            : using std::hex;</a>
-<a name="81"><span class="lineNum">      81 </span>            : using std::noboolalpha;</a>
-<a name="82"><span class="lineNum">      82 </span>            : using std::noshowbase;</a>
-<a name="83"><span class="lineNum">      83 </span>            : using std::nouppercase;</a>
-<a name="84"><span class="lineNum">      84 </span>            : using std::showbase;</a>
-<a name="85"><span class="lineNum">      85 </span>            : using std::uppercase;</a>
-<a name="86"><span class="lineNum">      86 </span>            : </a>
-<a name="87"><span class="lineNum">      87 </span><span class="lineCov">        132 : inline std::ostream &amp;operator&lt;&lt;(std::ostream &amp;os, uint8_t u) {</span></a>
-<a name="88"><span class="lineNum">      88 </span>            :     // I'm lazy, I should probably implement one for uint8_t to get the leading</a>
-<a name="89"><span class="lineNum">      89 </span>            :     // zeros right</a>
-<a name="90"><span class="lineNum">      90 </span><span class="lineCov">        132 :     return os &lt;&lt; static_cast&lt;unsigned short&gt;(u);</span></a>
-<a name="91"><span class="lineNum">      91 </span>            : }</a>
-<a name="92"><span class="lineNum">      92 </span>            : </a>
-<a name="93"><span class="lineNum">      93 </span><span class="lineCov">         23 : inline std::ostream &amp;operator&lt;&lt;(std::ostream &amp;os,</span></a>
-<a name="94"><span class="lineNum">      94 </span>            :                                 const __FlashStringHelper *s) {</a>
-<a name="95"><span class="lineNum">      95 </span><span class="lineCov">         23 :     return os &lt;&lt; reinterpret_cast&lt;const char *&gt;(s);</span></a>
-=======
 <a name="73"><span class="lineNum">      73 </span>            : #ifndef ARDUINO</a>
 <a name="74"><span class="lineNum">      74 </span>            : </a>
 <a name="75"><span class="lineNum">      75 </span>            : #include &lt;iomanip&gt;</a>
@@ -196,11 +159,10 @@
 <a name="89"><span class="lineNum">      89 </span>            : using std::showbase;</a>
 <a name="90"><span class="lineNum">      90 </span>            : using std::uppercase;</a>
 <a name="91"><span class="lineNum">      91 </span>            : </a>
-<a name="92"><span class="lineNum">      92 </span><span class="lineCov">          2 : inline std::ostream &amp;operator&lt;&lt;(std::ostream &amp;os, uint8_t u) {</span></a>
+<a name="92"><span class="lineNum">      92 </span><span class="lineCov">        132 : inline std::ostream &amp;operator&lt;&lt;(std::ostream &amp;os, uint8_t u) {</span></a>
 <a name="93"><span class="lineNum">      93 </span>            :     // I'm lazy, I should probably implement one for uint8_t to get the leading</a>
 <a name="94"><span class="lineNum">      94 </span>            :     // zeros right</a>
-<a name="95"><span class="lineNum">      95 </span><span class="lineCov">          2 :     return os &lt;&lt; static_cast&lt;unsigned short&gt;(u);</span></a>
->>>>>>> 816838c0
+<a name="95"><span class="lineNum">      95 </span><span class="lineCov">        132 :     return os &lt;&lt; static_cast&lt;unsigned short&gt;(u);</span></a>
 <a name="96"><span class="lineNum">      96 </span>            : }</a>
 <a name="97"><span class="lineNum">      97 </span>            : </a>
 <a name="98"><span class="lineNum">      98 </span><span class="lineCov">         23 : inline std::ostream &amp;operator&lt;&lt;(std::ostream &amp;os,</span></a>
