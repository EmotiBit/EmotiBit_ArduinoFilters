--- conflicted
+++ resolved
@@ -4,11 +4,7 @@
 
 <head>
   <meta http-equiv="Content-Type" content="text/html; charset=UTF-8">
-<<<<<<< HEAD
-  <title>LCOV - 628b00d17473e56a8d4591857b6263006b0d07cb - src/AH/Math/IncreaseBitDepth.hpp</title>
-=======
-  <title>LCOV - 5d7df5a633088e0cc4dd37d1d824f6e452634c1d - src/AH/Math/IncreaseBitDepth.hpp</title>
->>>>>>> 816838c0
+  <title>LCOV - bb342959d6718d3014f83c5e6a9bbb4280cf3d95 - src/AH/Math/IncreaseBitDepth.hpp</title>
   <link rel="stylesheet" type="text/css" href="../../../gcov.css">
 </head>
 
@@ -32,11 +28,7 @@
           </tr>
           <tr>
             <td class="headerItem">Test:</td>
-<<<<<<< HEAD
-            <td class="headerValue">628b00d17473e56a8d4591857b6263006b0d07cb</td>
-=======
-            <td class="headerValue">5d7df5a633088e0cc4dd37d1d824f6e452634c1d</td>
->>>>>>> 816838c0
+            <td class="headerValue">bb342959d6718d3014f83c5e6a9bbb4280cf3d95</td>
             <td></td>
             <td class="headerItem">Lines:</td>
             <td class="headerCovTableEntry">10</td>
@@ -45,11 +37,7 @@
           </tr>
           <tr>
             <td class="headerItem">Date:</td>
-<<<<<<< HEAD
-            <td class="headerValue">2019-11-27 01:23:04</td>
-=======
-            <td class="headerValue">2019-11-27 03:27:40</td>
->>>>>>> 816838c0
+            <td class="headerValue">2019-11-27 03:35:28</td>
             <td></td>
             <td class="headerItem">Functions:</td>
             <td class="headerCovTableEntry">3</td>
