<!DOCTYPE HTML PUBLIC "-//W3C//DTD HTML 4.01 Transitional//EN">

<html lang="en">

<head>
  <meta http-equiv="Content-Type" content="text/html; charset=UTF-8">
<<<<<<< HEAD
  <title>LCOV - 95785df3fa86d2e1717f8badf92976c68109ec15</title>
=======
  <title>LCOV - 6fd1baf13f5afff08b54bfb4b1138fa306a18226</title>
>>>>>>> 7af469c8
  <link rel="stylesheet" type="text/css" href="gcov.css">
</head>

<body>

  <table width="100%" border=0 cellspacing=0 cellpadding=0>
    <tr><td class="title">LCOV - code coverage report</td></tr>
    <tr><td class="ruler"><img src="glass.png" width=3 height=3 alt=""></td></tr>

    <tr>
      <td width="100%">
        <table cellpadding=1 border=0 width="100%">
          <tr>
            <td width="10%" class="headerItem">Current view:</td>
            <td width="35%" class="headerValue">top level</td>
            <td width="5%"></td>
            <td width="15%"></td>
            <td width="10%" class="headerCovTableHead">Hit</td>
            <td width="10%" class="headerCovTableHead">Total</td>
            <td width="15%" class="headerCovTableHead">Coverage</td>
          </tr>
          <tr>
            <td class="headerItem">Test:</td>
<<<<<<< HEAD
            <td class="headerValue">95785df3fa86d2e1717f8badf92976c68109ec15</td>
            <td></td>
            <td class="headerItem">Lines:</td>
            <td class="headerCovTableEntry">449</td>
            <td class="headerCovTableEntry">539</td>
            <td class="headerCovTableEntryMed">83.3 %</td>
          </tr>
          <tr>
            <td class="headerItem">Date:</td>
            <td class="headerValue">2019-11-11 17:36:43</td>
            <td></td>
            <td class="headerItem">Functions:</td>
            <td class="headerCovTableEntry">213</td>
            <td class="headerCovTableEntry">238</td>
            <td class="headerCovTableEntryMed">89.5 %</td>
=======
            <td class="headerValue">6fd1baf13f5afff08b54bfb4b1138fa306a18226</td>
            <td></td>
            <td class="headerItem">Lines:</td>
            <td class="headerCovTableEntry">440</td>
            <td class="headerCovTableEntry">531</td>
            <td class="headerCovTableEntryMed">82.9 %</td>
          </tr>
          <tr>
            <td class="headerItem">Date:</td>
            <td class="headerValue">2019-11-11 21:18:20</td>
            <td></td>
            <td class="headerItem">Functions:</td>
            <td class="headerCovTableEntry">225</td>
            <td class="headerCovTableEntry">250</td>
            <td class="headerCovTableEntryHi">90.0 %</td>
>>>>>>> 7af469c8
          </tr>
          <tr>
            <td class="headerItem">Legend:</td>
            <td class="headerValueLeg">	    Rating:
            <span class="coverLegendCovLo" title="Coverage rates below 75 % are classified as low">low: &lt; 75 %</span>
            <span class="coverLegendCovMed" title="Coverage rates between 75 % and 90 % are classified as medium">medium: &gt;= 75 %</span>
            <span class="coverLegendCovHi" title="Coverage rates of 90 % and more are classified as high">high: &gt;= 90 %</span>
</td>
            <td></td>
          </tr>
          <tr><td><img src="glass.png" width=3 height=3 alt=""></td></tr>
        </table>
      </td>
    </tr>

    <tr><td class="ruler"><img src="glass.png" width=3 height=3 alt=""></td></tr>
  </table>

  <center>
  <table width="80%" cellpadding=1 cellspacing=1 border=0>

    <tr>
      <td width="50%"><br></td>
      <td width="10%"></td>
      <td width="10%"></td>
      <td width="10%"></td>
      <td width="10%"></td>
      <td width="10%"></td>
    </tr>

    <tr>
      <td class="tableHead">Directory <span class="tableHeadSort"><a href="index.html"><img src="updown.png" width=10 height=14 alt="Sort by name" title="Sort by name" border=0></a></span></td>
      <td class="tableHead" colspan=3>Line Coverage <span class="tableHeadSort"><img src="glass.png" width=10 height=14 alt="Sort by line coverage" title="Sort by line coverage" border=0></span></td>
      <td class="tableHead" colspan=2>Functions <span class="tableHeadSort"><a href="index-sort-f.html"><img src="updown.png" width=10 height=14 alt="Sort by function coverage" title="Sort by function coverage" border=0></a></span></td>
    </tr>
    <tr>
      <td class="coverFile"><a href="src/AH/Hardware/index.html">src/AH/Hardware</a></td>
      <td class="coverBar" align="center">
        <table border=0 cellspacing=0 cellpadding=1><tr><td class="coverBarOutline"><img src="ruby.png" width=34 height=10 alt="33.7%"><img src="snow.png" width=66 height=10 alt="33.7%"></td></tr></table>
      </td>
      <td class="coverPerLo">33.7&nbsp;%</td>
      <td class="coverNumLo">30 / 89</td>
      <td class="coverPerMed">77.8&nbsp;%</td>
      <td class="coverNumMed">7 / 9</td>
    </tr>
    <tr>
      <td class="coverFile"><a href="src/AH/Hardware/ExtendedInputOutput/index.html">src/AH/Hardware/ExtendedInputOutput</a></td>
      <td class="coverBar" align="center">
        <table border=0 cellspacing=0 cellpadding=1><tr><td class="coverBarOutline"><img src="amber.png" width=80 height=10 alt="79.8%"><img src="snow.png" width=20 height=10 alt="79.8%"></td></tr></table>
      </td>
      <td class="coverPerMed">79.8&nbsp;%</td>
      <td class="coverNumMed">99 / 124</td>
      <td class="coverPerLo">63.0&nbsp;%</td>
      <td class="coverNumLo">34 / 54</td>
    </tr>
    <tr>
      <td class="coverFile"><a href="src/AH/Containers/index.html">src/AH/Containers</a></td>
      <td class="coverBar" align="center">
        <table border=0 cellspacing=0 cellpadding=1><tr><td class="coverBarOutline"><img src="emerald.png" width=97 height=10 alt="97.3%"><img src="snow.png" width=3 height=10 alt="97.3%"></td></tr></table>
      </td>
<<<<<<< HEAD
      <td class="coverPerHi">96.9&nbsp;%</td>
      <td class="coverNumHi">187 / 193</td>
      <td class="coverPerHi">98.5&nbsp;%</td>
      <td class="coverNumHi">128 / 130</td>
=======
      <td class="coverPerHi">97.3&nbsp;%</td>
      <td class="coverNumHi">255 / 262</td>
      <td class="coverPerHi">98.7&nbsp;%</td>
      <td class="coverNumHi">154 / 156</td>
>>>>>>> 7af469c8
    </tr>
    <tr>
      <td class="coverFile"><a href="src/AH/PrintStream/index.html">src/AH/PrintStream</a></td>
      <td class="coverBar" align="center">
        <table border=0 cellspacing=0 cellpadding=1><tr><td class="coverBarOutline"><img src="emerald.png" width=100 height=10 alt="100.0%"></td></tr></table>
      </td>
      <td class="coverPerHi">100.0&nbsp;%</td>
      <td class="coverNumHi">4 / 4</td>
      <td class="coverPerHi">100.0&nbsp;%</td>
      <td class="coverNumHi">2 / 2</td>
    </tr>
    <tr>
      <td class="coverFile"><a href="src/AH/Error/index.html">src/AH/Error</a></td>
      <td class="coverBar" align="center">
        <table border=0 cellspacing=0 cellpadding=1><tr><td class="coverBarOutline"><img src="emerald.png" width=100 height=10 alt="100.0%"></td></tr></table>
      </td>
      <td class="coverPerHi">100.0&nbsp;%</td>
      <td class="coverNumHi">5 / 5</td>
      <td class="coverPerMed">80.0&nbsp;%</td>
      <td class="coverNumMed">4 / 5</td>
    </tr>
    <tr>
      <td class="coverFile"><a href="src/AH/Math/index.html">src/AH/Math</a></td>
      <td class="coverBar" align="center">
        <table border=0 cellspacing=0 cellpadding=1><tr><td class="coverBarOutline"><img src="emerald.png" width=100 height=10 alt="100.0%"></td></tr></table>
      </td>
      <td class="coverPerHi">100.0&nbsp;%</td>
      <td class="coverNumHi">10 / 10</td>
      <td class="coverPerHi">100.0&nbsp;%</td>
      <td class="coverNumHi">3 / 3</td>
    </tr>
    <tr>
      <td class="coverFile"><a href="src/AH/Timing/index.html">src/AH/Timing</a></td>
      <td class="coverBar" align="center">
        <table border=0 cellspacing=0 cellpadding=1><tr><td class="coverBarOutline"><img src="emerald.png" width=100 height=10 alt="100.0%"></td></tr></table>
      </td>
      <td class="coverPerHi">100.0&nbsp;%</td>
      <td class="coverNumHi">11 / 11</td>
      <td class="coverPerHi">100.0&nbsp;%</td>
      <td class="coverNumHi">6 / 6</td>
    </tr>
    <tr>
      <td class="coverFile"><a href="src/AH/Filters/index.html">src/AH/Filters</a></td>
      <td class="coverBar" align="center">
        <table border=0 cellspacing=0 cellpadding=1><tr><td class="coverBarOutline"><img src="emerald.png" width=100 height=10 alt="100.0%"></td></tr></table>
      </td>
      <td class="coverPerHi">100.0&nbsp;%</td>
      <td class="coverNumHi">26 / 26</td>
      <td class="coverPerHi">100.0&nbsp;%</td>
      <td class="coverNumHi">15 / 15</td>
    </tr>
    <tr>
      <td class="coverFile"><a href="src/Filters/index.html">src/Filters</a></td>
      <td class="coverBar" align="center">
        <table border=0 cellspacing=0 cellpadding=1><tr><td class="coverBarOutline"><img src="emerald.png" width=100 height=10 alt="100.0%"></td></tr></table>
      </td>
      <td class="coverPerHi">100.0&nbsp;%</td>
      <td class="coverNumHi">77 / 77</td>
      <td class="coverPerHi">100.0&nbsp;%</td>
      <td class="coverNumHi">14 / 14</td>
    </tr>
  </table>
  </center>
  <br>

  <table width="100%" border=0 cellspacing=0 cellpadding=0>
    <tr><td class="ruler"><img src="glass.png" width=3 height=3 alt=""></td></tr>
    <tr><td class="versionInfo">Generated by: <a href="http://ltp.sourceforge.net/coverage/lcov.php">LCOV version 1.14-5-g4ff2ed6</a></td></tr>
  </table>
  <br>

</body>
</html><|MERGE_RESOLUTION|>--- conflicted
+++ resolved
@@ -4,11 +4,7 @@
 
 <head>
   <meta http-equiv="Content-Type" content="text/html; charset=UTF-8">
-<<<<<<< HEAD
-  <title>LCOV - 95785df3fa86d2e1717f8badf92976c68109ec15</title>
-=======
-  <title>LCOV - 6fd1baf13f5afff08b54bfb4b1138fa306a18226</title>
->>>>>>> 7af469c8
+  <title>LCOV - 1270918f1150070c8f60c4e4cb82f7292bf947f1</title>
   <link rel="stylesheet" type="text/css" href="gcov.css">
 </head>
 
@@ -32,39 +28,21 @@
           </tr>
           <tr>
             <td class="headerItem">Test:</td>
-<<<<<<< HEAD
-            <td class="headerValue">95785df3fa86d2e1717f8badf92976c68109ec15</td>
+            <td class="headerValue">1270918f1150070c8f60c4e4cb82f7292bf947f1</td>
             <td></td>
             <td class="headerItem">Lines:</td>
-            <td class="headerCovTableEntry">449</td>
-            <td class="headerCovTableEntry">539</td>
-            <td class="headerCovTableEntryMed">83.3 %</td>
+            <td class="headerCovTableEntry">517</td>
+            <td class="headerCovTableEntry">608</td>
+            <td class="headerCovTableEntryMed">85.0 %</td>
           </tr>
           <tr>
             <td class="headerItem">Date:</td>
-            <td class="headerValue">2019-11-11 17:36:43</td>
+            <td class="headerValue">2019-11-11 21:20:31</td>
             <td></td>
             <td class="headerItem">Functions:</td>
-            <td class="headerCovTableEntry">213</td>
-            <td class="headerCovTableEntry">238</td>
-            <td class="headerCovTableEntryMed">89.5 %</td>
-=======
-            <td class="headerValue">6fd1baf13f5afff08b54bfb4b1138fa306a18226</td>
-            <td></td>
-            <td class="headerItem">Lines:</td>
-            <td class="headerCovTableEntry">440</td>
-            <td class="headerCovTableEntry">531</td>
-            <td class="headerCovTableEntryMed">82.9 %</td>
-          </tr>
-          <tr>
-            <td class="headerItem">Date:</td>
-            <td class="headerValue">2019-11-11 21:18:20</td>
-            <td></td>
-            <td class="headerItem">Functions:</td>
-            <td class="headerCovTableEntry">225</td>
-            <td class="headerCovTableEntry">250</td>
-            <td class="headerCovTableEntryHi">90.0 %</td>
->>>>>>> 7af469c8
+            <td class="headerCovTableEntry">261</td>
+            <td class="headerCovTableEntry">286</td>
+            <td class="headerCovTableEntryHi">91.3 %</td>
           </tr>
           <tr>
             <td class="headerItem">Legend:</td>
@@ -125,17 +103,10 @@
       <td class="coverBar" align="center">
         <table border=0 cellspacing=0 cellpadding=1><tr><td class="coverBarOutline"><img src="emerald.png" width=97 height=10 alt="97.3%"><img src="snow.png" width=3 height=10 alt="97.3%"></td></tr></table>
       </td>
-<<<<<<< HEAD
-      <td class="coverPerHi">96.9&nbsp;%</td>
-      <td class="coverNumHi">187 / 193</td>
-      <td class="coverPerHi">98.5&nbsp;%</td>
-      <td class="coverNumHi">128 / 130</td>
-=======
       <td class="coverPerHi">97.3&nbsp;%</td>
       <td class="coverNumHi">255 / 262</td>
-      <td class="coverPerHi">98.7&nbsp;%</td>
-      <td class="coverNumHi">154 / 156</td>
->>>>>>> 7af469c8
+      <td class="coverPerHi">98.9&nbsp;%</td>
+      <td class="coverNumHi">176 / 178</td>
     </tr>
     <tr>
       <td class="coverFile"><a href="src/AH/PrintStream/index.html">src/AH/PrintStream</a></td>
