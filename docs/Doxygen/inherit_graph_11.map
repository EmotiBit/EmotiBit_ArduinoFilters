<map id="Graphical Class Hierarchy" name="Graphical Class Hierarchy">
<<<<<<< HEAD
<area shape="rect" id="node1" href="$d8/d6c/classButtonMatrix.html" title="A class that reads the states of a button matrix." alt="" coords="5,5,167,47"/>
=======
<area shape="rect" id="node1" href="$d4/d23/classDoublyLinkable.html" title="A class that can be inherited from to allow inserting into a DoublyLinkedList." alt="" coords="5,5,172,32"/>
>>>>>>> f2922eea
</map><|MERGE_RESOLUTION|>--- conflicted
+++ resolved
@@ -1,7 +1,3 @@
 <map id="Graphical Class Hierarchy" name="Graphical Class Hierarchy">
-<<<<<<< HEAD
-<area shape="rect" id="node1" href="$d8/d6c/classButtonMatrix.html" title="A class that reads the states of a button matrix." alt="" coords="5,5,167,47"/>
-=======
-<area shape="rect" id="node1" href="$d4/d23/classDoublyLinkable.html" title="A class that can be inherited from to allow inserting into a DoublyLinkedList." alt="" coords="5,5,172,32"/>
->>>>>>> f2922eea
+<area shape="rect" id="node1" href="$d1/d19/classButton.html" title="A class for reading and debouncing buttons and switches." alt="" coords="5,5,65,32"/>
 </map>