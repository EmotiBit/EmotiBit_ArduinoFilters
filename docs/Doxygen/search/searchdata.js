--- conflicted
+++ resolved
@@ -2,13 +2,8 @@
 {
   0: "abcdefghilmnoprstuvwxy~",
   1: "abdefhilmnrstu",
-<<<<<<< HEAD
-  2: "e",
-  3: "abcdefhilmnprstu",
-=======
   2: "de",
   3: "abcdefhilmnprstuw",
->>>>>>> 816838c0
   4: "abcdefghilmnoprstu~",
   5: "abcdefghilmnoprstuvwxy",
   6: "abcdeimprstv",
