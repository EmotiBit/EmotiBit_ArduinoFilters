--- conflicted
+++ resolved
@@ -5,13 +5,8 @@
   2: "e",
   3: "abcdefhilmnprstu",
   4: "abcdefghilmnoprstu~",
-<<<<<<< HEAD
   5: "abcdefghilmnoprstuvxy",
-  6: "acdimprtv",
-=======
-  5: "abcdefghilmnoprstuv",
   6: "acdeimprtv",
->>>>>>> 7af469c8
   7: "ds",
   8: "abdfilnpru",
   9: "abcdefhu",
