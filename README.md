--- conflicted
+++ resolved
@@ -5,7 +5,6 @@
 
 ## Features
 
-<<<<<<< HEAD
 - **Infinite Impulse Response Filters**
 - **Finite Impulse Response Filters**
 - **BiQuad Filters**
@@ -17,45 +16,17 @@
 These filters were originally part of the
 [old Filters library](https://github.com/tttapa/Filters).  
 It has been updated completely, with continuous integration, unit tests, etc.
-=======
-- **Containers**: Arrays, Bit Arrays, Linked Lists, Smart Pointers.
-- **Extended Input/Output**: Use shift registers and multiplexers as if they
-  were normal Arduino IO pins.
-- **Hardware Utilities**: Debounced buttons, long press buttons, button 
-  matrices, filtered analog inputs, LED ranges, MAX7219 displays and LED 
-  matrices.
-- **Filters**: Exponential Moving Average filters, Hysteresis.
-- **Math functions**: `min` and `max` functions instead of macros, functions
-  for uniformly increasing the bit depth of signals.
-- **Timing Utilities**: Blink Without Delay-style timers.
-- **C++ STL Implementation** (partial): Some useful parts of the C++ Standard
-  Template Library, adapted to work on AVR Arduinos. Includes the 
-  `<type_traits>`, `<algorithm>`, `<new>`, `<array>`, `<optional>`, `<cmath>`,
-  `<complex>`, `<cstdlib>`, `<cstdint>`, `<initialize_list>`, `<utility>` and 
-  `<limits>` headers, among others.
-
-These utilities were originally part of the
-[Control Surface library](https://github.com/tttapa/Control-Surface),
-and were split off to be used as a stand-alone library, or as a template for 
-other libraries.
->>>>>>> eb8020cc
-
-Libraries that use the Arduino Helpers library include:
-- [**Arduino Filters**](https://github.com/tttapa/Arduino-Filters):
-  FIR, IIR filtering library
-- [**Control Surface**](https://github.com/tttapa/Control-Surface):
-  library for creating MIDI Control Surfaces, with knobs and push buttons, 
-  LEDs, displays, etc.
 
 ## Documentation
 
 The automatically generated Doxygen documentation for this library can be found 
-<<<<<<< HEAD
-[here](https://tttapa.github.io/Arduino-Filters/Doxygen/index.html).  
-Test coverage information can be found 
-[here](https://tttapa.github.io/Arduino-Filters/Coverage/index.html).
+here:  
+[**Documentation**](https://tttapa.github.io/Arduino-Filters/Doxygen/index.html)  
+Test coverage information can be found here:  
+[**Code Coverage**](https://tttapa.github.io/Arduino-Filters/Coverage/index.html)
 
-You might want to start [**here**](https://tttapa.github.io/Arduino-Filters/Doxygen/d2/d5a/group__Filters.html).
+You might want to start with the 
+[**Filters Module**](https://tttapa.github.io/Arduino-Filters/Doxygen/d2/d5a/group__Filters.html).
 
 ## Example: Butterworth filter
 
@@ -86,9 +57,8 @@
     Serial.println(filter(analogRead(A0)));
 }
 ```
-=======
-here:  
-[**Documentation**](https://tttapa.github.io/Arduino-Helpers/Doxygen/index.html)  
-Test coverage information can be found here:  
-[**Code Coverage**](https://tttapa.github.io/Arduino-Helpers/Coverage/index.html)
->>>>>>> eb8020cc
+
+## Related Projects
+
+This library uses the
+[**Arduino Helpers utility library**](https://github.com/tttapa/Arduino-Helpers)