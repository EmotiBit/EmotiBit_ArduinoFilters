--- conflicted
+++ resolved
@@ -7,7 +7,6 @@
 
 ## Features
 
-<<<<<<< HEAD
 - **Infinite Impulse Response Filters**
 - **Finite Impulse Response Filters**
 - **BiQuad Filters**
@@ -20,38 +19,6 @@
 These filters were originally part of the
 [old Filters library](https://github.com/tttapa/Filters).  
 It has been updated completely, with continuous integration, unit tests, etc.
-=======
-- **Containers**: Arrays, Bit Arrays, Linked Lists, Smart Pointers.
-- **Extended Input/Output**: Use shift registers (e.g. 74HC595), multiplexers
-  (e.g. 74HC4051, 74HC4067) and IO expanders as if they were normal Arduino IO
-  pins.
-- **Hardware Utilities**: Debounced buttons, long press buttons, double-click
-  buttons, button matrices, filtered analog inputs, MCP23017 Rotary Encoders,
-  LED ranges, MAX7219 displays and LED matrices.
-- **Filters**: Exponential Moving Average filters, Hysteresis.
-- **Math functions**: `min` and `max` functions instead of macros, functions
-  for uniformly increasing the bit depth of signals, all C++ standard library 
-  functions, vectors, quaternions, Euler angles.
-- **Timing Utilities**: Blink Without Delay-style timers.
-- **C++ STL Implementation** (partial): Some useful parts of the C++ Standard
-  Template Library, adapted to work on AVR Arduinos. Includes the 
-  `<type_traits>`, `<algorithm>`, `<numeric>`, `<new>`, `<array>`, `<bitset>`, 
-  `<optional>`, `<cmath>`, `<complex>`, `<cstdlib>`, `<cstdint>`, `<tuple>`,
-  `<memory>` (`std::unique_ptr`), `<initialize_list>`, `<utility>` and 
-  `<limits>` headers, among others.
-
-These utilities were originally part of the
-[Control Surface library](https://github.com/tttapa/Control-Surface),
-and were split off to be used as a stand-alone library, or as a template for 
-other libraries.
-
-Libraries that use the Arduino Helpers library include:
-- [**Arduino Filters**](https://github.com/tttapa/Arduino-Filters):
-  FIR, IIR filtering library
-- [**Control Surface**](https://github.com/tttapa/Control-Surface):
-  library for creating MIDI Control Surfaces, with knobs and push buttons, 
-  LEDs, displays, etc.
->>>>>>> ffc0411a
 
 ## Documentation
 
