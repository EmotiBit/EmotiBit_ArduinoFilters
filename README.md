<<<<<<< HEAD
[![Build Status](https://github.com/tttapa/Arduino-Filters/workflows/CI%20Tests/badge.svg)](https://github.com/tttapa/Arduino-Filters/actions)
[![Build Status](https://travis-ci.org/tttapa/Arduino-Filters.svg?branch=master)](https://travis-ci.org/tttapa/Arduino-Filters)
=======
[![Build Status](https://github.com/tttapa/Arduino-Helpers/workflows/CI%20Tests/badge.svg)](https://github.com/tttapa/Arduino-Helpers/actions)
[![Build Status](https://travis-ci.org/tttapa/Arduino-Helpers.svg?branch=master)](https://travis-ci.org/tttapa/Arduino-Helpers)
[![GitHub](https://img.shields.io/github/stars/tttapa/Arduino-Helpers?label=GitHub&logo=github)](https://github.com/tttapa/Arduino-Helpers)
>>>>>>> 021a01c2

# Arduino Filters

## Features

<<<<<<< HEAD
- **Infinite Impulse Response Filters**
- **Finite Impulse Response Filters**
- **BiQuad Filters**
- **Butterworth Filters**
- **Notch Filters**
- **Median Filters**
- **Simple and Exponential Moving Average Filters**
- **Hysteresis**

These filters were originally part of the
[old Filters library](https://github.com/tttapa/Filters).  
It has been updated completely, with continuous integration, unit tests, etc.
=======
- **Containers**: Arrays, Bit Arrays, Linked Lists, Smart Pointers.
- **Extended Input/Output**: Use shift registers and multiplexers as if they
  were normal Arduino IO pins.
- **Hardware Utilities**: Debounced buttons, long press buttons, button 
  matrices, filtered analog inputs, LED ranges, MAX7219 displays and LED 
  matrices.
- **Filters**: Exponential Moving Average filters, Hysteresis.
- **Math functions**: `min` and `max` functions instead of macros, functions
  for uniformly increasing the bit depth of signals.
- **Timing Utilities**: Blink Without Delay-style timers.
- **C++ STL Implementation** (partial): Some useful parts of the C++ Standard
  Template Library, adapted to work on AVR Arduinos. Includes the 
  `<type_traits>`, `<algorithm>`, `<numeric>`, `<new>`, `<array>`, `<optional>`,
  `<cmath>`, `<complex>`, `<cstdlib>`, `<cstdint>`, `<initialize_list>`, 
  `<utility>` and `<limits>` headers, among others.

These utilities were originally part of the
[Control Surface library](https://github.com/tttapa/Control-Surface),
and were split off to be used as a stand-alone library, or as a template for 
other libraries.

Libraries that use the Arduino Helpers library include:
- [**Arduino Filters**](https://github.com/tttapa/Arduino-Filters):
  FIR, IIR filtering library
- [**Control Surface**](https://github.com/tttapa/Control-Surface):
  library for creating MIDI Control Surfaces, with knobs and push buttons, 
  LEDs, displays, etc.
>>>>>>> 021a01c2

## Documentation

The automatically generated Doxygen documentation for this library can be found 
here:  
[**Documentation**](https://tttapa.github.io/Arduino-Filters/Doxygen/index.html)  
Test coverage information can be found here:  
[**Code Coverage**](https://tttapa.github.io/Arduino-Filters/Coverage/index.html)  
Arduino examples can be found here:  
[**Examples**](https://tttapa.github.io/Arduino-Filters/Doxygen/examples.html)

You might want to start with the 
[**Filters Module**](https://tttapa.github.io/Arduino-Filters/Doxygen/d2/d5a/group__Filters.html).

## Example: Butterworth filter

```cpp
#include <Filters.h>

#include <AH/Timing/MillisMicrosTimer.hpp>
#include <Filters/Butterworth.hpp>

void setup() {
  Serial.begin(115200);
}

// Sampling frequency
const double f_s = 100; // Hz
// Cut-off frequency (-3 dB)
const double f_c = 40; // Hz
// Normalized cut-off frequency
const double f_n = 2 * f_c / f_s;

// Sample timer
Timer<micros> timer = std::round(1e6 / f_s);

// Sixth-order Butterworth filter
auto filter = butter<6>(f_n);

void loop() {
  if (timer)
    Serial.println(filter(analogRead(A0)));
}
```

## Related Projects

This library uses the
[**Arduino Helpers utility library**](https://github.com/tttapa/Arduino-Helpers)<|MERGE_RESOLUTION|>--- conflicted
+++ resolved
@@ -1,17 +1,11 @@
-<<<<<<< HEAD
 [![Build Status](https://github.com/tttapa/Arduino-Filters/workflows/CI%20Tests/badge.svg)](https://github.com/tttapa/Arduino-Filters/actions)
 [![Build Status](https://travis-ci.org/tttapa/Arduino-Filters.svg?branch=master)](https://travis-ci.org/tttapa/Arduino-Filters)
-=======
-[![Build Status](https://github.com/tttapa/Arduino-Helpers/workflows/CI%20Tests/badge.svg)](https://github.com/tttapa/Arduino-Helpers/actions)
-[![Build Status](https://travis-ci.org/tttapa/Arduino-Helpers.svg?branch=master)](https://travis-ci.org/tttapa/Arduino-Helpers)
-[![GitHub](https://img.shields.io/github/stars/tttapa/Arduino-Helpers?label=GitHub&logo=github)](https://github.com/tttapa/Arduino-Helpers)
->>>>>>> 021a01c2
+[![GitHub](https://img.shields.io/github/stars/tttapa/Arduino-Filters?label=GitHub&logo=github)](https://github.com/tttapa/Arduino-Filters)
 
 # Arduino Filters
 
 ## Features
 
-<<<<<<< HEAD
 - **Infinite Impulse Response Filters**
 - **Finite Impulse Response Filters**
 - **BiQuad Filters**
@@ -24,35 +18,6 @@
 These filters were originally part of the
 [old Filters library](https://github.com/tttapa/Filters).  
 It has been updated completely, with continuous integration, unit tests, etc.
-=======
-- **Containers**: Arrays, Bit Arrays, Linked Lists, Smart Pointers.
-- **Extended Input/Output**: Use shift registers and multiplexers as if they
-  were normal Arduino IO pins.
-- **Hardware Utilities**: Debounced buttons, long press buttons, button 
-  matrices, filtered analog inputs, LED ranges, MAX7219 displays and LED 
-  matrices.
-- **Filters**: Exponential Moving Average filters, Hysteresis.
-- **Math functions**: `min` and `max` functions instead of macros, functions
-  for uniformly increasing the bit depth of signals.
-- **Timing Utilities**: Blink Without Delay-style timers.
-- **C++ STL Implementation** (partial): Some useful parts of the C++ Standard
-  Template Library, adapted to work on AVR Arduinos. Includes the 
-  `<type_traits>`, `<algorithm>`, `<numeric>`, `<new>`, `<array>`, `<optional>`,
-  `<cmath>`, `<complex>`, `<cstdlib>`, `<cstdint>`, `<initialize_list>`, 
-  `<utility>` and `<limits>` headers, among others.
-
-These utilities were originally part of the
-[Control Surface library](https://github.com/tttapa/Control-Surface),
-and were split off to be used as a stand-alone library, or as a template for 
-other libraries.
-
-Libraries that use the Arduino Helpers library include:
-- [**Arduino Filters**](https://github.com/tttapa/Arduino-Filters):
-  FIR, IIR filtering library
-- [**Control Surface**](https://github.com/tttapa/Control-Surface):
-  library for creating MIDI Control Surfaces, with knobs and push buttons, 
-  LEDs, displays, etc.
->>>>>>> 021a01c2
 
 ## Documentation
 
