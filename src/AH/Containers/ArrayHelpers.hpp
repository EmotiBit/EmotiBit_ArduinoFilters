--- conflicted
+++ resolved
@@ -111,9 +111,8 @@
 template <class T, size_t N, class U>
 USE_CONSTEXPR_ARRAY_HELPERS Array<T, N> copyAs(const Array<U, N> &src) {
     Array<T, N> dest{};
-<<<<<<< HEAD
-    for (size_t i = 0; i < N; ++i)
-        dest[i] = T(src[i]);
+    std::transform(std::begin(src), std::end(src), std::begin(dest),
+                   [](const U &src) { return T(src); });
     return dest;
 }
 
@@ -121,12 +120,7 @@
 USE_CONSTEXPR_ARRAY_HELPERS Array<decltype(F{}(U{})), N>
 apply(const Array<U, N> &src, F f) {
     Array<decltype(F{}(U{})), N> dest{};
-    for (size_t i = 0; i < N; ++i)
-        dest[i] = f(src[i]);
-=======
-    std::transform(std::begin(src), std::end(src), std::begin(dest),
-                   [](const U &src) { return T(src); });
->>>>>>> 816838c0
+    std::transform(std::begin(src), std::end(src), std::begin(dest), f);
     return dest;
 }
 
