/* ✔ */

#pragma once

#include <AH/Settings/Warnings.hpp>

AH_DIAGNOSTIC_WERROR() // Enable errors on warnings

#include "Array.hpp"
#include <AH/STL/algorithm>

#if __cplusplus >= 201400L
#define USE_CONSTEXPR_ARRAY_HELPERS constexpr
#else
#define USE_CONSTEXPR_ARRAY_HELPERS
#endif

BEGIN_AH_NAMESPACE

namespace detail {

/** 
 * @brief   Utility class that acts as a functor to return incremental values.
 * 
 * @tparam  T
 *          The type that will be returned by the functor, as well as the type
 *          of the initial value.
 * @tparam  V
 *          The type of the object that is added to the value on each call.
 */
template <class T, class V>
class Incrementor {
  public:
    USE_CONSTEXPR_ARRAY_HELPERS Incrementor(T start = 0, V increment = 1)
        : value(start), increment(increment) {}
    USE_CONSTEXPR_ARRAY_HELPERS T operator()() {
        T temp = value;
        value += increment;
        return temp;
    }

  private:
    T value;
    const V increment;
};

} // namespace detail

END_AH_NAMESPACE
/// @addtogroup AH_Containers
/// @{

BEGIN_AH_NAMESPACE

/**
 * @brief   Generate an array using the given generator.
 * 
 * @tparam  T 
 *          The type of the elements in the array.
 * @tparam  N 
 *          The number of elements in the array.
 * @tparam  G
 *          The generator functor type.
 * 
 * @param   generator
 *          A functor that will be called to create each element.
 * 
 * @return  The generated array.
 */
template <class T, size_t N, class G>
USE_CONSTEXPR_ARRAY_HELPERS Array<T, N> generateArray(G generator) {
    Array<T, N> array{};
    std::generate(array.begin(), array.end(), generator);
    return array;
}

/**
 * @brief   Generate an array using the given generator.
 * 
 * @tparam  N 
 *          The number of elements in the array.
 * @tparam  G
 *          The generator functor type.
 * 
 * @param   generator
 *          A functor that will be called to create each element.
 * 
 * @return  The generated array.
 */
template <size_t N, class G>
USE_CONSTEXPR_ARRAY_HELPERS auto generateArray(G generator)
    -> Array<decltype(generator()), N> {
    Array<decltype(generator()), N> array{};
    std::generate(array.begin(), array.end(), generator);
    return array;
}

/**
 * @brief   Copy an Array to an Array of a different type.
 * 
 * @tparam  T 
 *          The type of the new array.
 * @tparam  N 
 *          The number of elements in the arrays.
 * @tparam  U 
 *          The type of the source array.
 * 
 * @param   src 
 *          The source array to be copied.
 */
template <class T, size_t N, class U>
USE_CONSTEXPR_ARRAY_HELPERS Array<T, N> copyAs(const Array<U, N> &src) {
    Array<T, N> dest{};
    std::transform(std::begin(src), std::end(src), std::begin(dest),
                   [](const U &src) { return T(src); });
    return dest;
}

<<<<<<< HEAD
=======
/**
 * @brief   Apply a function to all elements of the array and return a copy.
 */
>>>>>>> d1ff1a72
template <class F, class U, size_t N>
USE_CONSTEXPR_ARRAY_HELPERS Array<decltype(F{}(U{})), N>
apply(const Array<U, N> &src, F f) {
    Array<decltype(F{}(U{})), N> dest{};
    std::transform(std::begin(src), std::end(src), std::begin(dest), f);
    return dest;
}

<<<<<<< HEAD
=======
/** 
 * @brief   Fill the array with the same value for each element.
 */
>>>>>>> d1ff1a72
template <class T, size_t N, class... Args>
USE_CONSTEXPR_ARRAY_HELPERS Array<T, N> fillArray(Args... args) {
    return generateArray<N>([&]() { return T{args...}; });
}

/**
 * @brief   Generate an array where the first value is given, and the subsequent
 *          values are calculated as the previous value incremented with a given
 *          value:  
 *          @f$ x[0] = \mathrm{start} @f$  
 *          @f$ x[k+1] = x[k] + \mathrm{increment} @f$ .
 * 
 * For example:  
 * ```
 * auto x = generateIncrementalArray<unsigned int, 4>(2, 3);
 * ```
 * is equivalent to  
 * ```
 * Array<unsigned int, 4> x = {2, 5, 8, 11};
 * ```
 * 
 * @tparam  T 
 *          The type of the elements in the array.
 * @tparam  N 
 *          The number of elements in the array.
 * @tparam  U 
 *          The type of the initial value.
 * @tparam  V
 *          The type of the value that will be added to each subsequent element.
 * 
 * @param   start
 *          The first value in the array.
 * @param   increment
 *          The value to add to each subsequent element of the array.
 * 
 * @return  The generated array.
 */
template <class T, size_t N, class U, class V = U>
USE_CONSTEXPR_ARRAY_HELPERS Array<T, N>
generateIncrementalArray(U start = 0, V increment = V(1)) {
    detail::Incrementor<U, V> g(start, increment);
    return generateArray<T, N>(g);
}

/**
 * @brief   Concatenate two arrays.
 * 
 * @tparam  T
 *          The type of the elements in the array. 
 * @tparam  M
 *          The number of elements in the first array.
 * @tparam  N 
 *          The number of elements in the second array.
 * @param   a 
 *          The first array.
 * @param   b 
 *          The second array.
 * @return  A new array containing the elements of both input arrays (in order). 
 */
template <class T, size_t M, size_t N>
USE_CONSTEXPR_ARRAY_HELPERS Array<T, M + N> cat(const Array<T, M> &a,
                                                const Array<T, N> &b) {
    Array<T, M + N> result = {};
    size_t r = 0;
    for (size_t i = 0; i < M; ++i, ++r)
        result[r] = a[i];
    for (size_t i = 0; i < N; ++i, ++r)
        result[r] = b[i];
    return result;
}

template <class T1, class T2, size_t N1, size_t N2, bool Reverse1,
          bool Reverse2, bool Const1, bool Const2>
USE_CONSTEXPR_ARRAY_HELPERS Array<decltype(T1{} * T2{}), N1 + N2 - 1>
distribute(const ArraySlice<T1, N1, Reverse1, Const1> &a,
           const ArraySlice<T2, N2, Reverse2, Const2> &b) {
    Array<decltype(T1{} * T2{}), N1 + N2 - 1> result = {};
    for (size_t i = 0; i < N1; ++i)
        for (size_t j = 0; j < N2; ++j)
            result[i + j] += a[i] * b[j];
    return result;
}

template <class T1, class T2, size_t N1, size_t N2, bool Reverse1, bool Const1>
USE_CONSTEXPR_ARRAY_HELPERS Array<decltype(T1{} * T2{}), N1 + N2 - 1>
distribute(const ArraySlice<T1, N1, Reverse1, Const1> &a,
           const Array<T2, N2> &b) {
    return distribute(a, b.slice());
}

template <class T1, class T2, size_t N1, size_t N2, bool Reverse2, bool Const2>
USE_CONSTEXPR_ARRAY_HELPERS Array<decltype(T1{} * T2{}), N1 + N2 - 1>
distribute(const Array<T1, N1> &a,
           const ArraySlice<T2, N2, Reverse2, Const2> &b) {
    return distribute(a.slice(), b);
}

template <class T1, class T2, size_t N1, size_t N2>
USE_CONSTEXPR_ARRAY_HELPERS Array<decltype(T1{} * T2{}), N1 + N2 - 1>
distribute(const Array<T1, N1> &a, const Array<T2, N2> &b) {
    return distribute(a.slice(), b.slice());
}

END_AH_NAMESPACE

/// @}

#ifndef ARDUINO

#include <ostream>

template <class T, size_t N, bool Reverse, bool Const>
std::enable_if_t<std::is_arithmetic<T>::value, std::ostream &>
operator<<(std::ostream &os, const AH::ArraySlice<T, N, Reverse, Const> &a) {
    for (const T &el : a.template slice<0, N - 2>())
        os << el << ", ";
    os << a[N - 1];
    return os;
}

template <class T, size_t N>
std::enable_if_t<std::is_arithmetic<T>::value, std::ostream &>
operator<<(std::ostream &os, const AH::Array<T, N> &a) {
    return os << a.slice();
}

#endif

#include <AH/PrintStream/PrintStream.hpp>

template <class T, size_t N, bool Reverse, bool Const>
std::enable_if_t<std::is_arithmetic<T>::value, Print &>
operator<<(Print &os, const AH::ArraySlice<T, N, Reverse, Const> &a) {
    for (const T &el : a.template slice<0, N - 2>())
        os << el << ", ";
    os << a[N - 1];
    return os;
}

template <class T, size_t N>
std::enable_if_t<std::is_arithmetic<T>::value, Print &>
operator<<(Print &os, const AH::Array<T, N> &a) {
    return os << a.slice();
}

AH_DIAGNOSTIC_POP()<|MERGE_RESOLUTION|>--- conflicted
+++ resolved
@@ -116,12 +116,9 @@
     return dest;
 }
 
-<<<<<<< HEAD
-=======
 /**
  * @brief   Apply a function to all elements of the array and return a copy.
  */
->>>>>>> d1ff1a72
 template <class F, class U, size_t N>
 USE_CONSTEXPR_ARRAY_HELPERS Array<decltype(F{}(U{})), N>
 apply(const Array<U, N> &src, F f) {
@@ -130,12 +127,9 @@
     return dest;
 }
 
-<<<<<<< HEAD
-=======
 /** 
  * @brief   Fill the array with the same value for each element.
  */
->>>>>>> d1ff1a72
 template <class T, size_t N, class... Args>
 USE_CONSTEXPR_ARRAY_HELPERS Array<T, N> fillArray(Args... args) {
     return generateArray<N>([&]() { return T{args...}; });
